--- conflicted
+++ resolved
@@ -37,12 +37,9 @@
     MigratingToWalV2SerializerWithCompactionTest.class,
     MetaStorageCompatibilityTest.class,
     LocalCacheTest.class,
-<<<<<<< HEAD
+    MoveBinaryMetadataCompatibility.class,
 
     GridGainPersistenceBasicCompatibilityTest.class
-=======
-    MoveBinaryMetadataCompatibility.class
->>>>>>> 1e84d448
 })
 public class IgniteCompatibilityBasicTestSuite {
 }