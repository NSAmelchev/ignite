--- conflicted
+++ resolved
@@ -707,13 +707,10 @@
             diagnosticProcessor = (DiagnosticProcessor)comp;
         else if (comp instanceof DurableBackgroundTasksProcessor)
             durableBackgroundTasksProcessor = (DurableBackgroundTasksProcessor)comp;
-<<<<<<< HEAD
+        else if (comp instanceof MaintenanceProcessor)
+            maintenanceProc = (MaintenanceProcessor) comp;
         else if (comp instanceof PerformaceStatisticsProcessor)
             perfStatProc = (PerformaceStatisticsProcessor)comp;
-=======
-        else if (comp instanceof MaintenanceProcessor)
-            maintenanceProc = (MaintenanceProcessor) comp;
->>>>>>> fa9c4838
         else if (!(comp instanceof DiscoveryNodeValidationProcessor
             || comp instanceof PlatformPluginProcessor))
             assert (comp instanceof GridPluginComponent) : "Unknown manager class: " + comp.getClass();
