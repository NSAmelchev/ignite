/*
 * Licensed to the Apache Software Foundation (ASF) under one or more
 * contributor license agreements.  See the NOTICE file distributed with
 * this work for additional information regarding copyright ownership.
 * The ASF licenses this file to You under the Apache License, Version 2.0
 * (the "License"); you may not use this file except in compliance with
 * the License.  You may obtain a copy of the License at
 *
 *      http://www.apache.org/licenses/LICENSE-2.0
 *
 * Unless required by applicable law or agreed to in writing, software
 * distributed under the License is distributed on an "AS IS" BASIS,
 * WITHOUT WARRANTIES OR CONDITIONS OF ANY KIND, either express or implied.
 * See the License for the specific language governing permissions and
 * limitations under the License.
 */

package org.apache.ignite.internal;

import java.util.BitSet;
import org.apache.ignite.cluster.ClusterNode;
import org.apache.ignite.spi.communication.tcp.TcpCommunicationSpi;
import org.apache.ignite.spi.communication.tcp.messages.HandshakeWaitMessage;

import static org.apache.ignite.internal.IgniteNodeAttributes.ATTR_IGNITE_FEATURES;

/**
 * Defines supported features and check its on other nodes.
 */
public enum IgniteFeatures {
    /**
     * Support of {@link HandshakeWaitMessage} by {@link TcpCommunicationSpi}.
     */
    TCP_COMMUNICATION_SPI_HANDSHAKE_WAIT_MESSAGE(0),

    /** Cache metrics v2 support. */
    CACHE_METRICS_V2(1),

    /** Distributed metastorage. */
    DISTRIBUTED_METASTORAGE(2),

    /** Data paket compression. */
    DATA_PACKET_COMPRESSION(3),

    /** Support of different rebalance size for nodes.  */
    DIFFERENT_REBALANCE_POOL_SIZE(4),

<<<<<<< HEAD
    /** Local affinity recalculation exchange. */
    LOCAL_AFFINITY_RECALCULATION_EXCHANGE(5);
=======
    /** Support of splitted cache configurations to avoid broken deserialization on non-affinity nodes. */
    SPLITTED_CACHE_CONFIGURATIONS(5),

    /**
     * Support of providing thread dump of thread that started transaction. Used for dumping
     * long running transactions.
     */
    TRANSACTION_OWNER_THREAD_DUMP_PROVIDING(6),


    /** Displaying versbose transaction information: --info option of --tx control script command. */
    TX_INFO_COMMAND(7);
>>>>>>> a06f5168

    /**
     * Unique feature identifier.
     */
    private final int featureId;

    /**
     * @param featureId Feature ID.
     */
    IgniteFeatures(int featureId) {
        this.featureId = featureId;
    }

    /**
     * @return Feature ID.
     */
    public int getFeatureId() {
        return featureId;
    }

    /**
     * Checks that feature supported by node.
     *
     * @param clusterNode Cluster node to check.
     * @param feature Feature to check.
     * @return {@code True} if feature is declared to be supported by remote node.
     */
    public static boolean nodeSupports(ClusterNode clusterNode, IgniteFeatures feature) {
        final byte[] features = clusterNode.attribute(ATTR_IGNITE_FEATURES);

        if (features == null)
            return false;

        return nodeSupports(features, feature);
    }

    /**
     * Checks that feature supported by node.
     *
     * @param featuresAttrBytes Byte array value of supported features node attribute.
     * @param feature Feature to check.
     * @return {@code True} if feature is declared to be supported by remote node.
     */
    public static boolean nodeSupports(byte[] featuresAttrBytes, IgniteFeatures feature) {
        int featureId = feature.getFeatureId();

        // Same as "BitSet.valueOf(features).get(featureId)"

        int byteIdx = featureId >>> 3;

        if (byteIdx >= featuresAttrBytes.length)
            return false;

        int bitIdx = featureId & 0x7;

        return (featuresAttrBytes[byteIdx] & (1 << bitIdx)) != 0;
    }

    /**
     * Checks that feature supported by all nodes.
     *
     * @param nodes cluster nodes to check their feature support.
     * @return if feature is declared to be supported by all nodes
     */
    public static boolean allNodesSupports(Iterable<ClusterNode> nodes, IgniteFeatures feature) {
        for (ClusterNode next : nodes) {
            if (!nodeSupports(next, feature))
                return false;
        }

        return true;
    }

    /**
     * Features supported by the current node.
     *
     * @return Byte array representing all supported features by current node.
     */
    public static byte[] allFeatures() {
        final BitSet set = new BitSet();

        for (IgniteFeatures value : IgniteFeatures.values()) {
            final int featureId = value.getFeatureId();

            assert !set.get(featureId) : "Duplicate feature ID found for [" + value + "] having same ID ["
                + featureId + "]";

            set.set(featureId);
        }

        return set.toByteArray();
    }
}<|MERGE_RESOLUTION|>--- conflicted
+++ resolved
@@ -45,10 +45,6 @@
     /** Support of different rebalance size for nodes.  */
     DIFFERENT_REBALANCE_POOL_SIZE(4),
 
-<<<<<<< HEAD
-    /** Local affinity recalculation exchange. */
-    LOCAL_AFFINITY_RECALCULATION_EXCHANGE(5);
-=======
     /** Support of splitted cache configurations to avoid broken deserialization on non-affinity nodes. */
     SPLITTED_CACHE_CONFIGURATIONS(5),
 
@@ -58,10 +54,11 @@
      */
     TRANSACTION_OWNER_THREAD_DUMP_PROVIDING(6),
 
+    /** Displaying versbose transaction information: --info option of --tx control script command. */
+    TX_INFO_COMMAND(7),
 
-    /** Displaying versbose transaction information: --info option of --tx control script command. */
-    TX_INFO_COMMAND(7);
->>>>>>> a06f5168
+    /** Local affinity recalculation exchange. */
+    LOCAL_AFFINITY_RECALCULATION_EXCHANGE(8);
 
     /**
      * Unique feature identifier.
