/*
 * Licensed to the Apache Software Foundation (ASF) under one or more
 * contributor license agreements.  See the NOTICE file distributed with
 * this work for additional information regarding copyright ownership.
 * The ASF licenses this file to You under the Apache License, Version 2.0
 * (the "License"); you may not use this file except in compliance with
 * the License.  You may obtain a copy of the License at
 *
 *      http://www.apache.org/licenses/LICENSE-2.0
 *
 * Unless required by applicable law or agreed to in writing, software
 * distributed under the License is distributed on an "AS IS" BASIS,
 * WITHOUT WARRANTIES OR CONDITIONS OF ANY KIND, either express or implied.
 * See the License for the specific language governing permissions and
 * limitations under the License.
 */

package org.apache.ignite.internal;

import java.util.BitSet;
import org.apache.ignite.cluster.ClusterNode;
import org.apache.ignite.cluster.ClusterState;
import org.apache.ignite.internal.managers.encryption.GridEncryptionManager;
import org.apache.ignite.spi.communication.tcp.TcpCommunicationSpi;
import org.apache.ignite.spi.communication.tcp.messages.HandshakeWaitMessage;

import static org.apache.ignite.IgniteSystemProperties.IGNITE_PME_FREE_SWITCH_DISABLED;
import static org.apache.ignite.IgniteSystemProperties.getBoolean;
import static org.apache.ignite.internal.IgniteNodeAttributes.ATTR_IGNITE_FEATURES;

/**
 * Defines supported features and check its on other nodes.
 */
public enum IgniteFeatures {
    /**
     * Support of {@link HandshakeWaitMessage} by {@link TcpCommunicationSpi}.
     */
    TCP_COMMUNICATION_SPI_HANDSHAKE_WAIT_MESSAGE(0),

    /** Cache metrics v2 support. */
    CACHE_METRICS_V2(1),

    /** Data paket compression. */
    DATA_PACKET_COMPRESSION(3),

    /** Support of different rebalance size for nodes.  */
    DIFFERENT_REBALANCE_POOL_SIZE(4),

    /** Support of splitted cache configurations to avoid broken deserialization on non-affinity nodes. */
    SPLITTED_CACHE_CONFIGURATIONS(5),

    /**
     * Support of providing thread dump of thread that started transaction. Used for dumping
     * long running transactions.
     */
    TRANSACTION_OWNER_THREAD_DUMP_PROVIDING(6),

    /** Displaying versbose transaction information: --info option of --tx control script command. */
    TX_INFO_COMMAND(7),

    /** Command which allow to detect and cleanup garbage which could left after destroying caches in shared groups */
    FIND_AND_DELETE_GARBAGE_COMMAND(8),

    /** Support of cluster read-only mode. */
    CLUSTER_READ_ONLY_MODE(9),

    /** Support of suspend/resume operations for pessimistic transactions. */
    SUSPEND_RESUME_PESSIMISTIC_TX(10),

    /** Distributed metastorage. */
    DISTRIBUTED_METASTORAGE(11),

    /** The node can communicate with others via socket channel. */
    CHANNEL_COMMUNICATION(12),

    /** Replacing TcpDiscoveryNode field with nodeId field in discovery messages. */
    TCP_DISCOVERY_MESSAGE_NODE_COMPACT_REPRESENTATION(14),

    /** LRT system and user time dump settings.  */
    LRT_SYSTEM_USER_TIME_DUMP_SETTINGS(18),

    /** Partition Map Exchange-free switch on baseline node left at fully rebalanced cluster.  */
    PME_FREE_SWITCH(19),

    /** Master key change. See {@link GridEncryptionManager#changeMasterKey(String)}. */
    MASTER_KEY_CHANGE(20),

    /** ContinuousQuery with security subject id support. */
    CONT_QRY_SECURITY_AWARE(21),

    /**
     * Preventing loss of in-memory data when deactivating the cluster.
     *
     * @see ClusterState#INACTIVE
     */
    SAFE_CLUSTER_DEACTIVATION(22),

    /** Persistence caches can be snapshot.  */
    PERSISTENCE_CACHE_SNAPSHOT(23),

    /** Distributed change timeout for dump long operations. */
    DISTRIBUTED_CHANGE_LONG_OPERATIONS_DUMP_TIMEOUT(30),

    /** Check secondary indexes inline size on join/by control utility request. */
    CHECK_INDEX_INLINE_SIZES(36),

    /** Distributed propagation of tx collisions dump interval. */
    DISTRIBUTED_TX_COLLISIONS_DUMP(37),
<<<<<<< HEAD

    /** Collecting performance statistics. */
    PERFORMANCE_STATISTICS(38);
=======
>>>>>>> b6bd5a38

    /** Remove metadata from cluster for specified type. */
    REMOVE_METADATA(39);
    /**
     * Unique feature identifier.
     */
    private final int featureId;

    /**
     * @param featureId Feature ID.
     */
    IgniteFeatures(int featureId) {
        this.featureId = featureId;
    }

    /**
     * @return Feature ID.
     */
    public int getFeatureId() {
        return featureId;
    }

    /**
     * Checks that feature supported by node.
     *
     * @param clusterNode Cluster node to check.
     * @param feature Feature to check.
     * @return {@code True} if feature is declared to be supported by remote node.
     */
    public static boolean nodeSupports(ClusterNode clusterNode, IgniteFeatures feature) {
        final byte[] features = clusterNode.attribute(ATTR_IGNITE_FEATURES);

        if (features == null)
            return false;

        return nodeSupports(features, feature);
    }

    /**
     * Checks that feature supported by node.
     *
     * @param featuresAttrBytes Byte array value of supported features node attribute.
     * @param feature Feature to check.
     * @return {@code True} if feature is declared to be supported by remote node.
     */
    public static boolean nodeSupports(byte[] featuresAttrBytes, IgniteFeatures feature) {
        int featureId = feature.getFeatureId();

        // Same as "BitSet.valueOf(features).get(featureId)"

        int byteIdx = featureId >>> 3;

        if (byteIdx >= featuresAttrBytes.length)
            return false;

        int bitIdx = featureId & 0x7;

        return (featuresAttrBytes[byteIdx] & (1 << bitIdx)) != 0;
    }

    /**
     * Checks that feature supported by all nodes.
     *
     * @param nodes cluster nodes to check their feature support.
     * @return if feature is declared to be supported by all nodes
     */
    public static boolean allNodesSupports(Iterable<ClusterNode> nodes, IgniteFeatures feature) {
        for (ClusterNode next : nodes) {
            if (!nodeSupports(next, feature))
                return false;
        }

        return true;
    }

    /**
     * Features supported by the current node.
     *
     * @return Byte array representing all supported features by current node.
     */
    public static byte[] allFeatures() {
        final BitSet set = new BitSet();

        for (IgniteFeatures value : IgniteFeatures.values()) {
            if (value == PME_FREE_SWITCH && getBoolean(IGNITE_PME_FREE_SWITCH_DISABLED))
                continue;

            final int featureId = value.getFeatureId();

            assert !set.get(featureId) : "Duplicate feature ID found for [" + value + "] having same ID ["
                + featureId + "]";

            set.set(featureId);
        }

        return set.toByteArray();
    }
}<|MERGE_RESOLUTION|>--- conflicted
+++ resolved
@@ -106,15 +106,13 @@
 
     /** Distributed propagation of tx collisions dump interval. */
     DISTRIBUTED_TX_COLLISIONS_DUMP(37),
-<<<<<<< HEAD
+
+    /** Remove metadata from cluster for specified type. */
+    REMOVE_METADATA(39),
 
     /** Collecting performance statistics. */
-    PERFORMANCE_STATISTICS(38);
-=======
->>>>>>> b6bd5a38
-
-    /** Remove metadata from cluster for specified type. */
-    REMOVE_METADATA(39);
+    PERFORMANCE_STATISTICS(40);
+
     /**
      * Unique feature identifier.
      */
