/*
 * Licensed to the Apache Software Foundation (ASF) under one or more
 * contributor license agreements.  See the NOTICE file distributed with
 * this work for additional information regarding copyright ownership.
 * The ASF licenses this file to You under the Apache License, Version 2.0
 * (the "License"); you may not use this file except in compliance with
 * the License.  You may obtain a copy of the License at
 *
 *      http://www.apache.org/licenses/LICENSE-2.0
 *
 * Unless required by applicable law or agreed to in writing, software
 * distributed under the License is distributed on an "AS IS" BASIS,
 * WITHOUT WARRANTIES OR CONDITIONS OF ANY KIND, either express or implied.
 * See the License for the specific language governing permissions and
 * limitations under the License.
 */

package org.apache.ignite.internal.managers.communication;

import java.io.Serializable;
import java.util.ArrayList;
import java.util.Arrays;
import java.util.Collection;
import java.util.List;
import java.util.Map;
import java.util.Map.Entry;
import java.util.Queue;
import java.util.UUID;
import java.util.concurrent.ConcurrentHashMap;
import java.util.concurrent.ConcurrentLinkedDeque;
import java.util.concurrent.ConcurrentLinkedQueue;
import java.util.concurrent.ConcurrentMap;
import java.util.concurrent.RejectedExecutionException;
import java.util.concurrent.TimeUnit;
import java.util.concurrent.atomic.AtomicBoolean;
import java.util.concurrent.atomic.AtomicLong;
import java.util.concurrent.atomic.AtomicReference;
<<<<<<< HEAD
import java.util.concurrent.locks.Lock;
=======
>>>>>>> 864af7eb
import java.util.concurrent.locks.ReadWriteLock;
import java.util.concurrent.locks.ReentrantReadWriteLock;
import org.apache.ignite.IgniteCheckedException;
import org.apache.ignite.IgniteException;
import org.apache.ignite.cluster.ClusterNode;
import org.apache.ignite.events.DiscoveryEvent;
import org.apache.ignite.events.Event;
import org.apache.ignite.internal.GridKernalContext;
import org.apache.ignite.internal.GridTopic;
import org.apache.ignite.internal.IgniteComponentType;
import org.apache.ignite.internal.IgniteDeploymentCheckedException;
import org.apache.ignite.internal.IgniteInternalFuture;
import org.apache.ignite.internal.direct.DirectMessageReader;
import org.apache.ignite.internal.direct.DirectMessageWriter;
import org.apache.ignite.internal.managers.GridManagerAdapter;
import org.apache.ignite.internal.managers.deployment.GridDeployment;
import org.apache.ignite.internal.managers.eventstorage.GridEventStorageManager;
import org.apache.ignite.internal.managers.eventstorage.GridLocalEventListener;
import org.apache.ignite.internal.processors.platform.message.PlatformMessageFilter;
import org.apache.ignite.internal.processors.pool.PoolProcessor;
import org.apache.ignite.internal.processors.timeout.GridTimeoutObject;
import org.apache.ignite.internal.util.GridBoundedConcurrentLinkedHashSet;
<<<<<<< HEAD
import org.apache.ignite.internal.util.StripedCompositeReadWriteLock;
=======
import org.apache.ignite.internal.util.GridSpinReadWriteLock;
>>>>>>> 864af7eb
import org.apache.ignite.internal.util.future.GridFinishedFuture;
import org.apache.ignite.internal.util.future.GridFutureAdapter;
import org.apache.ignite.internal.util.lang.GridTuple3;
import org.apache.ignite.internal.util.tostring.GridToStringInclude;
import org.apache.ignite.internal.util.typedef.F;
import org.apache.ignite.internal.util.typedef.X;
import org.apache.ignite.internal.util.typedef.internal.S;
import org.apache.ignite.internal.util.typedef.internal.U;
import org.apache.ignite.lang.IgniteBiPredicate;
import org.apache.ignite.lang.IgniteInClosure;
import org.apache.ignite.lang.IgniteRunnable;
import org.apache.ignite.lang.IgniteUuid;
import org.apache.ignite.marshaller.Marshaller;
import org.apache.ignite.plugin.extensions.communication.Message;
import org.apache.ignite.plugin.extensions.communication.MessageFactory;
import org.apache.ignite.plugin.extensions.communication.MessageFormatter;
import org.apache.ignite.plugin.extensions.communication.MessageReader;
import org.apache.ignite.plugin.extensions.communication.MessageWriter;
import org.apache.ignite.spi.IgniteSpiException;
import org.apache.ignite.spi.communication.CommunicationListener;
import org.apache.ignite.spi.communication.CommunicationSpi;
import org.apache.ignite.spi.communication.tcp.TcpCommunicationSpi;
import org.jetbrains.annotations.Nullable;
import org.jsr166.ConcurrentHashMap8;
import org.jsr166.ConcurrentLinkedDeque8;

import static org.apache.ignite.events.EventType.EVT_NODE_FAILED;
import static org.apache.ignite.events.EventType.EVT_NODE_JOINED;
import static org.apache.ignite.events.EventType.EVT_NODE_LEFT;
import static org.apache.ignite.internal.GridTopic.TOPIC_COMM_USER;
import static org.apache.ignite.internal.GridTopic.TOPIC_IO_TEST;
import static org.apache.ignite.internal.managers.communication.GridIoPolicy.AFFINITY_POOL;
import static org.apache.ignite.internal.managers.communication.GridIoPolicy.IDX_POOL;
import static org.apache.ignite.internal.managers.communication.GridIoPolicy.IGFS_POOL;
import static org.apache.ignite.internal.managers.communication.GridIoPolicy.MANAGEMENT_POOL;
import static org.apache.ignite.internal.managers.communication.GridIoPolicy.MARSH_CACHE_POOL;
import static org.apache.ignite.internal.managers.communication.GridIoPolicy.P2P_POOL;
import static org.apache.ignite.internal.managers.communication.GridIoPolicy.PUBLIC_POOL;
import static org.apache.ignite.internal.managers.communication.GridIoPolicy.SYSTEM_POOL;
import static org.apache.ignite.internal.managers.communication.GridIoPolicy.UTILITY_CACHE_POOL;
import static org.apache.ignite.internal.managers.communication.GridIoPolicy.isReservedGridIoPolicy;
import static org.apache.ignite.internal.util.nio.GridNioBackPressureControl.threadProcessingMessage;
import static org.jsr166.ConcurrentLinkedHashMap.QueuePolicy.PER_SEGMENT_Q_OPTIMIZED_RMV;

/**
 * Grid communication manager.
 */
public class GridIoManager extends GridManagerAdapter<CommunicationSpi<Serializable>> {
    /** Empty array of message factories. */
    public static final MessageFactory[] EMPTY = {};

    /** Max closed topics to store. */
    public static final int MAX_CLOSED_TOPICS = 10240;

    /** Direct protocol version attribute name. */
    public static final String DIRECT_PROTO_VER_ATTR = "comm.direct.proto.ver";

    /** Direct protocol version. */
    public static final byte DIRECT_PROTO_VER = 2;

    /** Current IO policy. */
    private static final ThreadLocal<Byte> CUR_PLC = new ThreadLocal<>();

    /** Listeners by topic. */
    private final ConcurrentMap<Object, GridMessageListener> lsnrMap = new ConcurrentHashMap8<>();

    /** System listeners. */
    private volatile GridMessageListener[] sysLsnrs;

    /** Mutex for system listeners. */
    private final Object sysLsnrsMux = new Object();

    /** Disconnect listeners. */
    private final Collection<GridDisconnectListener> disconnectLsnrs = new ConcurrentLinkedQueue<>();

    /** Pool processor. */
    private PoolProcessor pools;

    /** Discovery listener. */
    private GridLocalEventListener discoLsnr;

    /** */
    private final ConcurrentMap<Object, ConcurrentMap<UUID, GridCommunicationMessageSet>> msgSetMap =
        new ConcurrentHashMap8<>();

    /** Local node ID. */
    private final UUID locNodeId;

    /** Discovery delay. */
    private final long discoDelay;

    /** Cache for messages that were received prior to discovery. */
    private final ConcurrentMap<UUID, ConcurrentLinkedDeque8<DelayedMessage>> waitMap =
        new ConcurrentHashMap8<>();

    /** Communication message listener. */
    private CommunicationListener<Serializable> commLsnr;

    /** Grid marshaller. */
    private final Marshaller marsh;

    /** Busy lock. */
    private final ReadWriteLock busyLock =
        new StripedCompositeReadWriteLock(Runtime.getRuntime().availableProcessors());

    /** Lock to sync maps access. */
    private final ReadWriteLock lock = new ReentrantReadWriteLock();

    /** Fully started flag. When set to true, can send and receive messages. */
    private volatile boolean started;

    /** Closed topics. */
    private final GridBoundedConcurrentLinkedHashSet<Object> closedTopics =
        new GridBoundedConcurrentLinkedHashSet<>(MAX_CLOSED_TOPICS, MAX_CLOSED_TOPICS, 0.75f, 256,
            PER_SEGMENT_Q_OPTIMIZED_RMV);

    /** */
    private MessageFactory msgFactory;

    /** */
    private MessageFormatter formatter;

    /** Stopping flag. */
    private boolean stopping;

    /** */
    private final AtomicReference<ConcurrentHashMap<Long, IoTestFuture>> ioTestMap = new AtomicReference<>();

    /** */
    private final AtomicLong ioTestId = new AtomicLong();

    /**
     * @param ctx Grid kernal context.
     */
    @SuppressWarnings("deprecation")
    public GridIoManager(GridKernalContext ctx) {
        super(ctx, ctx.config().getCommunicationSpi());

        pools = ctx.pools();

        assert pools != null;

        locNodeId = ctx.localNodeId();

        discoDelay = ctx.config().getDiscoveryStartupDelay();

        marsh = ctx.config().getMarshaller();

        synchronized (sysLsnrsMux) {
            sysLsnrs = new GridMessageListener[GridTopic.values().length];
        }
    }

    /**
     * @return Message factory.
     */
    public MessageFactory messageFactory() {
        assert msgFactory != null;

        return msgFactory;
    }

    /**
     * @return Message writer factory.
     */
    public MessageFormatter formatter() {
        assert formatter != null;

        return formatter;
    }

    /**
     * Resets metrics for this manager.
     */
    public void resetMetrics() {
        getSpi().resetMetrics();
    }

    /** {@inheritDoc} */
    @SuppressWarnings("deprecation")
    @Override public void start() throws IgniteCheckedException {
        assertParameter(discoDelay > 0, "discoveryStartupDelay > 0");

        startSpi();

        getSpi().setListener(commLsnr = new CommunicationListener<Serializable>() {
            @Override public void onMessage(UUID nodeId, Serializable msg, IgniteRunnable msgC) {
                try {
                    onMessage0(nodeId, (GridIoMessage)msg, msgC);
                }
                catch (ClassCastException ignored) {
                    U.error(log, "Communication manager received message of unknown type (will ignore): " +
                        msg.getClass().getName() + ". Most likely GridCommunicationSpi is being used directly, " +
                        "which is illegal - make sure to send messages only via GridProjection API.");
                }
            }

            @Override public void onDisconnected(UUID nodeId) {
                for (GridDisconnectListener lsnr : disconnectLsnrs)
                    lsnr.onNodeDisconnected(nodeId);
            }
        });

        ctx.addNodeAttribute(DIRECT_PROTO_VER_ATTR, DIRECT_PROTO_VER);

        MessageFormatter[] formatterExt = ctx.plugins().extensions(MessageFormatter.class);

        if (formatterExt != null && formatterExt.length > 0) {
            if (formatterExt.length > 1)
                throw new IgniteCheckedException("More than one MessageFormatter extension is defined. Check your " +
                    "plugins configuration and make sure that only one of them provides custom message format.");

            formatter = formatterExt[0];
        }
        else {
            formatter = new MessageFormatter() {
                @Override public MessageWriter writer(UUID rmtNodeId) throws IgniteCheckedException {
                    assert rmtNodeId != null;

                    return new DirectMessageWriter(U.directProtocolVersion(ctx, rmtNodeId));
                }

                @Override public MessageReader reader(UUID rmtNodeId, MessageFactory msgFactory)
                    throws IgniteCheckedException {
                    assert rmtNodeId != null;

                    return new DirectMessageReader(msgFactory, U.directProtocolVersion(ctx, rmtNodeId));
                }
            };
        }

        MessageFactory[] msgs = ctx.plugins().extensions(MessageFactory.class);

        if (msgs == null)
            msgs = EMPTY;

        List<MessageFactory> compMsgs = new ArrayList<>();

        for (IgniteComponentType compType : IgniteComponentType.values()) {
            MessageFactory f = compType.messageFactory();

            if (f != null)
                compMsgs.add(f);
        }

        if (!compMsgs.isEmpty())
            msgs = F.concat(msgs, compMsgs.toArray(new MessageFactory[compMsgs.size()]));

        msgFactory = new GridIoMessageFactory(msgs);

        if (log.isDebugEnabled())
            log.debug(startInfo());

        addMessageListener(GridTopic.TOPIC_IO_TEST, new GridMessageListener() {
            @Override public void onMessage(UUID nodeId, Object msg) {
                ClusterNode node = ctx.discovery().node(nodeId);

                if (node == null)
                    return;

                IgniteIoTestMessage msg0 = (IgniteIoTestMessage)msg;

                if (msg0.request()) {
                    IgniteIoTestMessage res = new IgniteIoTestMessage(msg0.id(), false, null);

                    res.flags(msg0.flags());

                    try {
                        send(node, GridTopic.TOPIC_IO_TEST, res, GridIoPolicy.SYSTEM_POOL);
                    }
                    catch (IgniteCheckedException e) {
                        U.error(log, "Failed to send IO test response [msg=" + msg0 + "]", e);
                    }
                }
                else {
                    IoTestFuture fut = ioTestMap().get(msg0.id());

                    if (fut == null)
                        U.warn(log, "Failed to find IO test future [msg=" + msg0 + ']');
                    else
                        fut.onResponse();
                }
            }
        });
    }

    /**
     * @param nodes Nodes.
     * @param payload Payload.
     * @param procFromNioThread If {@code true} message is processed from NIO thread.
     * @return Response future.
     */
    public IgniteInternalFuture sendIoTest(List<ClusterNode> nodes, byte[] payload, boolean procFromNioThread) {
        long id = ioTestId.getAndIncrement();

        IoTestFuture fut = new IoTestFuture(id, nodes.size());

        IgniteIoTestMessage msg = new IgniteIoTestMessage(id, true, payload);

        msg.processFromNioThread(procFromNioThread);

        ioTestMap().put(id, fut);

        for (int i = 0; i < nodes.size(); i++) {
            ClusterNode node = nodes.get(i);

            try {
                send(node, GridTopic.TOPIC_IO_TEST, msg, GridIoPolicy.SYSTEM_POOL);
            }
            catch (IgniteCheckedException e) {
                ioTestMap().remove(msg.id());

                return new GridFinishedFuture(e);
            }
        }

        return fut;
    }

    /**
     * @param node Node.
     * @param payload Payload.
     * @param procFromNioThread If {@code true} message is processed from NIO thread.
     * @return Response future.
     */
    public IgniteInternalFuture sendIoTest(ClusterNode node, byte[] payload, boolean procFromNioThread) {
        long id = ioTestId.getAndIncrement();

        IoTestFuture fut = new IoTestFuture(id, 1);

        IgniteIoTestMessage msg = new IgniteIoTestMessage(id, true, payload);

        msg.processFromNioThread(procFromNioThread);

        ioTestMap().put(id, fut);

        try {
            send(node, GridTopic.TOPIC_IO_TEST, msg, GridIoPolicy.SYSTEM_POOL);
        }
        catch (IgniteCheckedException e) {
            ioTestMap().remove(msg.id());

            return new GridFinishedFuture(e);
        }

        return fut;
    }

    /**
     * @return IO test futures map.
     */
    private ConcurrentHashMap<Long, IoTestFuture> ioTestMap() {
        ConcurrentHashMap<Long, IoTestFuture> map = ioTestMap.get();

        if (map == null) {
            if (!ioTestMap.compareAndSet(null, map = new ConcurrentHashMap<>()))
                map = ioTestMap.get();
        }

        return map;
    }

    /** {@inheritDoc} */
    @SuppressWarnings({"deprecation", "SynchronizationOnLocalVariableOrMethodParameter"})
    @Override public void onKernalStart0() throws IgniteCheckedException {
        discoLsnr = new GridLocalEventListener() {
            @SuppressWarnings({"TooBroadScope", "fallthrough"})
            @Override public void onEvent(Event evt) {
                assert evt instanceof DiscoveryEvent : "Invalid event: " + evt;

                DiscoveryEvent discoEvt = (DiscoveryEvent)evt;

                UUID nodeId = discoEvt.eventNode().id();

                switch (evt.type()) {
                    case EVT_NODE_JOINED:
                        assert waitMap.get(nodeId) == null; // We can't receive messages from undiscovered nodes.

                        break;

                    case EVT_NODE_LEFT:
                    case EVT_NODE_FAILED:
                        for (Map.Entry<Object, ConcurrentMap<UUID, GridCommunicationMessageSet>> e :
                            msgSetMap.entrySet()) {
                            ConcurrentMap<UUID, GridCommunicationMessageSet> map = e.getValue();

                            GridCommunicationMessageSet set;

                            boolean empty;

                            synchronized (map) {
                                set = map.remove(nodeId);

                                empty = map.isEmpty();
                            }

                            if (set != null) {
                                if (log.isDebugEnabled())
                                    log.debug("Removed message set due to node leaving grid: " + set);

                                // Unregister timeout listener.
                                ctx.timeout().removeTimeoutObject(set);

                                // Node may still send stale messages for this topic
                                // even after discovery notification is done.
                                closedTopics.add(set.topic());
                            }

                            if (empty)
                                msgSetMap.remove(e.getKey(), map);
                        }

                        // Clean up delayed and ordered messages (need exclusive lock).
                        lock.writeLock().lock();

                        try {
                            ConcurrentLinkedDeque8<DelayedMessage> waitList = waitMap.remove(nodeId);

                            if (log.isDebugEnabled())
                                log.debug("Removed messages from discovery startup delay list " +
                                    "(sender node left topology): " + waitList);
                        }
                        finally {
                            lock.writeLock().unlock();
                        }

                        break;

                    default:
                        assert false : "Unexpected event: " + evt;
                }
            }
        };

        ctx.event().addLocalEventListener(discoLsnr, EVT_NODE_JOINED, EVT_NODE_LEFT, EVT_NODE_FAILED);

        // Make sure that there are no stale messages due to window between communication
        // manager start and kernal start.
        // 1. Process wait list.
        Collection<Collection<DelayedMessage>> delayedMsgs = new ArrayList<>();

        lock.writeLock().lock();

        try {
            started = true;

            for (Entry<UUID, ConcurrentLinkedDeque8<DelayedMessage>> e : waitMap.entrySet()) {
                if (ctx.discovery().node(e.getKey()) != null) {
                    ConcurrentLinkedDeque8<DelayedMessage> waitList = waitMap.remove(e.getKey());

                    if (log.isDebugEnabled())
                        log.debug("Processing messages from discovery startup delay list: " + waitList);

                    if (waitList != null)
                        delayedMsgs.add(waitList);
                }
            }
        }
        finally {
            lock.writeLock().unlock();
        }

        // After write lock released.
        if (!delayedMsgs.isEmpty()) {
            for (Collection<DelayedMessage> col : delayedMsgs)
                for (DelayedMessage msg : col)
                    commLsnr.onMessage(msg.nodeId(), msg.message(), msg.callback());
        }

        // 2. Process messages sets.
        for (Map.Entry<Object, ConcurrentMap<UUID, GridCommunicationMessageSet>> e : msgSetMap.entrySet()) {
            ConcurrentMap<UUID, GridCommunicationMessageSet> map = e.getValue();

            for (GridCommunicationMessageSet set : map.values()) {
                if (ctx.discovery().node(set.nodeId()) == null) {
                    // All map modifications should be synced for consistency.
                    boolean rmv;

                    synchronized (map) {
                        rmv = map.remove(set.nodeId(), set);
                    }

                    if (rmv) {
                        if (log.isDebugEnabled())
                            log.debug("Removed message set due to node leaving grid: " + set);

                        // Unregister timeout listener.
                        ctx.timeout().removeTimeoutObject(set);
                    }

                }
            }

            boolean rmv;

            synchronized (map) {
                rmv = map.isEmpty();
            }

            if (rmv) {
                msgSetMap.remove(e.getKey(), map);

                // Node may still send stale messages for this topic
                // even after discovery notification is done.
                closedTopics.add(e.getKey());
            }
        }
    }

    /** {@inheritDoc} */
    @SuppressWarnings("BusyWait")
    @Override public void onKernalStop0(boolean cancel) {
        // No more communication messages.
        getSpi().setListener(null);

        boolean interrupted = false;

        // Busy wait is intentional.
        while (true) {
            try {
                if (busyLock.writeLock().tryLock(200, TimeUnit.MILLISECONDS))
                    break;
                else
                    Thread.sleep(200);
            }
            catch (InterruptedException ignore) {
                // Preserve interrupt status & ignore.
                // Note that interrupted flag is cleared.
                interrupted = true;
            }
        }

        try {
            if (interrupted)
                Thread.currentThread().interrupt();

            GridEventStorageManager evtMgr = ctx.event();

            if (evtMgr != null && discoLsnr != null)
                evtMgr.removeLocalEventListener(discoLsnr);

            stopping = true;
        }
        finally {
            busyLock.writeLock().unlock();
        }
    }

    /** {@inheritDoc} */
    @Override public void stop(boolean cancel) throws IgniteCheckedException {
        stopSpi();

        if (log.isDebugEnabled())
            log.debug(stopInfo());
    }

    /**
     * @param nodeId Node ID.
     * @param msg Message bytes.
     * @param msgC Closure to call when message processing finished.
     */
    @SuppressWarnings("fallthrough")
    private void onMessage0(UUID nodeId, GridIoMessage msg, IgniteRunnable msgC) {
        assert nodeId != null;
        assert msg != null;

        try {
            if (stopping) {
                if (log.isDebugEnabled())
                    log.debug("Received communication message while stopping (will ignore) [nodeId=" +
                        nodeId + ", msg=" + msg + ']');

                return;
            }

            if (msg.topic() == null) {
                int topicOrd = msg.topicOrdinal();

                msg.topic(topicOrd >= 0 ? GridTopic.fromOrdinal(topicOrd) :
                    U.unmarshal(marsh, msg.topicBytes(), U.resolveClassLoader(ctx.config())));
            }

            if (!started) {
                lock.readLock().lock();

                try {
                    if (!started) { // Sets to true in write lock, so double checking.
                        // Received message before valid context is set to manager.
                        if (log.isDebugEnabled())
                            log.debug("Adding message to waiting list [senderId=" + nodeId +
                                ", msg=" + msg + ']');

                        ConcurrentLinkedDeque8<DelayedMessage> list =
                            F.addIfAbsent(waitMap, nodeId, F.<DelayedMessage>newDeque());

                        assert list != null;

                        list.add(new DelayedMessage(nodeId, msg, msgC));

                        return;
                    }
                }
                finally {
                    lock.readLock().unlock();
                }
            }

            // If message is P2P, then process in P2P service.
            // This is done to avoid extra waiting and potential deadlocks
            // as thread pool may not have any available threads to give.
            byte plc = msg.policy();

            switch (plc) {
                case P2P_POOL: {
                    processP2PMessage(nodeId, msg, msgC);

                    break;
                }

                case PUBLIC_POOL:
                case SYSTEM_POOL:
                case MANAGEMENT_POOL:
                case AFFINITY_POOL:
                case UTILITY_CACHE_POOL:
                case MARSH_CACHE_POOL:
                case IDX_POOL:
                case IGFS_POOL:
                {
                    if (msg.isOrdered())
                        processOrderedMessage(nodeId, msg, plc, msgC);
                    else
                        processRegularMessage(nodeId, msg, plc, msgC);

                    break;
                }

                default:
                    assert plc >= 0 : "Negative policy: " + plc;

                    if (isReservedGridIoPolicy(plc))
                        throw new IgniteCheckedException("Failed to process message with policy of reserved range. " +
                            "[policy=" + plc + ']');

                    if (msg.isOrdered())
                        processOrderedMessage(nodeId, msg, plc, msgC);
                    else
                        processRegularMessage(nodeId, msg, plc, msgC);
            }
        }
        catch (IgniteCheckedException e) {
            U.error(log, "Failed to process message (will ignore): " + msg, e);
        }
    }

    /**
     * @param nodeId Node ID.
     * @param msg Message.
     * @param msgC Closure to call when message processing finished.
     */
    private void processP2PMessage(
        final UUID nodeId,
        final GridIoMessage msg,
        final IgniteRunnable msgC
    ) {
        Runnable c = new Runnable() {
            @Override public void run() {
                try {
                    threadProcessingMessage(true);

                    GridMessageListener lsnr = listenerGet0(msg.topic());

                    if (lsnr == null)
                        return;

                    Object obj = msg.message();

                    assert obj != null;

                    invokeListener(msg.policy(), lsnr, nodeId, obj);
                }
                finally {
                    threadProcessingMessage(false);

                    msgC.run();
                }
            }
        };

        try {
            pools.p2pPool().execute(c);
        }
        catch (RejectedExecutionException e) {
            U.error(log, "Failed to process P2P message due to execution rejection. Increase the upper bound " +
                "on 'ExecutorService' provided by 'IgniteConfiguration.getPeerClassLoadingThreadPoolSize()'. " +
                "Will attempt to process message in the listener thread instead.", e);

            c.run();
        }
    }

    /**
     * @param nodeId Node ID.
     * @param msg Message.
     * @param plc Execution policy.
     * @param msgC Closure to call when message processing finished.
     * @throws IgniteCheckedException If failed.
     */
    private void processRegularMessage(
        final UUID nodeId,
        final GridIoMessage msg,
        final byte plc,
        final IgniteRunnable msgC
    ) throws IgniteCheckedException {
        Runnable c = new Runnable() {
            @Override public void run() {
                try {
                    threadProcessingMessage(true);

                    processRegularMessage0(msg, nodeId);
                }
                finally {
                    threadProcessingMessage(false);

                    msgC.run();
                }
            }

            @Override public String toString() {
                return "Message closure [msg=" + msg + ']';
            }
        };

        if (msg.topicOrdinal() == TOPIC_IO_TEST.ordinal()) {
            IgniteIoTestMessage msg0 = (IgniteIoTestMessage)msg.message();

<<<<<<< HEAD
            if (msg0.processFromNioThread())
                c.run();
            else
                ctx.getStripedExecutorService().execute(-1, c);

            return;
=======
            if (msg0.processFromNioThread()) {
                c.run();

                return;
            }
>>>>>>> 864af7eb
        }

        if (ctx.config().getStripedPoolSize() > 0 &&
            plc == GridIoPolicy.SYSTEM_POOL &&
<<<<<<< HEAD
            msg.partition() != Integer.MIN_VALUE) {
=======
            msg.partition() != Integer.MIN_VALUE
            ) {
>>>>>>> 864af7eb
            ctx.getStripedExecutorService().execute(msg.partition(), c);

            return;
        }

        try {
            pools.poolForPolicy(plc).execute(c);
        }
        catch (RejectedExecutionException e) {
            U.error(log, "Failed to process regular message due to execution rejection. Increase the upper bound " +
                "on 'ExecutorService' provided by 'IgniteConfiguration.getPublicThreadPoolSize()'. " +
                "Will attempt to process message in the listener thread instead.", e);

            c.run();
        }
    }

    /**
     * @param msg Message.
     * @param nodeId Node ID.
     */
    @SuppressWarnings("deprecation")
    private void processRegularMessage0(GridIoMessage msg, UUID nodeId) {
        GridMessageListener lsnr = listenerGet0(msg.topic());

        if (lsnr == null)
            return;

        Object obj = msg.message();

        assert obj != null;

        invokeListener(msg.policy(), lsnr, nodeId, obj);
    }

    /**
     * Get listener.
     *
     * @param topic Topic.
     * @return Listener.
     */
    @Nullable private GridMessageListener listenerGet0(Object topic) {
        if (topic instanceof GridTopic)
            return sysLsnrs[systemListenerIndex(topic)];
        else
            return lsnrMap.get(topic);
    }

    /**
     * Put listener if it is absent.
     *
     * @param topic Topic.
     * @param lsnr Listener.
     * @return Old listener (if any).
     */
    @Nullable private GridMessageListener listenerPutIfAbsent0(Object topic, GridMessageListener lsnr) {
        if (topic instanceof GridTopic) {
            synchronized (sysLsnrsMux) {
                int idx = systemListenerIndex(topic);

                GridMessageListener old = sysLsnrs[idx];

                if (old == null)
                    changeSystemListener(idx, lsnr);

                return old;
            }
        }
        else
            return lsnrMap.putIfAbsent(topic, lsnr);
    }

    /**
     * Remove listener.
     *
     * @param topic Topic.
     * @return Removed listener (if any).
     */
    @Nullable private GridMessageListener listenerRemove0(Object topic) {
        if (topic instanceof GridTopic) {
            synchronized (sysLsnrsMux) {
                int idx = systemListenerIndex(topic);

                GridMessageListener old = sysLsnrs[idx];

                if (old != null)
                    changeSystemListener(idx, null);

                return old;
            }
        }
        else
            return lsnrMap.remove(topic);
    }

    /**
     * Remove listener if it matches expected value.
     *
     * @param topic Topic.
     * @param expected Listener.
     * @return Result.
     */
    private boolean listenerRemove0(Object topic, GridMessageListener expected) {
        if (topic instanceof GridTopic) {
            synchronized (sysLsnrsMux) {
                return systemListenerChange(topic, expected, null);
            }
        }
        else
            return lsnrMap.remove(topic, expected);
    }

    /**
     * Replace listener.
     *
     * @param topic Topic.
     * @param expected Old value.
     * @param newVal New value.
     * @return Result.
     */
    private boolean listenerReplace0(Object topic, GridMessageListener expected, GridMessageListener newVal) {
        if (topic instanceof GridTopic) {
            synchronized (sysLsnrsMux) {
                return systemListenerChange(topic, expected, newVal);
            }
        }
        else
            return lsnrMap.replace(topic, expected, newVal);
    }

    /**
     * Change system listener.
     *
     * @param topic Topic.
     * @param expected Expected value.
     * @param newVal New value.
     * @return Result.
     */
    private boolean systemListenerChange(Object topic, GridMessageListener expected, GridMessageListener newVal) {
        assert Thread.holdsLock(sysLsnrsMux);
        assert topic instanceof GridTopic;

        int idx = systemListenerIndex(topic);

        GridMessageListener old = sysLsnrs[idx];

        if (old != null && old.equals(expected)) {
            changeSystemListener(idx, newVal);

            return true;
        }

        return false;
    }

    /**
     * Change systme listener at the given index.
     *
     * @param idx Index.
     * @param lsnr Listener.
     */
    private void changeSystemListener(int idx, @Nullable GridMessageListener lsnr) {
        assert Thread.holdsLock(sysLsnrsMux);

        GridMessageListener[] res = new GridMessageListener[sysLsnrs.length];

        System.arraycopy(sysLsnrs, 0, res, 0, sysLsnrs.length);

        res[idx] = lsnr;

        sysLsnrs = res;
    }

    /**
     * Get index of a system listener.
     *
     * @param topic Topic.
     * @return Index.
     */
    private int systemListenerIndex(Object topic) {
        assert topic instanceof GridTopic;

        return ((GridTopic)topic).ordinal();
    }

    /**
     * @param nodeId Node ID.
     * @param msg Ordered message.
     * @param plc Execution policy.
     * @param msgC Closure to call when message processing finished ({@code null} for sync processing).
     * @throws IgniteCheckedException If failed.
     */
    @SuppressWarnings("SynchronizationOnLocalVariableOrMethodParameter")
    private void processOrderedMessage(
        final UUID nodeId,
        final GridIoMessage msg,
        final byte plc,
        @Nullable final IgniteRunnable msgC
    ) throws IgniteCheckedException {
        assert msg != null;

        long timeout = msg.timeout();
        boolean skipOnTimeout = msg.skipOnTimeout();

        boolean isNew = false;

        ConcurrentMap<UUID, GridCommunicationMessageSet> map;

        GridCommunicationMessageSet set = null;

        while (true) {
            map = msgSetMap.get(msg.topic());

            if (map == null) {
                set = new GridCommunicationMessageSet(plc, msg.topic(), nodeId, timeout, skipOnTimeout, msg, msgC);

                map = new ConcurrentHashMap0<>();

                map.put(nodeId, set);

                ConcurrentMap<UUID, GridCommunicationMessageSet> old = msgSetMap.putIfAbsent(
                    msg.topic(), map);

                if (old != null)
                    map = old;
                else {
                    isNew = true;

                    // Put succeeded.
                    break;
                }
            }

            boolean rmv = false;

            synchronized (map) {
                if (map.isEmpty())
                    rmv = true;
                else {
                    set = map.get(nodeId);

                    if (set == null) {
                        GridCommunicationMessageSet old = map.putIfAbsent(nodeId,
                            set = new GridCommunicationMessageSet(plc, msg.topic(),
                                nodeId, timeout, skipOnTimeout, msg, msgC));

                        assert old == null;

                        isNew = true;

                        // Put succeeded.
                        break;
                    }
                }
            }

            if (rmv)
                msgSetMap.remove(msg.topic(), map);
            else {
                assert set != null;
                assert !isNew;

                set.add(msg, msgC);

                break;
            }
        }

        if (isNew && ctx.discovery().node(nodeId) == null) {
            if (log.isDebugEnabled())
                log.debug("Message is ignored as sender has left the grid: " + msg);

            assert map != null;

            boolean rmv;

            synchronized (map) {
                map.remove(nodeId);

                rmv = map.isEmpty();
            }

            if (rmv)
                msgSetMap.remove(msg.topic(), map);

            return;
        }

        if (isNew && set.endTime() != Long.MAX_VALUE)
            ctx.timeout().addTimeoutObject(set);

        final GridMessageListener lsnr = listenerGet0(msg.topic());

        if (lsnr == null) {
            if (closedTopics.contains(msg.topic())) {
                if (log.isDebugEnabled())
                    log.debug("Message is ignored as it came for the closed topic: " + msg);

                assert map != null;

                msgSetMap.remove(msg.topic(), map);
            }
            else if (log.isDebugEnabled()) {
                // Note that we simply keep messages if listener is not
                // registered yet, until one will be registered.
                log.debug("Received message for unknown listener (messages will be kept until a " +
                    "listener is registered): " + msg);
            }

            // Mark the message as processed, otherwise reading from the connection
            // may stop.
            if (msgC != null)
                msgC.run();

            return;
        }

        if (msgC == null) {
            // Message from local node can be processed in sync manner.
            assert locNodeId.equals(nodeId);

            unwindMessageSet(set, lsnr);

            return;
        }

        final GridCommunicationMessageSet msgSet0 = set;

        Runnable c = new Runnable() {
            @Override public void run() {
                try {
                    threadProcessingMessage(true);

                    unwindMessageSet(msgSet0, lsnr);
                }
                finally {
                    threadProcessingMessage(false);
                }
            }
        };

        try {
            pools.poolForPolicy(plc).execute(c);
        }
        catch (RejectedExecutionException e) {
            U.error(log, "Failed to process ordered message due to execution rejection. " +
                "Increase the upper bound on executor service provided by corresponding " +
                "configuration property. Will attempt to process message in the listener " +
                "thread instead [msgPlc=" + plc + ']', e);

            c.run();
        }
    }

    /**
     * @param msgSet Message set to unwind.
     * @param lsnr Listener to notify.
     */
    private void unwindMessageSet(GridCommunicationMessageSet msgSet, GridMessageListener lsnr) {
        // Loop until message set is empty or
        // another thread owns the reservation.
        while (true) {
            if (msgSet.reserve()) {
                try {
                    msgSet.unwind(lsnr);
                }
                finally {
                    msgSet.release();
                }

                // Check outside of reservation block.
                if (!msgSet.changed()) {
                    if (log.isDebugEnabled())
                        log.debug("Message set has not been changed: " + msgSet);

                    break;
                }
            }
            else {
                if (log.isDebugEnabled())
                    log.debug("Another thread owns reservation: " + msgSet);

                return;
            }
        }
    }

    /**
     * Invoke message listener.
     *
     * @param plc Policy.
     * @param lsnr Listener.
     * @param nodeId Node ID.
     * @param msg Message.
     */
    private void invokeListener(Byte plc, GridMessageListener lsnr, UUID nodeId, Object msg) {
        Byte oldPlc = CUR_PLC.get();

        boolean change = F.eq(oldPlc, plc);

        if (change)
            CUR_PLC.set(plc);

        try {
            lsnr.onMessage(nodeId, msg);
        }
        finally {
            if (change)
                CUR_PLC.set(oldPlc);
        }
    }

    /**
     * @return Current IO policy
     */
    @Nullable public static Byte currentPolicy() {
        return CUR_PLC.get();
    }

    /**
     * @param node Destination node.
     * @param topic Topic to send the message to.
     * @param topicOrd GridTopic enumeration ordinal.
     * @param msg Message to send.
     * @param plc Type of processing.
     * @param ordered Ordered flag.
     * @param timeout Timeout.
     * @param skipOnTimeout Whether message can be skipped on timeout.
     * @param ackC Ack closure.
     * @throws IgniteCheckedException Thrown in case of any errors.
     */
    private void send(
        ClusterNode node,
        Object topic,
        int topicOrd,
        Message msg,
        byte plc,
        boolean ordered,
        long timeout,
        boolean skipOnTimeout,
        IgniteInClosure<IgniteException> ackC
    ) throws IgniteCheckedException {
        assert node != null;
        assert topic != null;
        assert msg != null;

        GridIoMessage ioMsg = new GridIoMessage(plc, topic, topicOrd, msg, ordered, timeout, skipOnTimeout);

        if (locNodeId.equals(node.id())) {
            assert plc != P2P_POOL;

            CommunicationListener commLsnr = this.commLsnr;

            if (commLsnr == null)
                throw new IgniteCheckedException("Trying to send message when grid is not fully started.");

            if (ordered)
                processOrderedMessage(locNodeId, ioMsg, plc, null);
            else
                processRegularMessage0(ioMsg, locNodeId);

            if (ackC != null)
                ackC.apply(null);
        }
        else {
            if (topicOrd < 0)
                ioMsg.topicBytes(U.marshal(marsh, topic));

            try {
                if ((CommunicationSpi)getSpi() instanceof TcpCommunicationSpi)
                    ((TcpCommunicationSpi)(CommunicationSpi)getSpi()).sendMessage(node, ioMsg, ackC);
                else
                    getSpi().sendMessage(node, ioMsg);
            }
            catch (IgniteSpiException e) {
                throw new IgniteCheckedException("Failed to send message (node may have left the grid or " +
                    "TCP connection cannot be established due to firewall issues) " +
                    "[node=" + node + ", topic=" + topic +
                    ", msg=" + msg + ", policy=" + plc + ']', e);
            }
        }
    }

    /**
     * @param nodeId Id of destination node.
     * @param topic Topic to send the message to.
     * @param msg Message to send.
     * @param plc Type of processing.
     * @throws IgniteCheckedException Thrown in case of any errors.
     */
    public void send(UUID nodeId, Object topic, Message msg, byte plc)
        throws IgniteCheckedException {
        ClusterNode node = ctx.discovery().node(nodeId);

        if (node == null)
            throw new IgniteCheckedException("Failed to send message to node (has node left grid?): " + nodeId);

        send(node, topic, msg, plc);
    }

    /**
     * @param nodeId Id of destination node.
     * @param topic Topic to send the message to.
     * @param msg Message to send.
     * @param plc Type of processing.
     * @throws IgniteCheckedException Thrown in case of any errors.
     */
    @SuppressWarnings("TypeMayBeWeakened")
    public void send(UUID nodeId, GridTopic topic, Message msg, byte plc)
        throws IgniteCheckedException {
        ClusterNode node = ctx.discovery().node(nodeId);

        if (node == null)
            throw new IgniteCheckedException("Failed to send message to node (has node left grid?): " + nodeId);

        send(node, topic, topic.ordinal(), msg, plc, false, 0, false, null);
    }

    /**
     * @param node Destination node.
     * @param topic Topic to send the message to.
     * @param msg Message to send.
     * @param plc Type of processing.
     * @throws IgniteCheckedException Thrown in case of any errors.
     */
    public void send(ClusterNode node, Object topic, Message msg, byte plc)
        throws IgniteCheckedException {
        send(node, topic, -1, msg, plc, false, 0, false, null);
    }

    /**
     * @param node Destination node.
     * @param topic Topic to send the message to.
     * @param msg Message to send.
     * @param plc Type of processing.
     * @throws IgniteCheckedException Thrown in case of any errors.
     */
    public void send(ClusterNode node, GridTopic topic, Message msg, byte plc)
        throws IgniteCheckedException {
        send(node, topic, topic.ordinal(), msg, plc, false, 0, false, null);
    }

    /**
     * @param node Destination node.
     * @param topic Topic to send the message to.
     * @param topicOrd GridTopic enumeration ordinal.
     * @param msg Message to send.
     * @param plc Type of processing.
     * @throws IgniteCheckedException Thrown in case of any errors.
     */
    public void send(ClusterNode node, Object topic, int topicOrd, Message msg, byte plc)
        throws IgniteCheckedException {
        send(node, topic, topicOrd, msg, plc, false, 0, false, null);
    }

    /**
     * @param node Destination node.
     * @param topic Topic to send the message to.
     * @param msg Message to send.
     * @param plc Type of processing.
     * @param timeout Timeout to keep a message on receiving queue.
     * @param skipOnTimeout Whether message can be skipped on timeout.
     * @throws IgniteCheckedException Thrown in case of any errors.
     */
    public void sendOrderedMessage(
        ClusterNode node,
        Object topic,
        Message msg,
        byte plc,
        long timeout,
        boolean skipOnTimeout
    ) throws IgniteCheckedException {
        assert timeout > 0 || skipOnTimeout;

        send(node, topic, (byte)-1, msg, plc, true, timeout, skipOnTimeout, null);
    }

    /**
     * @param nodeId Destination node.
     * @param topic Topic to send the message to.
     * @param msg Message to send.
     * @param plc Type of processing.
     * @param timeout Timeout to keep a message on receiving queue.
     * @param skipOnTimeout Whether message can be skipped on timeout.
     * @throws IgniteCheckedException Thrown in case of any errors.
     */
    public void sendOrderedMessage(
        UUID nodeId,
        Object topic,
        Message msg,
        byte plc,
        long timeout,
        boolean skipOnTimeout
    ) throws IgniteCheckedException {
        assert timeout > 0 || skipOnTimeout;

        ClusterNode node = ctx.discovery().node(nodeId);

        if (node == null)
            throw new IgniteCheckedException("Failed to send message to node (has node left grid?): " + nodeId);

        send(node, topic, (byte)-1, msg, plc, true, timeout, skipOnTimeout, null);
    }

    /**
     * @param node Destination nodes.
     * @param topic Topic to send the message to.
     * @param msg Message to send.
     * @param plc Type of processing.
     * @param ackC Ack closure.
     * @throws IgniteCheckedException Thrown in case of any errors.
     */
    public void send(ClusterNode node, GridTopic topic, Message msg, byte plc,
        IgniteInClosure<IgniteException> ackC) throws IgniteCheckedException {
        send(node, topic, topic.ordinal(), msg, plc, false, 0, false, ackC);
    }

    /**
     * @param nodes Destination node.
     * @param topic Topic to send the message to.
     * @param msg Message to send.
     * @param plc Type of processing.
     * @param timeout Timeout to keep a message on receiving queue.
     * @param skipOnTimeout Whether message can be skipped on timeout.
     * @throws IgniteCheckedException Thrown in case of any errors.
     */
    public void sendOrderedMessage(
        Collection<? extends ClusterNode> nodes,
        Object topic,
        Message msg,
        byte plc,
        long timeout,
        boolean skipOnTimeout
    )
        throws IgniteCheckedException {
        assert timeout > 0 || skipOnTimeout;

        send(nodes, topic, -1, msg, plc, true, timeout, skipOnTimeout);
    }

    /**
     * @param node Destination nodes.
     * @param topic Topic to send the message to.
     * @param msg Message to send.
     * @param plc Type of processing.
     * @param ackC Ack closure.
     * @throws IgniteCheckedException Thrown in case of any errors.
     */
    public void send(ClusterNode node, Object topic, Message msg, byte plc, IgniteInClosure<IgniteException> ackC)
        throws IgniteCheckedException {
        send(node, topic, -1, msg, plc, false, 0, false, ackC);
    }

    /**
     * @param nodes Destination node.
     * @param topic Topic to send the message to.
     * @param msg Message to send.
     * @param plc Type of processing.
     * @throws IgniteCheckedException Thrown in case of any errors.
     */
    public void send(
        Collection<? extends ClusterNode> nodes,
        Object topic,
        Message msg,
        byte plc
    ) throws IgniteCheckedException {
        send(nodes, topic, -1, msg, plc, false, 0, false);
    }

    /**
     * @param nodes Destination nodes.
     * @param topic Topic to send the message to.
     * @param msg Message to send.
     * @param plc Type of processing.
     * @throws IgniteCheckedException Thrown in case of any errors.
     */
    public void send(
        Collection<? extends ClusterNode> nodes,
        GridTopic topic,
        Message msg,
        byte plc
    ) throws IgniteCheckedException {
        send(nodes, topic, topic.ordinal(), msg, plc, false, 0, false);
    }

    /**
     * @param node Destination node.
     * @param topic Topic to send the message to.
     * @param msg Message to send.
     * @param plc Type of processing.
     * @param timeout Timeout to keep a message on receiving queue.
     * @param skipOnTimeout Whether message can be skipped on timeout.
     * @param ackC Ack closure.
     * @throws IgniteCheckedException Thrown in case of any errors.
     */
    public void sendOrderedMessage(
        ClusterNode node,
        Object topic,
        Message msg,
        byte plc,
        long timeout,
        boolean skipOnTimeout,
        IgniteInClosure<IgniteException> ackC
    ) throws IgniteCheckedException {
        assert timeout > 0 || skipOnTimeout;

        send(node, topic, (byte)-1, msg, plc, true, timeout, skipOnTimeout, ackC);
    }

     /**
     * Sends a peer deployable user message.
     *
     * @param nodes Destination nodes.
     * @param msg Message to send.
     * @throws IgniteCheckedException Thrown in case of any errors.
     */
    public void sendUserMessage(Collection<? extends ClusterNode> nodes, Object msg) throws IgniteCheckedException {
        sendUserMessage(nodes, msg, null, false, 0);
    }

    /**
     * Sends a peer deployable user message.
     *
     * @param nodes Destination nodes.
     * @param msg Message to send.
     * @param topic Message topic to use.
     * @param ordered Is message ordered?
     * @param timeout Message timeout in milliseconds for ordered messages.
     * @throws IgniteCheckedException Thrown in case of any errors.
     */
    @SuppressWarnings("ConstantConditions")
    public void sendUserMessage(Collection<? extends ClusterNode> nodes, Object msg,
        @Nullable Object topic, boolean ordered, long timeout) throws IgniteCheckedException {
        boolean loc = nodes.size() == 1 && F.first(nodes).id().equals(locNodeId);

        byte[] serMsg = null;
        byte[] serTopic = null;

        if (!loc) {
            serMsg = U.marshal(marsh, msg);

            if (topic != null)
                serTopic = U.marshal(marsh, topic);
        }

        GridDeployment dep = null;

        String depClsName = null;

        if (ctx.config().isPeerClassLoadingEnabled()) {
            Class<?> cls0 = U.detectClass(msg);

            if (U.isJdk(cls0) && topic != null)
                cls0 = U.detectClass(topic);

            dep = ctx.deploy().deploy(cls0, U.detectClassLoader(cls0));

            if (dep == null)
                throw new IgniteDeploymentCheckedException("Failed to deploy user message: " + msg);

            depClsName = cls0.getName();
        }

        Message ioMsg = new GridIoUserMessage(
            msg,
            serMsg,
            depClsName,
            topic,
            serTopic,
            dep != null ? dep.classLoaderId() : null,
            dep != null ? dep.deployMode() : null,
            dep != null ? dep.userVersion() : null,
            dep != null ? dep.participants() : null);

        if (ordered)
            sendOrderedMessage(nodes, TOPIC_COMM_USER, ioMsg, PUBLIC_POOL, timeout, true);
        else if (loc)
            send(F.first(nodes), TOPIC_COMM_USER, ioMsg, PUBLIC_POOL);
        else {
            ClusterNode locNode = F.find(nodes, null, F.localNode(locNodeId));

            Collection<? extends ClusterNode> rmtNodes = F.view(nodes, F.remoteNodes(locNodeId));

            if (!rmtNodes.isEmpty())
                send(rmtNodes, TOPIC_COMM_USER, ioMsg, PUBLIC_POOL);

            // Will call local listeners in current thread synchronously, so must go the last
            // to allow remote nodes execute the requested operation in parallel.
            if (locNode != null)
                send(locNode, TOPIC_COMM_USER, ioMsg, PUBLIC_POOL);
        }
    }

    /**
     * @param topic Topic to subscribe to.
     * @param p Message predicate.
     */
    @SuppressWarnings("unchecked")
    public void addUserMessageListener(@Nullable final Object topic, @Nullable final IgniteBiPredicate<UUID, ?> p) {
        if (p != null) {
            try {
                if (p instanceof PlatformMessageFilter)
                    ((PlatformMessageFilter)p).initialize(ctx);
                else
                    ctx.resource().injectGeneric(p);

                addMessageListener(TOPIC_COMM_USER,
                    new GridUserMessageListener(topic, (IgniteBiPredicate<UUID, Object>)p));
            }
            catch (IgniteCheckedException e) {
                throw new IgniteException(e);
            }
        }
    }

    /**
     * @param topic Topic to unsubscribe from.
     * @param p Message predicate.
     */
    @SuppressWarnings("unchecked")
    public void removeUserMessageListener(@Nullable Object topic, IgniteBiPredicate<UUID, ?> p) {
        try {
            removeMessageListener(TOPIC_COMM_USER,
                new GridUserMessageListener(topic, (IgniteBiPredicate<UUID, Object>)p));
        }
        catch (IgniteCheckedException e) {
            throw new IgniteException(e);
        }
    }

    /**
     * @param nodeId Destination node.
     * @param topic Topic to send the message to.
     * @param msg Message to send.
     * @param plc Type of processing.
     * @param timeout Timeout to keep a message on receiving queue.
     * @param skipOnTimeout Whether message can be skipped on timeout.
     * @param ackC Ack closure.
     * @throws IgniteCheckedException Thrown in case of any errors.
     */
    public void sendOrderedMessage(
        UUID nodeId,
        Object topic,
        Message msg,
        byte plc,
        long timeout,
        boolean skipOnTimeout,
        IgniteInClosure<IgniteException> ackC
    ) throws IgniteCheckedException {
        assert timeout > 0 || skipOnTimeout;

        ClusterNode node = ctx.discovery().node(nodeId);

        if (node == null)
            throw new IgniteCheckedException("Failed to send message to node (has node left grid?): " + nodeId);

        send(node, topic, (byte)-1, msg, plc, true, timeout, skipOnTimeout, ackC);
    }

    /**
     * @param nodes Destination nodes.
     * @param topic Topic to send the message to.
     * @param topicOrd Topic ordinal value.
     * @param msg Message to send.
     * @param plc Type of processing.
     * @param ordered Ordered flag.
     * @param timeout Message timeout.
     * @param skipOnTimeout Whether message can be skipped in timeout.
     * @throws IgniteCheckedException Thrown in case of any errors.
     */
    private void send(
        Collection<? extends ClusterNode> nodes,
        Object topic,
        int topicOrd,
        Message msg,
        byte plc,
        boolean ordered,
        long timeout,
        boolean skipOnTimeout
    ) throws IgniteCheckedException {
        assert nodes != null;
        assert topic != null;
        assert msg != null;

        if (!ordered)
            assert F.find(nodes, null, F.localNode(locNodeId)) == null :
                "Internal Ignite code should never call the method with local node in a node list.";

        try {
            // Small optimization, as communication SPIs may have lighter implementation for sending
            // messages to one node vs. many.
            if (!nodes.isEmpty()) {
                for (ClusterNode node : nodes)
                    send(node, topic, topicOrd, msg, plc, ordered, timeout, skipOnTimeout, null);
            }
            else if (log.isDebugEnabled())
                log.debug("Failed to send message to empty nodes collection [topic=" + topic + ", msg=" +
                    msg + ", policy=" + plc + ']');
        }
        catch (IgniteSpiException e) {
            throw new IgniteCheckedException("Failed to send message (nodes may have left the grid or " +
                "TCP connection cannot be established due to firewall issues) " +
                "[nodes=" + nodes + ", topic=" + topic +
                ", msg=" + msg + ", policy=" + plc + ']', e);
        }
    }

    /**
     * @param topic Listener's topic.
     * @param lsnr Listener to add.
     */
    @SuppressWarnings({"TypeMayBeWeakened", "deprecation"})
    public void addMessageListener(GridTopic topic, GridMessageListener lsnr) {
        addMessageListener((Object)topic, lsnr);
    }

    /**
     * @param lsnr Listener to add.
     */
    public void addDisconnectListener(GridDisconnectListener lsnr) {
        disconnectLsnrs.add(lsnr);
    }

    /**
     * @param lsnr Listener to remove.
     */
    public void removeDisconnectListener(GridDisconnectListener lsnr) {
        disconnectLsnrs.remove(lsnr);
    }

    /**
     * @param topic Listener's topic.
     * @param lsnr Listener to add.
     */
    @SuppressWarnings({"deprecation", "SynchronizationOnLocalVariableOrMethodParameter"})
    public void addMessageListener(Object topic, final GridMessageListener lsnr) {
        assert lsnr != null;
        assert topic != null;

        // Make sure that new topic is not in the list of closed topics.
        closedTopics.remove(topic);

        GridMessageListener lsnrs;

        for (;;) {
            lsnrs = listenerPutIfAbsent0(topic, lsnr);

            if (lsnrs == null) {
                lsnrs = lsnr;

                break;
            }

            assert lsnrs != null;

            if (!(lsnrs instanceof ArrayListener)) { // We are putting the second listener, creating array.
                GridMessageListener arrLsnr = new ArrayListener(lsnrs, lsnr);

                if (listenerReplace0(topic, lsnrs, arrLsnr)) {
                    lsnrs = arrLsnr;

                    break;
                }
            }
            else {
                if (((ArrayListener)lsnrs).add(lsnr))
                    break;

                // Add operation failed because array is already empty and is about to be removed, helping and retrying.
                listenerRemove0(topic, lsnrs);
            }
        }

        Map<UUID, GridCommunicationMessageSet> map = msgSetMap.get(topic);

        Collection<GridCommunicationMessageSet> msgSets = map != null ? map.values() : null;

        if (msgSets != null) {
            final GridMessageListener lsnrs0 = lsnrs;

            try {
                for (final GridCommunicationMessageSet msgSet : msgSets) {
                    pools.poolForPolicy(msgSet.policy()).execute(
                        new Runnable() {
                            @Override public void run() {
                                unwindMessageSet(msgSet, lsnrs0);
                            }
                        });
                }
            }
            catch (RejectedExecutionException e) {
                U.error(log, "Failed to process delayed message due to execution rejection. Increase the upper bound " +
                    "on executor service provided in 'IgniteConfiguration.getPublicThreadPoolSize()'). Will attempt to " +
                    "process message in the listener thread instead.", e);

                for (GridCommunicationMessageSet msgSet : msgSets)
                    unwindMessageSet(msgSet, lsnr);
            }
            catch (IgniteCheckedException ice) {
                throw new IgniteException(ice);
            }
        }
    }

    /**
     * @param topic Message topic.
     * @return Whether or not listener was indeed removed.
     */
    public boolean removeMessageListener(GridTopic topic) {
        return removeMessageListener((Object)topic);
    }

    /**
     * @param topic Message topic.
     * @return Whether or not listener was indeed removed.
     */
    public boolean removeMessageListener(Object topic) {
        return removeMessageListener(topic, null);
    }

    /**
     * @param topic Listener's topic.
     * @param lsnr Listener to remove.
     * @return Whether or not the lsnr was removed.
     */
    @SuppressWarnings("deprecation")
    public boolean removeMessageListener(GridTopic topic, @Nullable GridMessageListener lsnr) {
        return removeMessageListener((Object)topic, lsnr);
    }

    /**
     * @param topic Listener's topic.
     * @param lsnr Listener to remove.
     * @return Whether or not the lsnr was removed.
     */
    @SuppressWarnings({"deprecation", "SynchronizationOnLocalVariableOrMethodParameter"})
    public boolean removeMessageListener(Object topic, @Nullable GridMessageListener lsnr) {
        assert topic != null;

        boolean rmv = true;

        Collection<GridCommunicationMessageSet> msgSets = null;

        // If listener is null, then remove all listeners.
        if (lsnr == null) {
            closedTopics.add(topic);

            lsnr = listenerRemove0(topic);

            rmv = lsnr != null;

            Map<UUID, GridCommunicationMessageSet> map = msgSetMap.remove(topic);

            if (map != null)
                msgSets = map.values();
        }
        else {
            for (;;) {
                GridMessageListener lsnrs = listenerGet0(topic);

                // If removing listener before subscription happened.
                if (lsnrs == null) {
                    closedTopics.add(topic);

                    Map<UUID, GridCommunicationMessageSet> map = msgSetMap.remove(topic);

                    if (map != null)
                        msgSets = map.values();

                    rmv = false;

                    break;
                }
                else {
                    boolean empty = false;

                    if (!(lsnrs instanceof ArrayListener)) {
                        if (lsnrs.equals(lsnr)) {
                            if (!listenerRemove0(topic, lsnrs))
                                continue; // Retry because it can be packed to array listener.

                            empty = true;
                        }
                        else
                            rmv = false;
                    }
                    else {
                        ArrayListener arrLsnr = (ArrayListener)lsnrs;

                        if (arrLsnr.remove(lsnr))
                            empty = arrLsnr.isEmpty();
                        else
                            // Listener was not found.
                            rmv = false;

                        if (empty)
                            listenerRemove0(topic, lsnrs);
                    }

                    // If removing last subscribed listener.
                    if (empty) {
                        closedTopics.add(topic);

                        Map<UUID, GridCommunicationMessageSet> map = msgSetMap.remove(topic);

                        if (map != null)
                            msgSets = map.values();
                    }

                    break;
                }
            }
        }

        if (msgSets != null)
            for (GridCommunicationMessageSet msgSet : msgSets)
                ctx.timeout().removeTimeoutObject(msgSet);

        if (rmv && log.isDebugEnabled())
            log.debug("Removed message listener [topic=" + topic + ", lsnr=" + lsnr + ']');

        if (lsnr instanceof ArrayListener)
        {
            for (GridMessageListener childLsnr : ((ArrayListener)lsnr).arr)
                closeListener(childLsnr);
        }
        else
            closeListener(lsnr);

        return rmv;
    }

    /**
     * Closes a listener, if applicable.
     * @param lsnr Listener.
     */
    private void closeListener(GridMessageListener lsnr) {
        if (lsnr instanceof GridUserMessageListener) {
            GridUserMessageListener userLsnr = (GridUserMessageListener)lsnr;

            if (userLsnr.predLsnr instanceof PlatformMessageFilter)
                ((PlatformMessageFilter)userLsnr.predLsnr).onClose();
        }
    }

    /**
     * Gets sent messages count.
     *
     * @return Sent messages count.
     */
    public int getSentMessagesCount() {
        return getSpi().getSentMessagesCount();
    }

    /**
     * Gets sent bytes count.
     *
     * @return Sent bytes count.
     */
    public long getSentBytesCount() {
        return getSpi().getSentBytesCount();
    }

    /**
     * Gets received messages count.
     *
     * @return Received messages count.
     */
    public int getReceivedMessagesCount() {
        return getSpi().getReceivedMessagesCount();
    }

    /**
     * Gets received bytes count.
     *
     * @return Received bytes count.
     */
    public long getReceivedBytesCount() {
        return getSpi().getReceivedBytesCount();
    }

    /**
     * Gets outbound messages queue size.
     *
     * @return Outbound messages queue size.
     */
    public int getOutboundMessagesQueueSize() {
        return getSpi().getOutboundMessagesQueueSize();
    }

    /**
     * Dumps SPI stats to logs in case TcpCommunicationSpi is used, no-op otherwise.
     */
    public void dumpStats() {
        CommunicationSpi spi = getSpi();

        if (spi instanceof TcpCommunicationSpi)
            ((TcpCommunicationSpi)spi).dumpStats();
    }

    /** {@inheritDoc} */
    @Override public void printMemoryStats() {
        X.println(">>>");
        X.println(">>> IO manager memory stats [grid=" + ctx.gridName() + ']');
        X.println(">>>  lsnrMapSize: " + lsnrMap.size());
        X.println(">>>  msgSetMapSize: " + msgSetMap.size());
        X.println(">>>  closedTopicsSize: " + closedTopics.sizex());
        X.println(">>>  discoWaitMapSize: " + waitMap.size());
    }

    /**
     * Linked chain of listeners.
     */
    private static class ArrayListener implements GridMessageListener {
        /** */
        private volatile GridMessageListener[] arr;

        /**
         * @param arr Array of listeners.
         */
        ArrayListener(GridMessageListener... arr) {
            this.arr = arr;
        }

        /**
         * Passes message to the whole chain.
         *
         * @param nodeId Node ID.
         * @param msg Message.
         */
        @Override public void onMessage(UUID nodeId, Object msg) {
            GridMessageListener[] arr0 = arr;

            if (arr0 == null)
                return;

            for (GridMessageListener l : arr0)
                l.onMessage(nodeId, msg);
        }

        /**
         * @return {@code true} If this instance is empty.
         */
        boolean isEmpty() {
            return arr == null;
        }

        /**
         * @param l Listener.
         * @return {@code true} If listener was removed.
         */
        synchronized boolean remove(GridMessageListener l) {
            GridMessageListener[] arr0 = arr;

            if (arr0 == null)
                return false;

            if (arr0.length == 1) {
                if (!arr0[0].equals(l))
                    return false;

                arr = null;

                return true;
            }

            for (int i = 0; i < arr0.length; i++) {
                if (arr0[i].equals(l)) {
                    int newLen = arr0.length - 1;

                    if (i == newLen) // Remove last.
                        arr = Arrays.copyOf(arr0, newLen);
                    else {
                        GridMessageListener[] arr1 = new GridMessageListener[newLen];

                        if (i != 0) // Not remove first.
                            System.arraycopy(arr0, 0, arr1, 0, i);

                        System.arraycopy(arr0, i + 1, arr1, i, newLen - i);

                        arr = arr1;
                    }

                    return true;
                }
            }

            return false;
        }

        /**
         * @param l Listener.
         * @return {@code true} if listener was added. Add can fail if this instance is empty and is about to be removed
         *         from map.
         */
        synchronized boolean add(GridMessageListener l) {
            GridMessageListener[] arr0 = arr;

            if (arr0 == null)
                return false;

            int oldLen = arr0.length;

            arr0 = Arrays.copyOf(arr0, oldLen + 1);

            arr0[oldLen] = l;

            arr = arr0;

            return true;
        }
    }

    /**
     * This class represents a message listener wrapper that knows about peer deployment.
     */
    private class GridUserMessageListener implements GridMessageListener {
        /** Predicate listeners. */
        private final IgniteBiPredicate<UUID, Object> predLsnr;

        /** User message topic. */
        private final Object topic;

        /**
         * @param topic User topic.
         * @param predLsnr Predicate listener.
         * @throws IgniteCheckedException If failed to inject resources to predicates.
         */
        GridUserMessageListener(@Nullable Object topic, @Nullable IgniteBiPredicate<UUID, Object> predLsnr)
            throws IgniteCheckedException {
            this.topic = topic;
            this.predLsnr = predLsnr;
        }

        /** {@inheritDoc} */
        @SuppressWarnings({"SynchronizationOnLocalVariableOrMethodParameter", "ConstantConditions",
            "OverlyStrongTypeCast"})
        @Override public void onMessage(UUID nodeId, Object msg) {
            if (!(msg instanceof GridIoUserMessage)) {
                U.error(log, "Received unknown message (potentially fatal problem): " + msg);

                return;
            }

            GridIoUserMessage ioMsg = (GridIoUserMessage)msg;

            ClusterNode node = ctx.discovery().node(nodeId);

            if (node == null) {
                U.warn(log, "Failed to resolve sender node (did the node left grid?): " + nodeId);

                return;
            }

            Lock lock = busyLock.readLock();

            lock.lock();

            try {
                if (stopping) {
                    if (log.isDebugEnabled())
                        log.debug("Received user message while stopping (will ignore) [nodeId=" +
                            nodeId + ", msg=" + msg + ']');

                    return;
                }

                Object msgBody = ioMsg.body();

                assert msgBody != null || ioMsg.bodyBytes() != null;

                try {
                    byte[] msgTopicBytes = ioMsg.topicBytes();

                    Object msgTopic = ioMsg.topic();

                    GridDeployment dep = ioMsg.deployment();

                    if (dep == null && ctx.config().isPeerClassLoadingEnabled() &&
                        ioMsg.deploymentClassName() != null) {
                        dep = ctx.deploy().getGlobalDeployment(
                            ioMsg.deploymentMode(),
                            ioMsg.deploymentClassName(),
                            ioMsg.deploymentClassName(),
                            ioMsg.userVersion(),
                            nodeId,
                            ioMsg.classLoaderId(),
                            ioMsg.loaderParticipants(),
                            null);

                        if (dep == null)
                            throw new IgniteDeploymentCheckedException(
                                "Failed to obtain deployment information for user message. " +
                                    "If you are using custom message or topic class, try implementing " +
                                    "GridPeerDeployAware interface. [msg=" + ioMsg + ']');

                        ioMsg.deployment(dep); // Cache deployment.
                    }

                    // Unmarshall message topic if needed.
                    if (msgTopic == null && msgTopicBytes != null) {
                        msgTopic = U.unmarshal(marsh, msgTopicBytes,
                            U.resolveClassLoader(dep != null ? dep.classLoader() : null, ctx.config()));

                        ioMsg.topic(msgTopic); // Save topic to avoid future unmarshallings.
                    }

                    if (!F.eq(topic, msgTopic))
                        return;

                    if (msgBody == null) {
                        msgBody = U.unmarshal(marsh, ioMsg.bodyBytes(),
                            U.resolveClassLoader(dep != null ? dep.classLoader() : null, ctx.config()));

                        ioMsg.body(msgBody); // Save body to avoid future unmarshallings.
                    }

                    // Resource injection.
                    if (dep != null)
                        ctx.resource().inject(dep, dep.deployedClass(ioMsg.deploymentClassName()), msgBody);
                }
                catch (IgniteCheckedException e) {
                    U.error(log, "Failed to unmarshal user message [node=" + nodeId + ", message=" +
                        msg + ']', e);
                }

                if (msgBody != null) {
                    if (predLsnr != null) {
                        if (!predLsnr.apply(nodeId, msgBody))
                            removeMessageListener(TOPIC_COMM_USER, this);
                    }
                }
            }
            finally {
                lock.unlock();
            }
        }

        /** {@inheritDoc} */
        @Override public boolean equals(Object o) {
            if (this == o)
                return true;

            if (o == null || getClass() != o.getClass())
                return false;

            GridUserMessageListener l = (GridUserMessageListener)o;

            return F.eq(predLsnr, l.predLsnr) && F.eq(topic, l.topic);
        }

        /** {@inheritDoc} */
        @Override public int hashCode() {
            int res = predLsnr != null ? predLsnr.hashCode() : 0;

            res = 31 * res + (topic != null ? topic.hashCode() : 0);

            return res;
        }

        /** {@inheritDoc} */
        @Override public String toString() {
            return S.toString(GridUserMessageListener.class, this);
        }
    }

    /**
     * Ordered communication message set.
     */
    private class GridCommunicationMessageSet implements GridTimeoutObject {
        /** */
        private final UUID nodeId;

        /** */
        private long endTime;

        /** */
        private final IgniteUuid timeoutId;

        /** */
        @GridToStringInclude
        private final Object topic;

        /** */
        private final byte plc;

        /** */
        @GridToStringInclude
        private final Queue<GridTuple3<GridIoMessage, Long, IgniteRunnable>> msgs = new ConcurrentLinkedDeque<>();

        /** */
        private final AtomicBoolean reserved = new AtomicBoolean();

        /** */
        private final long timeout;

        /** */
        private final boolean skipOnTimeout;

        /** */
        private long lastTs;

        /**
         * @param plc Communication policy.
         * @param topic Communication topic.
         * @param nodeId Node ID.
         * @param timeout Timeout.
         * @param skipOnTimeout Whether message can be skipped on timeout.
         * @param msg Message to add immediately.
         * @param msgC Message closure (may be {@code null}).
         */
        GridCommunicationMessageSet(
            byte plc,
            Object topic,
            UUID nodeId,
            long timeout,
            boolean skipOnTimeout,
            GridIoMessage msg,
            @Nullable IgniteRunnable msgC
        ) {
            assert nodeId != null;
            assert topic != null;
            assert msg != null;

            this.plc = plc;
            this.nodeId = nodeId;
            this.topic = topic;
            this.timeout = timeout == 0 ? ctx.config().getNetworkTimeout() : timeout;
            this.skipOnTimeout = skipOnTimeout;

            endTime = endTime(timeout);

            timeoutId = IgniteUuid.randomUuid();

            lastTs = U.currentTimeMillis();

            msgs.add(F.t(msg, lastTs, msgC));
        }

        /** {@inheritDoc} */
        @Override public IgniteUuid timeoutId() {
            return timeoutId;
        }

        /** {@inheritDoc} */
        @Override public long endTime() {
            return endTime;
        }

        /** {@inheritDoc} */
        @SuppressWarnings("SynchronizationOnLocalVariableOrMethodParameter")
        @Override public void onTimeout() {
            GridMessageListener lsnr = listenerGet0(topic);

            if (lsnr != null) {
                long delta = 0;

                if (skipOnTimeout) {
                    while (true) {
                        delta = 0;

                        boolean unwind = false;

                        synchronized (this) {
                            if (!msgs.isEmpty()) {
                                delta = U.currentTimeMillis() - lastTs;

                                if (delta >= timeout)
                                    unwind = true;
                            }
                        }

                        if (unwind)
                            unwindMessageSet(this, lsnr);
                        else
                            break;
                    }
                }

                // Someone is still listening to messages, so delay set removal.
                endTime = endTime(timeout - delta);

                ctx.timeout().addTimeoutObject(this);

                return;
            }

            if (log.isDebugEnabled())
                log.debug("Removing message set due to timeout: " + this);

            ConcurrentMap<UUID, GridCommunicationMessageSet> map = msgSetMap.get(topic);

            if (map != null) {
                boolean rmv;

                synchronized (map) {
                    rmv = map.remove(nodeId, this) && map.isEmpty();
                }

                if (rmv)
                    msgSetMap.remove(topic, map);
            }
        }

        /**
         * @return ID of node that sent the messages in the set.
         */
        UUID nodeId() {
            return nodeId;
        }

        /**
         * @return Communication policy.
         */
        byte policy() {
            return plc;
        }

        /**
         * @return Message topic.
         */
        Object topic() {
            return topic;
        }

        /**
         * @return {@code True} if successful.
         */
        boolean reserve() {
            return reserved.compareAndSet(false, true);
        }

        /**
         * @return {@code True} if set is reserved.
         */
        boolean reserved() {
            return reserved.get();
        }

        /**
         * Releases reservation.
         */
        void release() {
            assert reserved.get() : "Message set was not reserved: " + this;

            reserved.set(false);
        }

        /**
         * @param lsnr Listener to notify.
         */
        void unwind(GridMessageListener lsnr) {
            assert reserved.get();

            for (GridTuple3<GridIoMessage, Long, IgniteRunnable> t = msgs.poll(); t != null; t = msgs.poll()) {
                try {
                    invokeListener(plc, lsnr, nodeId, t.get1().message());
                }
                finally {
                    if (t.get3() != null)
                        t.get3().run();
                }
            }
        }

        /**
         * @param msg Message to add.
         * @param msgC Message closure (may be {@code null}).
         */
        void add(
            GridIoMessage msg,
            @Nullable IgniteRunnable msgC
        ) {
            msgs.add(F.t(msg, U.currentTimeMillis(), msgC));
        }

        /**
         * @return {@code True} if set has messages to unwind.
         */
        boolean changed() {
            return !msgs.isEmpty();
        }

        /**
         * Calculates end time with overflow check.
         *
         * @param timeout Timeout in milliseconds.
         * @return End time in milliseconds.
         */
        private long endTime(long timeout) {
            long endTime = U.currentTimeMillis() + timeout;

            // Account for overflow.
            if (endTime < 0)
                endTime = Long.MAX_VALUE;

            return endTime;
        }

        /** {@inheritDoc} */
        @Override public String toString() {
            return S.toString(GridCommunicationMessageSet.class, this);
        }
    }

    /**
     *
     */
    private static class ConcurrentHashMap0<K, V> extends ConcurrentHashMap8<K, V> {
        /** */
        private static final long serialVersionUID = 0L;

        /** */
        private int hash;

        /**
         * @param o Object to be compared for equality with this map.
         * @return {@code True} only for {@code this}.
         */
        @Override public boolean equals(Object o) {
            return o == this;
        }

        /**
         * @return Identity hash code.
         */
        @Override public int hashCode() {
            if (hash == 0) {
                int hash0 = System.identityHashCode(this);

                hash = hash0 != 0 ? hash0 : -1;
            }

            return hash;
        }
    }

    /**
     *
     */
    private static class DelayedMessage {
        /** */
        private final UUID nodeId;

        /** */
        private final GridIoMessage msg;

        /** */
        private final IgniteRunnable msgC;

        /**
         * @param nodeId Node ID.
         * @param msg Message.
         * @param msgC Callback.
         */
        private DelayedMessage(UUID nodeId, GridIoMessage msg, IgniteRunnable msgC) {
            this.nodeId = nodeId;
            this.msg = msg;
            this.msgC = msgC;
        }

        /**
         * @return Message char.
         */
        public IgniteRunnable callback() {
            return msgC;
        }

        /**
         * @return Message.
         */
        public GridIoMessage message() {
            return msg;
        }

        /**
         * @return Node id.
         */
        public UUID nodeId() {
            return nodeId;
        }

        /** {@inheritDoc} */
        @Override public String toString() {
            return S.toString(DelayedMessage.class, this, super.toString());
        }
    }

    /**
     *
     */
    private class IoTestFuture extends GridFutureAdapter<Object> {
        /** */
        private final long id;

        /** */
        private int cntr;

        /**
         * @param id ID.
         * @param cntr Counter.
         */
        IoTestFuture(long id, int cntr) {
            assert cntr > 0 : cntr;

            this.id = id;
            this.cntr = cntr;
        }

        /**
         *
         */
        void onResponse() {
            boolean complete;

            synchronized (this) {
                complete = --cntr == 0;
            }

            if (complete)
                onDone();
        }

        /** {@inheritDoc} */
        @Override public boolean onDone(@Nullable Object res, @Nullable Throwable err) {
            if (super.onDone(res, err)) {
                ioTestMap().remove(id);

                return true;
            }

            return false;
        }

        /** {@inheritDoc} */
        @Override public String toString() {
            return S.toString(IoTestFuture.class, this);
        }
    }
}<|MERGE_RESOLUTION|>--- conflicted
+++ resolved
@@ -35,10 +35,9 @@
 import java.util.concurrent.atomic.AtomicBoolean;
 import java.util.concurrent.atomic.AtomicLong;
 import java.util.concurrent.atomic.AtomicReference;
-<<<<<<< HEAD
+import java.util.concurrent.atomic.AtomicLong;
+import java.util.concurrent.atomic.AtomicReference;
 import java.util.concurrent.locks.Lock;
-=======
->>>>>>> 864af7eb
 import java.util.concurrent.locks.ReadWriteLock;
 import java.util.concurrent.locks.ReentrantReadWriteLock;
 import org.apache.ignite.IgniteCheckedException;
@@ -61,11 +60,10 @@
 import org.apache.ignite.internal.processors.pool.PoolProcessor;
 import org.apache.ignite.internal.processors.timeout.GridTimeoutObject;
 import org.apache.ignite.internal.util.GridBoundedConcurrentLinkedHashSet;
-<<<<<<< HEAD
 import org.apache.ignite.internal.util.StripedCompositeReadWriteLock;
-=======
+import org.apache.ignite.internal.util.future.GridFinishedFuture;
+import org.apache.ignite.internal.util.future.GridFutureAdapter;
 import org.apache.ignite.internal.util.GridSpinReadWriteLock;
->>>>>>> 864af7eb
 import org.apache.ignite.internal.util.future.GridFinishedFuture;
 import org.apache.ignite.internal.util.future.GridFutureAdapter;
 import org.apache.ignite.internal.util.lang.GridTuple3;
@@ -801,30 +799,17 @@
         if (msg.topicOrdinal() == TOPIC_IO_TEST.ordinal()) {
             IgniteIoTestMessage msg0 = (IgniteIoTestMessage)msg.message();
 
-<<<<<<< HEAD
             if (msg0.processFromNioThread())
                 c.run();
             else
                 ctx.getStripedExecutorService().execute(-1, c);
 
             return;
-=======
-            if (msg0.processFromNioThread()) {
-                c.run();
-
-                return;
-            }
->>>>>>> 864af7eb
         }
 
         if (ctx.config().getStripedPoolSize() > 0 &&
             plc == GridIoPolicy.SYSTEM_POOL &&
-<<<<<<< HEAD
             msg.partition() != Integer.MIN_VALUE) {
-=======
-            msg.partition() != Integer.MIN_VALUE
-            ) {
->>>>>>> 864af7eb
             ctx.getStripedExecutorService().execute(msg.partition(), c);
 
             return;
