/*
 * Licensed to the Apache Software Foundation (ASF) under one or more
 * contributor license agreements.  See the NOTICE file distributed with
 * this work for additional information regarding copyright ownership.
 * The ASF licenses this file to You under the Apache License, Version 2.0
 * (the "License"); you may not use this file except in compliance with
 * the License.  You may obtain a copy of the License at
 *
 *      http://www.apache.org/licenses/LICENSE-2.0
 *
 * Unless required by applicable law or agreed to in writing, software
 * distributed under the License is distributed on an "AS IS" BASIS,
 * WITHOUT WARRANTIES OR CONDITIONS OF ANY KIND, either express or implied.
 * See the License for the specific language governing permissions and
 * limitations under the License.
 */

package org.apache.ignite.internal.managers.communication;

import java.io.Serializable;
import java.util.ArrayList;
import java.util.Arrays;
import java.util.Collection;
import java.util.List;
import java.util.Map;
import java.util.Map.Entry;
import java.util.Queue;
import java.util.UUID;
import java.util.concurrent.ConcurrentHashMap;
import java.util.concurrent.ConcurrentLinkedDeque;
import java.util.concurrent.ConcurrentLinkedQueue;
import java.util.concurrent.ConcurrentMap;
import java.util.concurrent.RejectedExecutionException;
import java.util.concurrent.ThreadLocalRandom;
import java.util.concurrent.TimeUnit;
import java.util.concurrent.atomic.AtomicBoolean;
import java.util.concurrent.atomic.AtomicLong;
import java.util.concurrent.atomic.AtomicReference;
import java.util.concurrent.locks.ReadWriteLock;
import java.util.concurrent.locks.ReentrantReadWriteLock;
import org.apache.ignite.IgniteCheckedException;
import org.apache.ignite.IgniteException;
import org.apache.ignite.cluster.ClusterNode;
import org.apache.ignite.events.DiscoveryEvent;
import org.apache.ignite.events.Event;
import org.apache.ignite.internal.GridKernalContext;
import org.apache.ignite.internal.GridTopic;
import org.apache.ignite.internal.IgniteComponentType;
import org.apache.ignite.internal.IgniteDeploymentCheckedException;
import org.apache.ignite.internal.IgniteInternalFuture;
import org.apache.ignite.internal.direct.DirectMessageReader;
import org.apache.ignite.internal.direct.DirectMessageWriter;
import org.apache.ignite.internal.managers.GridManagerAdapter;
import org.apache.ignite.internal.managers.deployment.GridDeployment;
import org.apache.ignite.internal.managers.eventstorage.GridEventStorageManager;
import org.apache.ignite.internal.managers.eventstorage.GridLocalEventListener;
import org.apache.ignite.internal.processors.platform.message.PlatformMessageFilter;
import org.apache.ignite.internal.processors.pool.PoolProcessor;
import org.apache.ignite.internal.processors.timeout.GridTimeoutObject;
import org.apache.ignite.internal.util.GridBoundedConcurrentLinkedHashSet;
import org.apache.ignite.internal.util.GridSpinReadWriteLock;
import org.apache.ignite.internal.util.StripedExecutor;
import org.apache.ignite.internal.util.future.GridFinishedFuture;
import org.apache.ignite.internal.util.future.GridFutureAdapter;
import org.apache.ignite.internal.util.lang.GridTuple3;
import org.apache.ignite.internal.util.tostring.GridToStringInclude;
import org.apache.ignite.internal.util.typedef.F;
import org.apache.ignite.internal.util.typedef.X;
import org.apache.ignite.internal.util.typedef.internal.S;
import org.apache.ignite.internal.util.typedef.internal.U;
import org.apache.ignite.lang.IgniteBiPredicate;
import org.apache.ignite.lang.IgniteInClosure;
import org.apache.ignite.lang.IgniteRunnable;
import org.apache.ignite.lang.IgniteUuid;
import org.apache.ignite.marshaller.Marshaller;
import org.apache.ignite.plugin.extensions.communication.Message;
import org.apache.ignite.plugin.extensions.communication.MessageFactory;
import org.apache.ignite.plugin.extensions.communication.MessageFormatter;
import org.apache.ignite.plugin.extensions.communication.MessageReader;
import org.apache.ignite.plugin.extensions.communication.MessageWriter;
import org.apache.ignite.spi.IgniteSpiException;
import org.apache.ignite.spi.communication.CommunicationListener;
import org.apache.ignite.spi.communication.CommunicationSpi;
import org.apache.ignite.spi.communication.tcp.TcpCommunicationSpi;
import org.jetbrains.annotations.Nullable;
import org.jsr166.ConcurrentHashMap8;
import org.jsr166.ConcurrentLinkedDeque8;

import static org.apache.ignite.events.EventType.EVT_NODE_FAILED;
import static org.apache.ignite.events.EventType.EVT_NODE_JOINED;
import static org.apache.ignite.events.EventType.EVT_NODE_LEFT;
import static org.apache.ignite.internal.GridTopic.TOPIC_COMM_USER;
import static org.apache.ignite.internal.GridTopic.TOPIC_IO_TEST;
import static org.apache.ignite.internal.managers.communication.GridIoPolicy.AFFINITY_POOL;
import static org.apache.ignite.internal.managers.communication.GridIoPolicy.IDX_POOL;
import static org.apache.ignite.internal.managers.communication.GridIoPolicy.IGFS_POOL;
import static org.apache.ignite.internal.managers.communication.GridIoPolicy.MANAGEMENT_POOL;
import static org.apache.ignite.internal.managers.communication.GridIoPolicy.MARSH_CACHE_POOL;
import static org.apache.ignite.internal.managers.communication.GridIoPolicy.P2P_POOL;
import static org.apache.ignite.internal.managers.communication.GridIoPolicy.PUBLIC_POOL;
import static org.apache.ignite.internal.managers.communication.GridIoPolicy.SYSTEM_POOL;
import static org.apache.ignite.internal.managers.communication.GridIoPolicy.UTILITY_CACHE_POOL;
import static org.apache.ignite.internal.managers.communication.GridIoPolicy.isReservedGridIoPolicy;
import static org.apache.ignite.internal.util.nio.GridNioBackPressureControl.threadProcessingMessage;
import static org.jsr166.ConcurrentLinkedHashMap.QueuePolicy.PER_SEGMENT_Q_OPTIMIZED_RMV;

/**
 * Grid communication manager.
 */
public class GridIoManager extends GridManagerAdapter<CommunicationSpi<Serializable>> {
    // TODO
    private static final boolean STRIPED = Boolean.getBoolean("STRIPED_POOL");

    /** Empty array of message factories. */
    public static final MessageFactory[] EMPTY = {};

    /** Max closed topics to store. */
    public static final int MAX_CLOSED_TOPICS = 10240;

    /** Direct protocol version attribute name. */
    public static final String DIRECT_PROTO_VER_ATTR = "comm.direct.proto.ver";

    /** Direct protocol version. */
    public static final byte DIRECT_PROTO_VER = 2;

    /** Current IO policy. */
    private static final ThreadLocal<Byte> CUR_PLC = new ThreadLocal<>();

    /** Listeners by topic. */
    private final ConcurrentMap<Object, GridMessageListener> lsnrMap = new ConcurrentHashMap8<>();

    /** System listeners. */
    private volatile GridMessageListener[] sysLsnrs;

    /** Mutex for system listeners. */
    private final Object sysLsnrsMux = new Object();

    /** Disconnect listeners. */
    private final Collection<GridDisconnectListener> disconnectLsnrs = new ConcurrentLinkedQueue<>();

    /** Pool processor. */
    private PoolProcessor pools;

    /** Discovery listener. */
    private GridLocalEventListener discoLsnr;

    /** */
    private final ConcurrentMap<Object, ConcurrentMap<UUID, GridCommunicationMessageSet>> msgSetMap =
        new ConcurrentHashMap8<>();

    /** Local node ID. */
    private final UUID locNodeId;

    /** Discovery delay. */
    private final long discoDelay;

    /** Cache for messages that were received prior to discovery. */
    private final ConcurrentMap<UUID, ConcurrentLinkedDeque8<DelayedMessage>> waitMap =
        new ConcurrentHashMap8<>();

    /** Communication message listener. */
    private CommunicationListener<Serializable> commLsnr;

    /** Grid marshaller. */
    private final Marshaller marsh;

    /** Busy lock. */
    private final GridSpinReadWriteLock busyLock = new GridSpinReadWriteLock();

    /** Lock to sync maps access. */
    private final ReadWriteLock lock = new ReentrantReadWriteLock();

    /** Fully started flag. When set to true, can send and receive messages. */
    private volatile boolean started;

    /** Closed topics. */
    private final GridBoundedConcurrentLinkedHashSet<Object> closedTopics =
        new GridBoundedConcurrentLinkedHashSet<>(MAX_CLOSED_TOPICS, MAX_CLOSED_TOPICS, 0.75f, 256,
            PER_SEGMENT_Q_OPTIMIZED_RMV);

    /** */
    private MessageFactory msgFactory;

    /** */
    private MessageFormatter formatter;

    /** Stopping flag. */
    private boolean stopping;

    /** */
    private final AtomicReference<ConcurrentHashMap<Long, IoTestFuture>> ioTestMap = new AtomicReference<>();

    /** */
    private final AtomicLong ioTestId = new AtomicLong();

    /**
     * @param ctx Grid kernal context.
     */
    @SuppressWarnings("deprecation")
    public GridIoManager(GridKernalContext ctx) {
        super(ctx, ctx.config().getCommunicationSpi());

        pools = ctx.pools();

        assert pools != null;

        locNodeId = ctx.localNodeId();

        discoDelay = ctx.config().getDiscoveryStartupDelay();

        marsh = ctx.config().getMarshaller();

        synchronized (sysLsnrsMux) {
            sysLsnrs = new GridMessageListener[GridTopic.values().length];
        }
    }

    /**
     * @return Message factory.
     */
    public MessageFactory messageFactory() {
        assert msgFactory != null;

        return msgFactory;
    }

    /**
     * @return Message writer factory.
     */
    public MessageFormatter formatter() {
        assert formatter != null;

        return formatter;
    }

    /**
     * Resets metrics for this manager.
     */
    public void resetMetrics() {
        getSpi().resetMetrics();
    }

    /** {@inheritDoc} */
    @SuppressWarnings("deprecation")
    @Override public void start() throws IgniteCheckedException {
        assertParameter(discoDelay > 0, "discoveryStartupDelay > 0");

        startSpi();

<<<<<<< HEAD
        if (STRIPED) {
            CommunicationSpi spi = getSpi();

            striped = new StripedExecutor(
                !ctx.clientNode() ?
                    Runtime.getRuntime().availableProcessors() - ((TcpCommunicationSpi)spi).getSelectorsCount() :
                    4);

            // TODO
            Thread t = new Thread(new Runnable() {
                @Override public void run() {
                    for (; ; ) {
                        try {
                            Thread.sleep(ctx.config().getMetricsLogFrequency());
                        }
                        catch (InterruptedException e) {
                            e.printStackTrace();
                        }

                        striped.dumpStats(log);
                    }
                }
            });

            t.setDaemon(true);

            t.start();
        }

        pubPool = ctx.getExecutorService();
        p2pPool = ctx.getPeerClassLoadingExecutorService();
        sysPool = ctx.getSystemExecutorService();
        mgmtPool = ctx.getManagementExecutorService();
        utilityCachePool = ctx.utilityCachePool();
        marshCachePool = ctx.marshallerCachePool();
        igfsPool = ctx.getIgfsExecutorService();
        affPool = new IgniteThreadPoolExecutor(
            "aff",
            ctx.gridName(),
            1,
            1,
            0,
            new LinkedBlockingQueue<Runnable>());

        if (IgniteComponentType.INDEXING.inClassPath()) {
            int cpus = Runtime.getRuntime().availableProcessors();

            idxPool = new IgniteThreadPoolExecutor("idx", ctx.gridName(),
                cpus, cpus * 2, 3000L, new LinkedBlockingQueue<Runnable>(1000));
        }

=======
>>>>>>> b1c7c9bb
        getSpi().setListener(commLsnr = new CommunicationListener<Serializable>() {
            @Override public void onMessage(UUID nodeId, Serializable msg, IgniteRunnable msgC) {
                try {
                    onMessage0(nodeId, (GridIoMessage)msg, msgC);
                }
                catch (ClassCastException ignored) {
                    U.error(log, "Communication manager received message of unknown type (will ignore): " +
                        msg.getClass().getName() + ". Most likely GridCommunicationSpi is being used directly, " +
                        "which is illegal - make sure to send messages only via GridProjection API.");
                }
            }

            @Override public void onDisconnected(UUID nodeId) {
                for (GridDisconnectListener lsnr : disconnectLsnrs)
                    lsnr.onNodeDisconnected(nodeId);
            }
        });

        ctx.addNodeAttribute(DIRECT_PROTO_VER_ATTR, DIRECT_PROTO_VER);

        MessageFormatter[] formatterExt = ctx.plugins().extensions(MessageFormatter.class);

        if (formatterExt != null && formatterExt.length > 0) {
            if (formatterExt.length > 1)
                throw new IgniteCheckedException("More than one MessageFormatter extension is defined. Check your " +
                    "plugins configuration and make sure that only one of them provides custom message format.");

            formatter = formatterExt[0];
        }
        else {
            formatter = new MessageFormatter() {
                @Override public MessageWriter writer(UUID rmtNodeId) throws IgniteCheckedException {
                    assert rmtNodeId != null;

                    return new DirectMessageWriter(U.directProtocolVersion(ctx, rmtNodeId));
                }

                @Override public MessageReader reader(UUID rmtNodeId, MessageFactory msgFactory)
                    throws IgniteCheckedException {
                    assert rmtNodeId != null;

                    return new DirectMessageReader(msgFactory, U.directProtocolVersion(ctx, rmtNodeId));
                }
            };
        }

        MessageFactory[] msgs = ctx.plugins().extensions(MessageFactory.class);

        if (msgs == null)
            msgs = EMPTY;

        List<MessageFactory> compMsgs = new ArrayList<>();

        for (IgniteComponentType compType : IgniteComponentType.values()) {
            MessageFactory f = compType.messageFactory();

            if (f != null)
                compMsgs.add(f);
        }

        if (!compMsgs.isEmpty())
            msgs = F.concat(msgs, compMsgs.toArray(new MessageFactory[compMsgs.size()]));

        msgFactory = new GridIoMessageFactory(msgs);

        if (log.isDebugEnabled())
            log.debug(startInfo());
<<<<<<< HEAD

        registerIoPoolExtensions();

        addMessageListener(GridTopic.TOPIC_IO_TEST, new GridMessageListener() {
            @Override public void onMessage(UUID nodeId, Object msg) {
                ClusterNode node = ctx.discovery().node(nodeId);

                if (node == null)
                    return;

                IgniteIoTestMessage msg0 = (IgniteIoTestMessage)msg;

                if (msg0.request()) {
                    IgniteIoTestMessage res = new IgniteIoTestMessage(msg0.id(), false, null);

                    res.flags(msg0.flags());

                    try {
                        send(node, GridTopic.TOPIC_IO_TEST, res, GridIoPolicy.SYSTEM_POOL);
                    }
                    catch (IgniteCheckedException e) {
                        U.error(log, "Failed to send IO test response [msg=" + msg0 + "]", e);
                    }
                }
                else {
                    IoTestFuture fut = ioTestMap().get(msg0.id());

                    if (fut == null)
                        U.warn(log, "Failed to find IO test future [msg=" + msg0 + ']');
                    else
                        fut.onResponse();
                }
            }
        });
    }

    /**
     * @param nodes Nodes.
     * @param payload Payload.
     * @param procFromNioThread If {@code true} message is processed from NIO thread.
     * @return Response future.
     */
    public IgniteInternalFuture sendIoTest(List<ClusterNode> nodes, byte[] payload, boolean procFromNioThread) {
        long id = ioTestId.getAndIncrement();

        IoTestFuture fut = new IoTestFuture(id, nodes.size());

        IgniteIoTestMessage msg = new IgniteIoTestMessage(id, true, payload);

        msg.processFromNioThread(procFromNioThread);

        ioTestMap().put(id, fut);

        for (int i = 0; i < nodes.size(); i++) {
            ClusterNode node = nodes.get(i);

            try {
                send(node, GridTopic.TOPIC_IO_TEST, msg, GridIoPolicy.SYSTEM_POOL);
            }
            catch (IgniteCheckedException e) {
                ioTestMap().remove(msg.id());

                return new GridFinishedFuture(e);
            }
        }

        return fut;
    }

    /**
     * @param node Node.
     * @param payload Payload.
     * @param procFromNioThread If {@code true} message is processed from NIO thread.
     * @return Response future.
     */
    public IgniteInternalFuture sendIoTest(ClusterNode node, byte[] payload, boolean procFromNioThread) {
        long id = ioTestId.getAndIncrement();

        IoTestFuture fut = new IoTestFuture(id, 1);

        IgniteIoTestMessage msg = new IgniteIoTestMessage(id, true, payload);

        msg.processFromNioThread(procFromNioThread);

        ioTestMap().put(id, fut);

        try {
            send(node, GridTopic.TOPIC_IO_TEST, msg, GridIoPolicy.SYSTEM_POOL);
        }
        catch (IgniteCheckedException e) {
            ioTestMap().remove(msg.id());

            return new GridFinishedFuture(e);
        }

        return fut;
    }

    /**
     * @return IO test futures map.
     */
    private ConcurrentHashMap<Long, IoTestFuture> ioTestMap() {
        ConcurrentHashMap<Long, IoTestFuture> map = ioTestMap.get();

        if (map == null) {
            if (!ioTestMap.compareAndSet(null, map = new ConcurrentHashMap<>()))
                map = ioTestMap.get();
        }

        return map;
    }

    /**
     * Processes IO messaging pool extensions.
     * @throws IgniteCheckedException On error.
     */
    private void registerIoPoolExtensions() throws IgniteCheckedException {
        // Process custom IO messaging pool extensions:
        final IoPool[] executorExtensions = ctx.plugins().extensions(IoPool.class);

        if (executorExtensions != null) {
            // Store it into the map and check for duplicates:
            for (IoPool ex : executorExtensions) {
                final byte id = ex.id();

                // 1. Check the pool id is non-negative:
                if (id < 0)
                    throw new IgniteCheckedException("Failed to register IO executor pool because its Id is negative " +
                        "[id=" + id + ']');

                // 2. Check the pool id is in allowed range:
                if (isReservedGridIoPolicy(id))
                    throw new IgniteCheckedException("Failed to register IO executor pool because its Id in in the " +
                        "reserved range (0-31) [id=" + id + ']');

                // 3. Check the pool for duplicates:
                if (ioPools[id] != null)
                    throw new IgniteCheckedException("Failed to register IO executor pool because its " +
                        "Id as already used [id=" + id + ']');

                ioPools[id] = ex;
            }
        }
=======
>>>>>>> b1c7c9bb
    }

    /** {@inheritDoc} */
    @SuppressWarnings({"deprecation", "SynchronizationOnLocalVariableOrMethodParameter"})
    @Override public void onKernalStart0() throws IgniteCheckedException {
        discoLsnr = new GridLocalEventListener() {
            @SuppressWarnings({"TooBroadScope", "fallthrough"})
            @Override public void onEvent(Event evt) {
                assert evt instanceof DiscoveryEvent : "Invalid event: " + evt;

                DiscoveryEvent discoEvt = (DiscoveryEvent)evt;

                UUID nodeId = discoEvt.eventNode().id();

                switch (evt.type()) {
                    case EVT_NODE_JOINED:
                        assert waitMap.get(nodeId) == null; // We can't receive messages from undiscovered nodes.

                        break;

                    case EVT_NODE_LEFT:
                    case EVT_NODE_FAILED:
                        for (Map.Entry<Object, ConcurrentMap<UUID, GridCommunicationMessageSet>> e :
                            msgSetMap.entrySet()) {
                            ConcurrentMap<UUID, GridCommunicationMessageSet> map = e.getValue();

                            GridCommunicationMessageSet set;

                            boolean empty;

                            synchronized (map) {
                                set = map.remove(nodeId);

                                empty = map.isEmpty();
                            }

                            if (set != null) {
                                if (log.isDebugEnabled())
                                    log.debug("Removed message set due to node leaving grid: " + set);

                                // Unregister timeout listener.
                                ctx.timeout().removeTimeoutObject(set);

                                // Node may still send stale messages for this topic
                                // even after discovery notification is done.
                                closedTopics.add(set.topic());
                            }

                            if (empty)
                                msgSetMap.remove(e.getKey(), map);
                        }

                        // Clean up delayed and ordered messages (need exclusive lock).
                        lock.writeLock().lock();

                        try {
                            ConcurrentLinkedDeque8<DelayedMessage> waitList = waitMap.remove(nodeId);

                            if (log.isDebugEnabled())
                                log.debug("Removed messages from discovery startup delay list " +
                                    "(sender node left topology): " + waitList);
                        }
                        finally {
                            lock.writeLock().unlock();
                        }

                        break;

                    default:
                        assert false : "Unexpected event: " + evt;
                }
            }
        };

        ctx.event().addLocalEventListener(discoLsnr, EVT_NODE_JOINED, EVT_NODE_LEFT, EVT_NODE_FAILED);

        // Make sure that there are no stale messages due to window between communication
        // manager start and kernal start.
        // 1. Process wait list.
        Collection<Collection<DelayedMessage>> delayedMsgs = new ArrayList<>();

        lock.writeLock().lock();

        try {
            started = true;

            for (Entry<UUID, ConcurrentLinkedDeque8<DelayedMessage>> e : waitMap.entrySet()) {
                if (ctx.discovery().node(e.getKey()) != null) {
                    ConcurrentLinkedDeque8<DelayedMessage> waitList = waitMap.remove(e.getKey());

                    if (log.isDebugEnabled())
                        log.debug("Processing messages from discovery startup delay list: " + waitList);

                    if (waitList != null)
                        delayedMsgs.add(waitList);
                }
            }
        }
        finally {
            lock.writeLock().unlock();
        }

        // After write lock released.
        if (!delayedMsgs.isEmpty()) {
            for (Collection<DelayedMessage> col : delayedMsgs)
                for (DelayedMessage msg : col)
                    commLsnr.onMessage(msg.nodeId(), msg.message(), msg.callback());
        }

        // 2. Process messages sets.
        for (Map.Entry<Object, ConcurrentMap<UUID, GridCommunicationMessageSet>> e : msgSetMap.entrySet()) {
            ConcurrentMap<UUID, GridCommunicationMessageSet> map = e.getValue();

            for (GridCommunicationMessageSet set : map.values()) {
                if (ctx.discovery().node(set.nodeId()) == null) {
                    // All map modifications should be synced for consistency.
                    boolean rmv;

                    synchronized (map) {
                        rmv = map.remove(set.nodeId(), set);
                    }

                    if (rmv) {
                        if (log.isDebugEnabled())
                            log.debug("Removed message set due to node leaving grid: " + set);

                        // Unregister timeout listener.
                        ctx.timeout().removeTimeoutObject(set);
                    }

                }
            }

            boolean rmv;

            synchronized (map) {
                rmv = map.isEmpty();
            }

            if (rmv) {
                msgSetMap.remove(e.getKey(), map);

                // Node may still send stale messages for this topic
                // even after discovery notification is done.
                closedTopics.add(e.getKey());
            }
        }
    }

    /** {@inheritDoc} */
    @SuppressWarnings("BusyWait")
    @Override public void onKernalStop0(boolean cancel) {
        // No more communication messages.
        getSpi().setListener(null);

        boolean interrupted = false;

        // Busy wait is intentional.
        while (true) {
            try {
                if (busyLock.tryWriteLock(200, TimeUnit.MILLISECONDS))
                    break;
                else
                    Thread.sleep(200);
            }
            catch (InterruptedException ignore) {
                // Preserve interrupt status & ignore.
                // Note that interrupted flag is cleared.
                interrupted = true;
            }
        }

        try {
            if (interrupted)
                Thread.currentThread().interrupt();

            GridEventStorageManager evtMgr = ctx.event();

            if (evtMgr != null && discoLsnr != null)
                evtMgr.removeLocalEventListener(discoLsnr);

            stopping = true;
        }
        finally {
            busyLock.writeUnlock();
        }
    }

    /** {@inheritDoc} */
    @Override public void stop(boolean cancel) throws IgniteCheckedException {
        stopSpi();

        if (log.isDebugEnabled())
            log.debug(stopInfo());
<<<<<<< HEAD

        if (striped != null)
            striped.stop();

        Arrays.fill(ioPools, null);
=======
>>>>>>> b1c7c9bb
    }

    /**
     * @param nodeId Node ID.
     * @param msg Message bytes.
     * @param msgC Closure to call when message processing finished.
     */
    @SuppressWarnings("fallthrough")
    private void onMessage0(UUID nodeId, GridIoMessage msg, IgniteRunnable msgC) {
        assert nodeId != null;
        assert msg != null;

        busyLock.readLock();

        try {
            if (stopping) {
                if (log.isDebugEnabled())
                    log.debug("Received communication message while stopping (will ignore) [nodeId=" +
                        nodeId + ", msg=" + msg + ']');

                return;
            }

            if (msg.topic() == null) {
                int topicOrd = msg.topicOrdinal();

                msg.topic(topicOrd >= 0 ? GridTopic.fromOrdinal(topicOrd) :
                    U.unmarshal(marsh, msg.topicBytes(), U.resolveClassLoader(ctx.config())));
            }

            if (!started) {
                lock.readLock().lock();

                try {
                    if (!started) { // Sets to true in write lock, so double checking.
                        // Received message before valid context is set to manager.
                        if (log.isDebugEnabled())
                            log.debug("Adding message to waiting list [senderId=" + nodeId +
                                ", msg=" + msg + ']');

                        ConcurrentLinkedDeque8<DelayedMessage> list =
                            F.addIfAbsent(waitMap, nodeId, F.<DelayedMessage>newDeque());

                        assert list != null;

                        list.add(new DelayedMessage(nodeId, msg, msgC));

                        return;
                    }
                }
                finally {
                    lock.readLock().unlock();
                }
            }

            // If message is P2P, then process in P2P service.
            // This is done to avoid extra waiting and potential deadlocks
            // as thread pool may not have any available threads to give.
            byte plc = msg.policy();

            switch (plc) {
                case P2P_POOL: {
                    processP2PMessage(nodeId, msg, msgC);

                    break;
                }

                case PUBLIC_POOL:
                case SYSTEM_POOL:
                case MANAGEMENT_POOL:
                case AFFINITY_POOL:
                case UTILITY_CACHE_POOL:
                case MARSH_CACHE_POOL:
                case IDX_POOL:
                case IGFS_POOL:
                {
                    if (msg.isOrdered())
                        processOrderedMessage(nodeId, msg, plc, msgC);
                    else
                        processRegularMessage(nodeId, msg, plc, msgC);

                    break;
                }

                default:
                    assert plc >= 0 : "Negative policy: " + plc;

                    if (isReservedGridIoPolicy(plc))
                        throw new IgniteCheckedException("Failed to process message with policy of reserved range. " +
                            "[policy=" + plc + ']');

                    if (msg.isOrdered())
                        processOrderedMessage(nodeId, msg, plc, msgC);
                    else
                        processRegularMessage(nodeId, msg, plc, msgC);
            }
        }
        catch (IgniteCheckedException e) {
            U.error(log, "Failed to process message (will ignore): " + msg, e);
        }
        finally {
            busyLock.readUnlock();
        }
    }

    /**
     * @param nodeId Node ID.
     * @param msg Message.
     * @param msgC Closure to call when message processing finished.
     */
    private void processP2PMessage(
        final UUID nodeId,
        final GridIoMessage msg,
        final IgniteRunnable msgC
    ) {
        Runnable c = new Runnable() {
            @Override public void run() {
                try {
                    threadProcessingMessage(true);

                    GridMessageListener lsnr = listenerGet0(msg.topic());

                    if (lsnr == null)
                        return;

                    Object obj = msg.message();

                    assert obj != null;

                    invokeListener(msg.policy(), lsnr, nodeId, obj);
                }
                finally {
                    threadProcessingMessage(false);

                    msgC.run();
                }
            }
        };

        try {
            pools.p2pPool().execute(c);
        }
        catch (RejectedExecutionException e) {
            U.error(log, "Failed to process P2P message due to execution rejection. Increase the upper bound " +
                "on 'ExecutorService' provided by 'IgniteConfiguration.getPeerClassLoadingThreadPoolSize()'. " +
                "Will attempt to process message in the listener thread instead.", e);

            c.run();
        }
    }

    StripedExecutor striped;

    /**
     * @param nodeId Node ID.
     * @param msg Message.
     * @param plc Execution policy.
     * @param msgC Closure to call when message processing finished.
     * @throws IgniteCheckedException If failed.
     */
    private void processRegularMessage(
        final UUID nodeId,
        final GridIoMessage msg,
        final byte plc,
        final IgniteRunnable msgC
    ) throws IgniteCheckedException {
        Runnable c = new Runnable() {
            @Override public void run() {
                try {
                    threadProcessingMessage(true);

                    processRegularMessage0(msg, nodeId);
                }
                finally {
                    threadProcessingMessage(false);

                    msgC.run();
                }
            }
        };

        if (msg.topicOrdinal() == TOPIC_IO_TEST.ordinal()) {
            IgniteIoTestMessage msg0 = (IgniteIoTestMessage)msg.message();

            if (msg0.processFromNioThread()) {
                c.run();

                return;
            }
        }

        if (STRIPED) {
            int part = msg.partition();

            striped.execute(part != -1 ? part : ThreadLocalRandom.current().nextInt(striped.stripes()), c);

            return;
        }

        try {
            pools.poolForPolicy(plc).execute(c);
        }
        catch (RejectedExecutionException e) {
            U.error(log, "Failed to process regular message due to execution rejection. Increase the upper bound " +
                "on 'ExecutorService' provided by 'IgniteConfiguration.getPublicThreadPoolSize()'. " +
                "Will attempt to process message in the listener thread instead.", e);

            c.run();
        }
    }

    /**
     * @param msg Message.
     * @param nodeId Node ID.
     */
    @SuppressWarnings("deprecation")
    private void processRegularMessage0(GridIoMessage msg, UUID nodeId) {
        GridMessageListener lsnr = listenerGet0(msg.topic());

        if (lsnr == null)
            return;

        Object obj = msg.message();

        assert obj != null;

        invokeListener(msg.policy(), lsnr, nodeId, obj);
    }

    /**
     * Get listener.
     *
     * @param topic Topic.
     * @return Listener.
     */
    @Nullable private GridMessageListener listenerGet0(Object topic) {
        if (topic instanceof GridTopic)
            return sysLsnrs[systemListenerIndex(topic)];
        else
            return lsnrMap.get(topic);
    }

    /**
     * Put listener if it is absent.
     *
     * @param topic Topic.
     * @param lsnr Listener.
     * @return Old listener (if any).
     */
    @Nullable private GridMessageListener listenerPutIfAbsent0(Object topic, GridMessageListener lsnr) {
        if (topic instanceof GridTopic) {
            synchronized (sysLsnrsMux) {
                int idx = systemListenerIndex(topic);

                GridMessageListener old = sysLsnrs[idx];

                if (old == null)
                    changeSystemListener(idx, lsnr);

                return old;
            }
        }
        else
            return lsnrMap.putIfAbsent(topic, lsnr);
    }

    /**
     * Remove listener.
     *
     * @param topic Topic.
     * @return Removed listener (if any).
     */
    @Nullable private GridMessageListener listenerRemove0(Object topic) {
        if (topic instanceof GridTopic) {
            synchronized (sysLsnrsMux) {
                int idx = systemListenerIndex(topic);

                GridMessageListener old = sysLsnrs[idx];

                if (old != null)
                    changeSystemListener(idx, null);

                return old;
            }
        }
        else
            return lsnrMap.remove(topic);
    }

    /**
     * Remove listener if it matches expected value.
     *
     * @param topic Topic.
     * @param expected Listener.
     * @return Result.
     */
    private boolean listenerRemove0(Object topic, GridMessageListener expected) {
        if (topic instanceof GridTopic) {
            synchronized (sysLsnrsMux) {
                return systemListenerChange(topic, expected, null);
            }
        }
        else
            return lsnrMap.remove(topic, expected);
    }

    /**
     * Replace listener.
     *
     * @param topic Topic.
     * @param expected Old value.
     * @param newVal New value.
     * @return Result.
     */
    private boolean listenerReplace0(Object topic, GridMessageListener expected, GridMessageListener newVal) {
        if (topic instanceof GridTopic) {
            synchronized (sysLsnrsMux) {
                return systemListenerChange(topic, expected, newVal);
            }
        }
        else
            return lsnrMap.replace(topic, expected, newVal);
    }

    /**
     * Change system listener.
     *
     * @param topic Topic.
     * @param expected Expected value.
     * @param newVal New value.
     * @return Result.
     */
    private boolean systemListenerChange(Object topic, GridMessageListener expected, GridMessageListener newVal) {
        assert Thread.holdsLock(sysLsnrsMux);
        assert topic instanceof GridTopic;

        int idx = systemListenerIndex(topic);

        GridMessageListener old = sysLsnrs[idx];

        if (old != null && old.equals(expected)) {
            changeSystemListener(idx, newVal);

            return true;
        }

        return false;
    }

    /**
     * Change systme listener at the given index.
     *
     * @param idx Index.
     * @param lsnr Listener.
     */
    private void changeSystemListener(int idx, @Nullable GridMessageListener lsnr) {
        assert Thread.holdsLock(sysLsnrsMux);

        GridMessageListener[] res = new GridMessageListener[sysLsnrs.length];

        System.arraycopy(sysLsnrs, 0, res, 0, sysLsnrs.length);

        res[idx] = lsnr;

        sysLsnrs = res;
    }

    /**
     * Get index of a system listener.
     *
     * @param topic Topic.
     * @return Index.
     */
    private int systemListenerIndex(Object topic) {
        assert topic instanceof GridTopic;

        return ((GridTopic)topic).ordinal();
    }

    /**
     * @param nodeId Node ID.
     * @param msg Ordered message.
     * @param plc Execution policy.
     * @param msgC Closure to call when message processing finished ({@code null} for sync processing).
     * @throws IgniteCheckedException If failed.
     */
    @SuppressWarnings("SynchronizationOnLocalVariableOrMethodParameter")
    private void processOrderedMessage(
        final UUID nodeId,
        final GridIoMessage msg,
        final byte plc,
        @Nullable final IgniteRunnable msgC
    ) throws IgniteCheckedException {
        assert msg != null;

        long timeout = msg.timeout();
        boolean skipOnTimeout = msg.skipOnTimeout();

        boolean isNew = false;

        ConcurrentMap<UUID, GridCommunicationMessageSet> map;

        GridCommunicationMessageSet set = null;

        while (true) {
            map = msgSetMap.get(msg.topic());

            if (map == null) {
                set = new GridCommunicationMessageSet(plc, msg.topic(), nodeId, timeout, skipOnTimeout, msg, msgC);

                map = new ConcurrentHashMap0<>();

                map.put(nodeId, set);

                ConcurrentMap<UUID, GridCommunicationMessageSet> old = msgSetMap.putIfAbsent(
                    msg.topic(), map);

                if (old != null)
                    map = old;
                else {
                    isNew = true;

                    // Put succeeded.
                    break;
                }
            }

            boolean rmv = false;

            synchronized (map) {
                if (map.isEmpty())
                    rmv = true;
                else {
                    set = map.get(nodeId);

                    if (set == null) {
                        GridCommunicationMessageSet old = map.putIfAbsent(nodeId,
                            set = new GridCommunicationMessageSet(plc, msg.topic(),
                                nodeId, timeout, skipOnTimeout, msg, msgC));

                        assert old == null;

                        isNew = true;

                        // Put succeeded.
                        break;
                    }
                }
            }

            if (rmv)
                msgSetMap.remove(msg.topic(), map);
            else {
                assert set != null;
                assert !isNew;

                set.add(msg, msgC);

                break;
            }
        }

        if (isNew && ctx.discovery().node(nodeId) == null) {
            if (log.isDebugEnabled())
                log.debug("Message is ignored as sender has left the grid: " + msg);

            assert map != null;

            boolean rmv;

            synchronized (map) {
                map.remove(nodeId);

                rmv = map.isEmpty();
            }

            if (rmv)
                msgSetMap.remove(msg.topic(), map);

            return;
        }

        if (isNew && set.endTime() != Long.MAX_VALUE)
            ctx.timeout().addTimeoutObject(set);

        final GridMessageListener lsnr = listenerGet0(msg.topic());

        if (lsnr == null) {
            if (closedTopics.contains(msg.topic())) {
                if (log.isDebugEnabled())
                    log.debug("Message is ignored as it came for the closed topic: " + msg);

                assert map != null;

                msgSetMap.remove(msg.topic(), map);
            }
            else if (log.isDebugEnabled()) {
                // Note that we simply keep messages if listener is not
                // registered yet, until one will be registered.
                log.debug("Received message for unknown listener (messages will be kept until a " +
                    "listener is registered): " + msg);
            }

            // Mark the message as processed, otherwise reading from the connection
            // may stop.
            if (msgC != null)
                msgC.run();

            return;
        }

        if (msgC == null) {
            // Message from local node can be processed in sync manner.
            assert locNodeId.equals(nodeId);

            unwindMessageSet(set, lsnr);

            return;
        }

        final GridCommunicationMessageSet msgSet0 = set;

        Runnable c = new Runnable() {
            @Override public void run() {
                try {
                    threadProcessingMessage(true);

                    unwindMessageSet(msgSet0, lsnr);
                }
                finally {
                    threadProcessingMessage(false);
                }
            }
        };

        try {
            pools.poolForPolicy(plc).execute(c);
        }
        catch (RejectedExecutionException e) {
            U.error(log, "Failed to process ordered message due to execution rejection. " +
                "Increase the upper bound on executor service provided by corresponding " +
                "configuration property. Will attempt to process message in the listener " +
                "thread instead [msgPlc=" + plc + ']', e);

            c.run();
        }
    }

    /**
     * @param msgSet Message set to unwind.
     * @param lsnr Listener to notify.
     */
    private void unwindMessageSet(GridCommunicationMessageSet msgSet, GridMessageListener lsnr) {
        // Loop until message set is empty or
        // another thread owns the reservation.
        while (true) {
            if (msgSet.reserve()) {
                try {
                    msgSet.unwind(lsnr);
                }
                finally {
                    msgSet.release();
                }

                // Check outside of reservation block.
                if (!msgSet.changed()) {
                    if (log.isDebugEnabled())
                        log.debug("Message set has not been changed: " + msgSet);

                    break;
                }
            }
            else {
                if (log.isDebugEnabled())
                    log.debug("Another thread owns reservation: " + msgSet);

                return;
            }
        }
    }

    /**
     * Invoke message listener.
     *
     * @param plc Policy.
     * @param lsnr Listener.
     * @param nodeId Node ID.
     * @param msg Message.
     */
    private void invokeListener(Byte plc, GridMessageListener lsnr, UUID nodeId, Object msg) {
        Byte oldPlc = CUR_PLC.get();

        boolean change = F.eq(oldPlc, plc);

        if (change)
            CUR_PLC.set(plc);

        try {
            lsnr.onMessage(nodeId, msg);
        }
        finally {
            if (change)
                CUR_PLC.set(oldPlc);
        }
    }

    /**
     * @return Current IO policy
     */
    @Nullable public static Byte currentPolicy() {
        return CUR_PLC.get();
    }

    /**
     * @param node Destination node.
     * @param topic Topic to send the message to.
     * @param topicOrd GridTopic enumeration ordinal.
     * @param msg Message to send.
     * @param plc Type of processing.
     * @param ordered Ordered flag.
     * @param timeout Timeout.
     * @param skipOnTimeout Whether message can be skipped on timeout.
     * @param ackC Ack closure.
     * @throws IgniteCheckedException Thrown in case of any errors.
     */
    private void send(
        ClusterNode node,
        Object topic,
        int topicOrd,
        Message msg,
        byte plc,
        boolean ordered,
        long timeout,
        boolean skipOnTimeout,
        IgniteInClosure<IgniteException> ackC
    ) throws IgniteCheckedException {
        assert node != null;
        assert topic != null;
        assert msg != null;

        GridIoMessage ioMsg = new GridIoMessage(plc, topic, topicOrd, msg, ordered, timeout, skipOnTimeout);

        if (locNodeId.equals(node.id())) {
            assert plc != P2P_POOL;

            CommunicationListener commLsnr = this.commLsnr;

            if (commLsnr == null)
                throw new IgniteCheckedException("Trying to send message when grid is not fully started.");

            if (ordered)
                processOrderedMessage(locNodeId, ioMsg, plc, null);
            else
                processRegularMessage0(ioMsg, locNodeId);

            if (ackC != null)
                ackC.apply(null);
        }
        else {
            if (topicOrd < 0)
                ioMsg.topicBytes(U.marshal(marsh, topic));

            try {
                if ((CommunicationSpi)getSpi() instanceof TcpCommunicationSpi)
                    ((TcpCommunicationSpi)(CommunicationSpi)getSpi()).sendMessage(node, ioMsg, ackC);
                else
                    getSpi().sendMessage(node, ioMsg);
            }
            catch (IgniteSpiException e) {
                throw new IgniteCheckedException("Failed to send message (node may have left the grid or " +
                    "TCP connection cannot be established due to firewall issues) " +
                    "[node=" + node + ", topic=" + topic +
                    ", msg=" + msg + ", policy=" + plc + ']', e);
            }
        }
    }

    /**
     * @param nodeId Id of destination node.
     * @param topic Topic to send the message to.
     * @param msg Message to send.
     * @param plc Type of processing.
     * @throws IgniteCheckedException Thrown in case of any errors.
     */
    public void send(UUID nodeId, Object topic, Message msg, byte plc)
        throws IgniteCheckedException {
        ClusterNode node = ctx.discovery().node(nodeId);

        if (node == null)
            throw new IgniteCheckedException("Failed to send message to node (has node left grid?): " + nodeId);

        send(node, topic, msg, plc);
    }

    /**
     * @param nodeId Id of destination node.
     * @param topic Topic to send the message to.
     * @param msg Message to send.
     * @param plc Type of processing.
     * @throws IgniteCheckedException Thrown in case of any errors.
     */
    @SuppressWarnings("TypeMayBeWeakened")
    public void send(UUID nodeId, GridTopic topic, Message msg, byte plc)
        throws IgniteCheckedException {
        ClusterNode node = ctx.discovery().node(nodeId);

        if (node == null)
            throw new IgniteCheckedException("Failed to send message to node (has node left grid?): " + nodeId);

        send(node, topic, topic.ordinal(), msg, plc, false, 0, false, null);
    }

    /**
     * @param node Destination node.
     * @param topic Topic to send the message to.
     * @param msg Message to send.
     * @param plc Type of processing.
     * @throws IgniteCheckedException Thrown in case of any errors.
     */
    public void send(ClusterNode node, Object topic, Message msg, byte plc)
        throws IgniteCheckedException {
        send(node, topic, -1, msg, plc, false, 0, false, null);
    }

    /**
     * @param node Destination node.
     * @param topic Topic to send the message to.
     * @param msg Message to send.
     * @param plc Type of processing.
     * @throws IgniteCheckedException Thrown in case of any errors.
     */
    public void send(ClusterNode node, GridTopic topic, Message msg, byte plc)
        throws IgniteCheckedException {
        send(node, topic, topic.ordinal(), msg, plc, false, 0, false, null);
    }

    /**
     * @param node Destination node.
     * @param topic Topic to send the message to.
     * @param topicOrd GridTopic enumeration ordinal.
     * @param msg Message to send.
     * @param plc Type of processing.
     * @throws IgniteCheckedException Thrown in case of any errors.
     */
    public void send(ClusterNode node, Object topic, int topicOrd, Message msg, byte plc)
        throws IgniteCheckedException {
        send(node, topic, topicOrd, msg, plc, false, 0, false, null);
    }

    /**
     * @param node Destination node.
     * @param topic Topic to send the message to.
     * @param msg Message to send.
     * @param plc Type of processing.
     * @param timeout Timeout to keep a message on receiving queue.
     * @param skipOnTimeout Whether message can be skipped on timeout.
     * @throws IgniteCheckedException Thrown in case of any errors.
     */
    public void sendOrderedMessage(
        ClusterNode node,
        Object topic,
        Message msg,
        byte plc,
        long timeout,
        boolean skipOnTimeout
    ) throws IgniteCheckedException {
        assert timeout > 0 || skipOnTimeout;

        send(node, topic, (byte)-1, msg, plc, true, timeout, skipOnTimeout, null);
    }

    /**
     * @param nodeId Destination node.
     * @param topic Topic to send the message to.
     * @param msg Message to send.
     * @param plc Type of processing.
     * @param timeout Timeout to keep a message on receiving queue.
     * @param skipOnTimeout Whether message can be skipped on timeout.
     * @throws IgniteCheckedException Thrown in case of any errors.
     */
    public void sendOrderedMessage(
        UUID nodeId,
        Object topic,
        Message msg,
        byte plc,
        long timeout,
        boolean skipOnTimeout
    ) throws IgniteCheckedException {
        assert timeout > 0 || skipOnTimeout;

        ClusterNode node = ctx.discovery().node(nodeId);

        if (node == null)
            throw new IgniteCheckedException("Failed to send message to node (has node left grid?): " + nodeId);

        send(node, topic, (byte)-1, msg, plc, true, timeout, skipOnTimeout, null);
    }

    /**
     * @param node Destination nodes.
     * @param topic Topic to send the message to.
     * @param msg Message to send.
     * @param plc Type of processing.
     * @param ackC Ack closure.
     * @throws IgniteCheckedException Thrown in case of any errors.
     */
    public void send(ClusterNode node, GridTopic topic, Message msg, byte plc,
        IgniteInClosure<IgniteException> ackC) throws IgniteCheckedException {
        send(node, topic, topic.ordinal(), msg, plc, false, 0, false, ackC);
    }

    /**
     * @param nodes Destination node.
     * @param topic Topic to send the message to.
     * @param msg Message to send.
     * @param plc Type of processing.
     * @param timeout Timeout to keep a message on receiving queue.
     * @param skipOnTimeout Whether message can be skipped on timeout.
     * @throws IgniteCheckedException Thrown in case of any errors.
     */
    public void sendOrderedMessage(
        Collection<? extends ClusterNode> nodes,
        Object topic,
        Message msg,
        byte plc,
        long timeout,
        boolean skipOnTimeout
    )
        throws IgniteCheckedException {
        assert timeout > 0 || skipOnTimeout;

        send(nodes, topic, -1, msg, plc, true, timeout, skipOnTimeout);
    }

    /**
     * @param node Destination nodes.
     * @param topic Topic to send the message to.
     * @param msg Message to send.
     * @param plc Type of processing.
     * @param ackC Ack closure.
     * @throws IgniteCheckedException Thrown in case of any errors.
     */
    public void send(ClusterNode node, Object topic, Message msg, byte plc, IgniteInClosure<IgniteException> ackC)
        throws IgniteCheckedException {
        send(node, topic, -1, msg, plc, false, 0, false, ackC);
    }

    /**
     * @param nodes Destination node.
     * @param topic Topic to send the message to.
     * @param msg Message to send.
     * @param plc Type of processing.
     * @throws IgniteCheckedException Thrown in case of any errors.
     */
    public void send(
        Collection<? extends ClusterNode> nodes,
        Object topic,
        Message msg,
        byte plc
    ) throws IgniteCheckedException {
        send(nodes, topic, -1, msg, plc, false, 0, false);
    }

    /**
     * @param nodes Destination nodes.
     * @param topic Topic to send the message to.
     * @param msg Message to send.
     * @param plc Type of processing.
     * @throws IgniteCheckedException Thrown in case of any errors.
     */
    public void send(
        Collection<? extends ClusterNode> nodes,
        GridTopic topic,
        Message msg,
        byte plc
    ) throws IgniteCheckedException {
        send(nodes, topic, topic.ordinal(), msg, plc, false, 0, false);
    }

    /**
     * @param node Destination node.
     * @param topic Topic to send the message to.
     * @param msg Message to send.
     * @param plc Type of processing.
     * @param timeout Timeout to keep a message on receiving queue.
     * @param skipOnTimeout Whether message can be skipped on timeout.
     * @param ackC Ack closure.
     * @throws IgniteCheckedException Thrown in case of any errors.
     */
    public void sendOrderedMessage(
        ClusterNode node,
        Object topic,
        Message msg,
        byte plc,
        long timeout,
        boolean skipOnTimeout,
        IgniteInClosure<IgniteException> ackC
    ) throws IgniteCheckedException {
        assert timeout > 0 || skipOnTimeout;

        send(node, topic, (byte)-1, msg, plc, true, timeout, skipOnTimeout, ackC);
    }

     /**
     * Sends a peer deployable user message.
     *
     * @param nodes Destination nodes.
     * @param msg Message to send.
     * @throws IgniteCheckedException Thrown in case of any errors.
     */
    public void sendUserMessage(Collection<? extends ClusterNode> nodes, Object msg) throws IgniteCheckedException {
        sendUserMessage(nodes, msg, null, false, 0);
    }

    /**
     * Sends a peer deployable user message.
     *
     * @param nodes Destination nodes.
     * @param msg Message to send.
     * @param topic Message topic to use.
     * @param ordered Is message ordered?
     * @param timeout Message timeout in milliseconds for ordered messages.
     * @throws IgniteCheckedException Thrown in case of any errors.
     */
    @SuppressWarnings("ConstantConditions")
    public void sendUserMessage(Collection<? extends ClusterNode> nodes, Object msg,
        @Nullable Object topic, boolean ordered, long timeout) throws IgniteCheckedException {
        boolean loc = nodes.size() == 1 && F.first(nodes).id().equals(locNodeId);

        byte[] serMsg = null;
        byte[] serTopic = null;

        if (!loc) {
            serMsg = U.marshal(marsh, msg);

            if (topic != null)
                serTopic = U.marshal(marsh, topic);
        }

        GridDeployment dep = null;

        String depClsName = null;

        if (ctx.config().isPeerClassLoadingEnabled()) {
            Class<?> cls0 = U.detectClass(msg);

            if (U.isJdk(cls0) && topic != null)
                cls0 = U.detectClass(topic);

            dep = ctx.deploy().deploy(cls0, U.detectClassLoader(cls0));

            if (dep == null)
                throw new IgniteDeploymentCheckedException("Failed to deploy user message: " + msg);

            depClsName = cls0.getName();
        }

        Message ioMsg = new GridIoUserMessage(
            msg,
            serMsg,
            depClsName,
            topic,
            serTopic,
            dep != null ? dep.classLoaderId() : null,
            dep != null ? dep.deployMode() : null,
            dep != null ? dep.userVersion() : null,
            dep != null ? dep.participants() : null);

        if (ordered)
            sendOrderedMessage(nodes, TOPIC_COMM_USER, ioMsg, PUBLIC_POOL, timeout, true);
        else if (loc)
            send(F.first(nodes), TOPIC_COMM_USER, ioMsg, PUBLIC_POOL);
        else {
            ClusterNode locNode = F.find(nodes, null, F.localNode(locNodeId));

            Collection<? extends ClusterNode> rmtNodes = F.view(nodes, F.remoteNodes(locNodeId));

            if (!rmtNodes.isEmpty())
                send(rmtNodes, TOPIC_COMM_USER, ioMsg, PUBLIC_POOL);

            // Will call local listeners in current thread synchronously, so must go the last
            // to allow remote nodes execute the requested operation in parallel.
            if (locNode != null)
                send(locNode, TOPIC_COMM_USER, ioMsg, PUBLIC_POOL);
        }
    }

    /**
     * @param topic Topic to subscribe to.
     * @param p Message predicate.
     */
    @SuppressWarnings("unchecked")
    public void addUserMessageListener(@Nullable final Object topic, @Nullable final IgniteBiPredicate<UUID, ?> p) {
        if (p != null) {
            try {
                if (p instanceof PlatformMessageFilter)
                    ((PlatformMessageFilter)p).initialize(ctx);
                else
                    ctx.resource().injectGeneric(p);

                addMessageListener(TOPIC_COMM_USER,
                    new GridUserMessageListener(topic, (IgniteBiPredicate<UUID, Object>)p));
            }
            catch (IgniteCheckedException e) {
                throw new IgniteException(e);
            }
        }
    }

    /**
     * @param topic Topic to unsubscribe from.
     * @param p Message predicate.
     */
    @SuppressWarnings("unchecked")
    public void removeUserMessageListener(@Nullable Object topic, IgniteBiPredicate<UUID, ?> p) {
        try {
            removeMessageListener(TOPIC_COMM_USER,
                new GridUserMessageListener(topic, (IgniteBiPredicate<UUID, Object>)p));
        }
        catch (IgniteCheckedException e) {
            throw new IgniteException(e);
        }
    }

    /**
     * @param nodeId Destination node.
     * @param topic Topic to send the message to.
     * @param msg Message to send.
     * @param plc Type of processing.
     * @param timeout Timeout to keep a message on receiving queue.
     * @param skipOnTimeout Whether message can be skipped on timeout.
     * @param ackC Ack closure.
     * @throws IgniteCheckedException Thrown in case of any errors.
     */
    public void sendOrderedMessage(
        UUID nodeId,
        Object topic,
        Message msg,
        byte plc,
        long timeout,
        boolean skipOnTimeout,
        IgniteInClosure<IgniteException> ackC
    ) throws IgniteCheckedException {
        assert timeout > 0 || skipOnTimeout;

        ClusterNode node = ctx.discovery().node(nodeId);

        if (node == null)
            throw new IgniteCheckedException("Failed to send message to node (has node left grid?): " + nodeId);

        send(node, topic, (byte)-1, msg, plc, true, timeout, skipOnTimeout, ackC);
    }

    /**
     * @param nodes Destination nodes.
     * @param topic Topic to send the message to.
     * @param topicOrd Topic ordinal value.
     * @param msg Message to send.
     * @param plc Type of processing.
     * @param ordered Ordered flag.
     * @param timeout Message timeout.
     * @param skipOnTimeout Whether message can be skipped in timeout.
     * @throws IgniteCheckedException Thrown in case of any errors.
     */
    private void send(
        Collection<? extends ClusterNode> nodes,
        Object topic,
        int topicOrd,
        Message msg,
        byte plc,
        boolean ordered,
        long timeout,
        boolean skipOnTimeout
    ) throws IgniteCheckedException {
        assert nodes != null;
        assert topic != null;
        assert msg != null;

        if (!ordered)
            assert F.find(nodes, null, F.localNode(locNodeId)) == null :
                "Internal Ignite code should never call the method with local node in a node list.";

        try {
            // Small optimization, as communication SPIs may have lighter implementation for sending
            // messages to one node vs. many.
            if (!nodes.isEmpty()) {
                for (ClusterNode node : nodes)
                    send(node, topic, topicOrd, msg, plc, ordered, timeout, skipOnTimeout, null);
            }
            else if (log.isDebugEnabled())
                log.debug("Failed to send message to empty nodes collection [topic=" + topic + ", msg=" +
                    msg + ", policy=" + plc + ']');
        }
        catch (IgniteSpiException e) {
            throw new IgniteCheckedException("Failed to send message (nodes may have left the grid or " +
                "TCP connection cannot be established due to firewall issues) " +
                "[nodes=" + nodes + ", topic=" + topic +
                ", msg=" + msg + ", policy=" + plc + ']', e);
        }
    }

    /**
     * @param topic Listener's topic.
     * @param lsnr Listener to add.
     */
    @SuppressWarnings({"TypeMayBeWeakened", "deprecation"})
    public void addMessageListener(GridTopic topic, GridMessageListener lsnr) {
        addMessageListener((Object)topic, lsnr);
    }

    /**
     * @param lsnr Listener to add.
     */
    public void addDisconnectListener(GridDisconnectListener lsnr) {
        disconnectLsnrs.add(lsnr);
    }

    /**
     * @param lsnr Listener to remove.
     */
    public void removeDisconnectListener(GridDisconnectListener lsnr) {
        disconnectLsnrs.remove(lsnr);
    }

    /**
     * @param topic Listener's topic.
     * @param lsnr Listener to add.
     */
    @SuppressWarnings({"deprecation", "SynchronizationOnLocalVariableOrMethodParameter"})
    public void addMessageListener(Object topic, final GridMessageListener lsnr) {
        assert lsnr != null;
        assert topic != null;

        // Make sure that new topic is not in the list of closed topics.
        closedTopics.remove(topic);

        GridMessageListener lsnrs;

        for (;;) {
            lsnrs = listenerPutIfAbsent0(topic, lsnr);

            if (lsnrs == null) {
                lsnrs = lsnr;

                break;
            }

            assert lsnrs != null;

            if (!(lsnrs instanceof ArrayListener)) { // We are putting the second listener, creating array.
                GridMessageListener arrLsnr = new ArrayListener(lsnrs, lsnr);

                if (listenerReplace0(topic, lsnrs, arrLsnr)) {
                    lsnrs = arrLsnr;

                    break;
                }
            }
            else {
                if (((ArrayListener)lsnrs).add(lsnr))
                    break;

                // Add operation failed because array is already empty and is about to be removed, helping and retrying.
                listenerRemove0(topic, lsnrs);
            }
        }

        Map<UUID, GridCommunicationMessageSet> map = msgSetMap.get(topic);

        Collection<GridCommunicationMessageSet> msgSets = map != null ? map.values() : null;

        if (msgSets != null) {
            final GridMessageListener lsnrs0 = lsnrs;

            try {
                for (final GridCommunicationMessageSet msgSet : msgSets) {
                    pools.poolForPolicy(msgSet.policy()).execute(
                        new Runnable() {
                            @Override public void run() {
                                unwindMessageSet(msgSet, lsnrs0);
                            }
                        });
                }
            }
            catch (RejectedExecutionException e) {
                U.error(log, "Failed to process delayed message due to execution rejection. Increase the upper bound " +
                    "on executor service provided in 'IgniteConfiguration.getPublicThreadPoolSize()'). Will attempt to " +
                    "process message in the listener thread instead.", e);

                for (GridCommunicationMessageSet msgSet : msgSets)
                    unwindMessageSet(msgSet, lsnr);
            }
            catch (IgniteCheckedException ice) {
                throw new IgniteException(ice);
            }
        }
    }

    /**
     * @param topic Message topic.
     * @return Whether or not listener was indeed removed.
     */
    public boolean removeMessageListener(GridTopic topic) {
        return removeMessageListener((Object)topic);
    }

    /**
     * @param topic Message topic.
     * @return Whether or not listener was indeed removed.
     */
    public boolean removeMessageListener(Object topic) {
        return removeMessageListener(topic, null);
    }

    /**
     * @param topic Listener's topic.
     * @param lsnr Listener to remove.
     * @return Whether or not the lsnr was removed.
     */
    @SuppressWarnings("deprecation")
    public boolean removeMessageListener(GridTopic topic, @Nullable GridMessageListener lsnr) {
        return removeMessageListener((Object)topic, lsnr);
    }

    /**
     * @param topic Listener's topic.
     * @param lsnr Listener to remove.
     * @return Whether or not the lsnr was removed.
     */
    @SuppressWarnings({"deprecation", "SynchronizationOnLocalVariableOrMethodParameter"})
    public boolean removeMessageListener(Object topic, @Nullable GridMessageListener lsnr) {
        assert topic != null;

        boolean rmv = true;

        Collection<GridCommunicationMessageSet> msgSets = null;

        // If listener is null, then remove all listeners.
        if (lsnr == null) {
            closedTopics.add(topic);

            lsnr = listenerRemove0(topic);

            rmv = lsnr != null;

            Map<UUID, GridCommunicationMessageSet> map = msgSetMap.remove(topic);

            if (map != null)
                msgSets = map.values();
        }
        else {
            for (;;) {
                GridMessageListener lsnrs = listenerGet0(topic);

                // If removing listener before subscription happened.
                if (lsnrs == null) {
                    closedTopics.add(topic);

                    Map<UUID, GridCommunicationMessageSet> map = msgSetMap.remove(topic);

                    if (map != null)
                        msgSets = map.values();

                    rmv = false;

                    break;
                }
                else {
                    boolean empty = false;

                    if (!(lsnrs instanceof ArrayListener)) {
                        if (lsnrs.equals(lsnr)) {
                            if (!listenerRemove0(topic, lsnrs))
                                continue; // Retry because it can be packed to array listener.

                            empty = true;
                        }
                        else
                            rmv = false;
                    }
                    else {
                        ArrayListener arrLsnr = (ArrayListener)lsnrs;

                        if (arrLsnr.remove(lsnr))
                            empty = arrLsnr.isEmpty();
                        else
                            // Listener was not found.
                            rmv = false;

                        if (empty)
                            listenerRemove0(topic, lsnrs);
                    }

                    // If removing last subscribed listener.
                    if (empty) {
                        closedTopics.add(topic);

                        Map<UUID, GridCommunicationMessageSet> map = msgSetMap.remove(topic);

                        if (map != null)
                            msgSets = map.values();
                    }

                    break;
                }
            }
        }

        if (msgSets != null)
            for (GridCommunicationMessageSet msgSet : msgSets)
                ctx.timeout().removeTimeoutObject(msgSet);

        if (rmv && log.isDebugEnabled())
            log.debug("Removed message listener [topic=" + topic + ", lsnr=" + lsnr + ']');

        if (lsnr instanceof ArrayListener)
        {
            for (GridMessageListener childLsnr : ((ArrayListener)lsnr).arr)
                closeListener(childLsnr);
        }
        else
            closeListener(lsnr);

        return rmv;
    }

    /**
     * Closes a listener, if applicable.
     * @param lsnr Listener.
     */
    private void closeListener(GridMessageListener lsnr) {
        if (lsnr instanceof GridUserMessageListener) {
            GridUserMessageListener userLsnr = (GridUserMessageListener)lsnr;

            if (userLsnr.predLsnr instanceof PlatformMessageFilter)
                ((PlatformMessageFilter)userLsnr.predLsnr).onClose();
        }
    }

    /**
     * Gets sent messages count.
     *
     * @return Sent messages count.
     */
    public int getSentMessagesCount() {
        return getSpi().getSentMessagesCount();
    }

    /**
     * Gets sent bytes count.
     *
     * @return Sent bytes count.
     */
    public long getSentBytesCount() {
        return getSpi().getSentBytesCount();
    }

    /**
     * Gets received messages count.
     *
     * @return Received messages count.
     */
    public int getReceivedMessagesCount() {
        return getSpi().getReceivedMessagesCount();
    }

    /**
     * Gets received bytes count.
     *
     * @return Received bytes count.
     */
    public long getReceivedBytesCount() {
        return getSpi().getReceivedBytesCount();
    }

    /**
     * Gets outbound messages queue size.
     *
     * @return Outbound messages queue size.
     */
    public int getOutboundMessagesQueueSize() {
        return getSpi().getOutboundMessagesQueueSize();
    }

    /**
     * Dumps SPI stats to logs in case TcpCommunicationSpi is used, no-op otherwise.
     */
    public void dumpStats() {
        CommunicationSpi spi = getSpi();

        if (spi instanceof TcpCommunicationSpi)
            ((TcpCommunicationSpi)spi).dumpStats();
    }

    /** {@inheritDoc} */
    @Override public void printMemoryStats() {
        X.println(">>>");
        X.println(">>> IO manager memory stats [grid=" + ctx.gridName() + ']');
        X.println(">>>  lsnrMapSize: " + lsnrMap.size());
        X.println(">>>  msgSetMapSize: " + msgSetMap.size());
        X.println(">>>  closedTopicsSize: " + closedTopics.sizex());
        X.println(">>>  discoWaitMapSize: " + waitMap.size());
    }

    /**
     * Linked chain of listeners.
     */
    private static class ArrayListener implements GridMessageListener {
        /** */
        private volatile GridMessageListener[] arr;

        /**
         * @param arr Array of listeners.
         */
        ArrayListener(GridMessageListener... arr) {
            this.arr = arr;
        }

        /**
         * Passes message to the whole chain.
         *
         * @param nodeId Node ID.
         * @param msg Message.
         */
        @Override public void onMessage(UUID nodeId, Object msg) {
            GridMessageListener[] arr0 = arr;

            if (arr0 == null)
                return;

            for (GridMessageListener l : arr0)
                l.onMessage(nodeId, msg);
        }

        /**
         * @return {@code true} If this instance is empty.
         */
        boolean isEmpty() {
            return arr == null;
        }

        /**
         * @param l Listener.
         * @return {@code true} If listener was removed.
         */
        synchronized boolean remove(GridMessageListener l) {
            GridMessageListener[] arr0 = arr;

            if (arr0 == null)
                return false;

            if (arr0.length == 1) {
                if (!arr0[0].equals(l))
                    return false;

                arr = null;

                return true;
            }

            for (int i = 0; i < arr0.length; i++) {
                if (arr0[i].equals(l)) {
                    int newLen = arr0.length - 1;

                    if (i == newLen) // Remove last.
                        arr = Arrays.copyOf(arr0, newLen);
                    else {
                        GridMessageListener[] arr1 = new GridMessageListener[newLen];

                        if (i != 0) // Not remove first.
                            System.arraycopy(arr0, 0, arr1, 0, i);

                        System.arraycopy(arr0, i + 1, arr1, i, newLen - i);

                        arr = arr1;
                    }

                    return true;
                }
            }

            return false;
        }

        /**
         * @param l Listener.
         * @return {@code true} if listener was added. Add can fail if this instance is empty and is about to be removed
         *         from map.
         */
        synchronized boolean add(GridMessageListener l) {
            GridMessageListener[] arr0 = arr;

            if (arr0 == null)
                return false;

            int oldLen = arr0.length;

            arr0 = Arrays.copyOf(arr0, oldLen + 1);

            arr0[oldLen] = l;

            arr = arr0;

            return true;
        }
    }

    /**
     * This class represents a message listener wrapper that knows about peer deployment.
     */
    private class GridUserMessageListener implements GridMessageListener {
        /** Predicate listeners. */
        private final IgniteBiPredicate<UUID, Object> predLsnr;

        /** User message topic. */
        private final Object topic;

        /**
         * @param topic User topic.
         * @param predLsnr Predicate listener.
         * @throws IgniteCheckedException If failed to inject resources to predicates.
         */
        GridUserMessageListener(@Nullable Object topic, @Nullable IgniteBiPredicate<UUID, Object> predLsnr)
            throws IgniteCheckedException {
            this.topic = topic;
            this.predLsnr = predLsnr;
        }

        /** {@inheritDoc} */
        @SuppressWarnings({"SynchronizationOnLocalVariableOrMethodParameter", "ConstantConditions",
            "OverlyStrongTypeCast"})
        @Override public void onMessage(UUID nodeId, Object msg) {
            if (!(msg instanceof GridIoUserMessage)) {
                U.error(log, "Received unknown message (potentially fatal problem): " + msg);

                return;
            }

            GridIoUserMessage ioMsg = (GridIoUserMessage)msg;

            ClusterNode node = ctx.discovery().node(nodeId);

            if (node == null) {
                U.warn(log, "Failed to resolve sender node (did the node left grid?): " + nodeId);

                return;
            }

            busyLock.readLock();

            try {
                if (stopping) {
                    if (log.isDebugEnabled())
                        log.debug("Received user message while stopping (will ignore) [nodeId=" +
                            nodeId + ", msg=" + msg + ']');

                    return;
                }

                Object msgBody = ioMsg.body();

                assert msgBody != null || ioMsg.bodyBytes() != null;

                try {
                    byte[] msgTopicBytes = ioMsg.topicBytes();

                    Object msgTopic = ioMsg.topic();

                    GridDeployment dep = ioMsg.deployment();

                    if (dep == null && ctx.config().isPeerClassLoadingEnabled() &&
                        ioMsg.deploymentClassName() != null) {
                        dep = ctx.deploy().getGlobalDeployment(
                            ioMsg.deploymentMode(),
                            ioMsg.deploymentClassName(),
                            ioMsg.deploymentClassName(),
                            ioMsg.userVersion(),
                            nodeId,
                            ioMsg.classLoaderId(),
                            ioMsg.loaderParticipants(),
                            null);

                        if (dep == null)
                            throw new IgniteDeploymentCheckedException(
                                "Failed to obtain deployment information for user message. " +
                                    "If you are using custom message or topic class, try implementing " +
                                    "GridPeerDeployAware interface. [msg=" + ioMsg + ']');

                        ioMsg.deployment(dep); // Cache deployment.
                    }

                    // Unmarshall message topic if needed.
                    if (msgTopic == null && msgTopicBytes != null) {
                        msgTopic = U.unmarshal(marsh, msgTopicBytes,
                            U.resolveClassLoader(dep != null ? dep.classLoader() : null, ctx.config()));

                        ioMsg.topic(msgTopic); // Save topic to avoid future unmarshallings.
                    }

                    if (!F.eq(topic, msgTopic))
                        return;

                    if (msgBody == null) {
                        msgBody = U.unmarshal(marsh, ioMsg.bodyBytes(),
                            U.resolveClassLoader(dep != null ? dep.classLoader() : null, ctx.config()));

                        ioMsg.body(msgBody); // Save body to avoid future unmarshallings.
                    }

                    // Resource injection.
                    if (dep != null)
                        ctx.resource().inject(dep, dep.deployedClass(ioMsg.deploymentClassName()), msgBody);
                }
                catch (IgniteCheckedException e) {
                    U.error(log, "Failed to unmarshal user message [node=" + nodeId + ", message=" +
                        msg + ']', e);
                }

                if (msgBody != null) {
                    if (predLsnr != null) {
                        if (!predLsnr.apply(nodeId, msgBody))
                            removeMessageListener(TOPIC_COMM_USER, this);
                    }
                }
            }
            finally {
                busyLock.readUnlock();
            }
        }

        /** {@inheritDoc} */
        @Override public boolean equals(Object o) {
            if (this == o)
                return true;

            if (o == null || getClass() != o.getClass())
                return false;

            GridUserMessageListener l = (GridUserMessageListener)o;

            return F.eq(predLsnr, l.predLsnr) && F.eq(topic, l.topic);
        }

        /** {@inheritDoc} */
        @Override public int hashCode() {
            int res = predLsnr != null ? predLsnr.hashCode() : 0;

            res = 31 * res + (topic != null ? topic.hashCode() : 0);

            return res;
        }

        /** {@inheritDoc} */
        @Override public String toString() {
            return S.toString(GridUserMessageListener.class, this);
        }
    }

    /**
     * Ordered communication message set.
     */
    private class GridCommunicationMessageSet implements GridTimeoutObject {
        /** */
        private final UUID nodeId;

        /** */
        private long endTime;

        /** */
        private final IgniteUuid timeoutId;

        /** */
        @GridToStringInclude
        private final Object topic;

        /** */
        private final byte plc;

        /** */
        @GridToStringInclude
        private final Queue<GridTuple3<GridIoMessage, Long, IgniteRunnable>> msgs = new ConcurrentLinkedDeque<>();

        /** */
        private final AtomicBoolean reserved = new AtomicBoolean();

        /** */
        private final long timeout;

        /** */
        private final boolean skipOnTimeout;

        /** */
        private long lastTs;

        /**
         * @param plc Communication policy.
         * @param topic Communication topic.
         * @param nodeId Node ID.
         * @param timeout Timeout.
         * @param skipOnTimeout Whether message can be skipped on timeout.
         * @param msg Message to add immediately.
         * @param msgC Message closure (may be {@code null}).
         */
        GridCommunicationMessageSet(
            byte plc,
            Object topic,
            UUID nodeId,
            long timeout,
            boolean skipOnTimeout,
            GridIoMessage msg,
            @Nullable IgniteRunnable msgC
        ) {
            assert nodeId != null;
            assert topic != null;
            assert msg != null;

            this.plc = plc;
            this.nodeId = nodeId;
            this.topic = topic;
            this.timeout = timeout == 0 ? ctx.config().getNetworkTimeout() : timeout;
            this.skipOnTimeout = skipOnTimeout;

            endTime = endTime(timeout);

            timeoutId = IgniteUuid.randomUuid();

            lastTs = U.currentTimeMillis();

            msgs.add(F.t(msg, lastTs, msgC));
        }

        /** {@inheritDoc} */
        @Override public IgniteUuid timeoutId() {
            return timeoutId;
        }

        /** {@inheritDoc} */
        @Override public long endTime() {
            return endTime;
        }

        /** {@inheritDoc} */
        @SuppressWarnings("SynchronizationOnLocalVariableOrMethodParameter")
        @Override public void onTimeout() {
            GridMessageListener lsnr = listenerGet0(topic);

            if (lsnr != null) {
                long delta = 0;

                if (skipOnTimeout) {
                    while (true) {
                        delta = 0;

                        boolean unwind = false;

                        synchronized (this) {
                            if (!msgs.isEmpty()) {
                                delta = U.currentTimeMillis() - lastTs;

                                if (delta >= timeout)
                                    unwind = true;
                            }
                        }

                        if (unwind)
                            unwindMessageSet(this, lsnr);
                        else
                            break;
                    }
                }

                // Someone is still listening to messages, so delay set removal.
                endTime = endTime(timeout - delta);

                ctx.timeout().addTimeoutObject(this);

                return;
            }

            if (log.isDebugEnabled())
                log.debug("Removing message set due to timeout: " + this);

            ConcurrentMap<UUID, GridCommunicationMessageSet> map = msgSetMap.get(topic);

            if (map != null) {
                boolean rmv;

                synchronized (map) {
                    rmv = map.remove(nodeId, this) && map.isEmpty();
                }

                if (rmv)
                    msgSetMap.remove(topic, map);
            }
        }

        /**
         * @return ID of node that sent the messages in the set.
         */
        UUID nodeId() {
            return nodeId;
        }

        /**
         * @return Communication policy.
         */
        byte policy() {
            return plc;
        }

        /**
         * @return Message topic.
         */
        Object topic() {
            return topic;
        }

        /**
         * @return {@code True} if successful.
         */
        boolean reserve() {
            return reserved.compareAndSet(false, true);
        }

        /**
         * @return {@code True} if set is reserved.
         */
        boolean reserved() {
            return reserved.get();
        }

        /**
         * Releases reservation.
         */
        void release() {
            assert reserved.get() : "Message set was not reserved: " + this;

            reserved.set(false);
        }

        /**
         * @param lsnr Listener to notify.
         */
        void unwind(GridMessageListener lsnr) {
            assert reserved.get();

            for (GridTuple3<GridIoMessage, Long, IgniteRunnable> t = msgs.poll(); t != null; t = msgs.poll()) {
                try {
                    invokeListener(plc, lsnr, nodeId, t.get1().message());
                }
                finally {
                    if (t.get3() != null)
                        t.get3().run();
                }
            }
        }

        /**
         * @param msg Message to add.
         * @param msgC Message closure (may be {@code null}).
         */
        void add(
            GridIoMessage msg,
            @Nullable IgniteRunnable msgC
        ) {
            msgs.add(F.t(msg, U.currentTimeMillis(), msgC));
        }

        /**
         * @return {@code True} if set has messages to unwind.
         */
        boolean changed() {
            return !msgs.isEmpty();
        }

        /**
         * Calculates end time with overflow check.
         *
         * @param timeout Timeout in milliseconds.
         * @return End time in milliseconds.
         */
        private long endTime(long timeout) {
            long endTime = U.currentTimeMillis() + timeout;

            // Account for overflow.
            if (endTime < 0)
                endTime = Long.MAX_VALUE;

            return endTime;
        }

        /** {@inheritDoc} */
        @Override public String toString() {
            return S.toString(GridCommunicationMessageSet.class, this);
        }
    }

    /**
     *
     */
    private static class ConcurrentHashMap0<K, V> extends ConcurrentHashMap8<K, V> {
        /** */
        private static final long serialVersionUID = 0L;

        /** */
        private int hash;

        /**
         * @param o Object to be compared for equality with this map.
         * @return {@code True} only for {@code this}.
         */
        @Override public boolean equals(Object o) {
            return o == this;
        }

        /**
         * @return Identity hash code.
         */
        @Override public int hashCode() {
            if (hash == 0) {
                int hash0 = System.identityHashCode(this);

                hash = hash0 != 0 ? hash0 : -1;
            }

            return hash;
        }
    }

    /**
     *
     */
    private static class DelayedMessage {
        /** */
        private final UUID nodeId;

        /** */
        private final GridIoMessage msg;

        /** */
        private final IgniteRunnable msgC;

        /**
         * @param nodeId Node ID.
         * @param msg Message.
         * @param msgC Callback.
         */
        private DelayedMessage(UUID nodeId, GridIoMessage msg, IgniteRunnable msgC) {
            this.nodeId = nodeId;
            this.msg = msg;
            this.msgC = msgC;
        }

        /**
         * @return Message char.
         */
        public IgniteRunnable callback() {
            return msgC;
        }

        /**
         * @return Message.
         */
        public GridIoMessage message() {
            return msg;
        }

        /**
         * @return Node id.
         */
        public UUID nodeId() {
            return nodeId;
        }

        /** {@inheritDoc} */
        @Override public String toString() {
            return S.toString(DelayedMessage.class, this, super.toString());
        }
    }

    /**
     *
     */
    private class IoTestFuture extends GridFutureAdapter<Object> {
        /** */
        private final long id;

        /** */
        private int cntr;

        /**
         * @param id ID.
         * @param cntr Counter.
         */
        IoTestFuture(long id, int cntr) {
            assert cntr > 0 : cntr;

            this.id = id;
            this.cntr = cntr;
        }

        /**
         *
         */
        void onResponse() {
            boolean complete;

            synchronized (this) {
                complete = --cntr == 0;
            }

            if (complete)
                onDone();
        }

        /** {@inheritDoc} */
        @Override public boolean onDone(@Nullable Object res, @Nullable Throwable err) {
            if (super.onDone(res, err)) {
                ioTestMap().remove(id);

                return true;
            }

            return false;
        }

        /** {@inheritDoc} */
        @Override public String toString() {
            return S.toString(IoTestFuture.class, this);
        }
    }
}<|MERGE_RESOLUTION|>--- conflicted
+++ resolved
@@ -247,7 +247,6 @@
 
         startSpi();
 
-<<<<<<< HEAD
         if (STRIPED) {
             CommunicationSpi spi = getSpi();
 
@@ -277,30 +276,6 @@
             t.start();
         }
 
-        pubPool = ctx.getExecutorService();
-        p2pPool = ctx.getPeerClassLoadingExecutorService();
-        sysPool = ctx.getSystemExecutorService();
-        mgmtPool = ctx.getManagementExecutorService();
-        utilityCachePool = ctx.utilityCachePool();
-        marshCachePool = ctx.marshallerCachePool();
-        igfsPool = ctx.getIgfsExecutorService();
-        affPool = new IgniteThreadPoolExecutor(
-            "aff",
-            ctx.gridName(),
-            1,
-            1,
-            0,
-            new LinkedBlockingQueue<Runnable>());
-
-        if (IgniteComponentType.INDEXING.inClassPath()) {
-            int cpus = Runtime.getRuntime().availableProcessors();
-
-            idxPool = new IgniteThreadPoolExecutor("idx", ctx.gridName(),
-                cpus, cpus * 2, 3000L, new LinkedBlockingQueue<Runnable>(1000));
-        }
-
-=======
->>>>>>> b1c7c9bb
         getSpi().setListener(commLsnr = new CommunicationListener<Serializable>() {
             @Override public void onMessage(UUID nodeId, Serializable msg, IgniteRunnable msgC) {
                 try {
@@ -368,9 +343,6 @@
 
         if (log.isDebugEnabled())
             log.debug(startInfo());
-<<<<<<< HEAD
-
-        registerIoPoolExtensions();
 
         addMessageListener(GridTopic.TOPIC_IO_TEST, new GridMessageListener() {
             @Override public void onMessage(UUID nodeId, Object msg) {
@@ -479,41 +451,6 @@
         }
 
         return map;
-    }
-
-    /**
-     * Processes IO messaging pool extensions.
-     * @throws IgniteCheckedException On error.
-     */
-    private void registerIoPoolExtensions() throws IgniteCheckedException {
-        // Process custom IO messaging pool extensions:
-        final IoPool[] executorExtensions = ctx.plugins().extensions(IoPool.class);
-
-        if (executorExtensions != null) {
-            // Store it into the map and check for duplicates:
-            for (IoPool ex : executorExtensions) {
-                final byte id = ex.id();
-
-                // 1. Check the pool id is non-negative:
-                if (id < 0)
-                    throw new IgniteCheckedException("Failed to register IO executor pool because its Id is negative " +
-                        "[id=" + id + ']');
-
-                // 2. Check the pool id is in allowed range:
-                if (isReservedGridIoPolicy(id))
-                    throw new IgniteCheckedException("Failed to register IO executor pool because its Id in in the " +
-                        "reserved range (0-31) [id=" + id + ']');
-
-                // 3. Check the pool for duplicates:
-                if (ioPools[id] != null)
-                    throw new IgniteCheckedException("Failed to register IO executor pool because its " +
-                        "Id as already used [id=" + id + ']');
-
-                ioPools[id] = ex;
-            }
-        }
-=======
->>>>>>> b1c7c9bb
     }
 
     /** {@inheritDoc} */
@@ -708,14 +645,9 @@
 
         if (log.isDebugEnabled())
             log.debug(stopInfo());
-<<<<<<< HEAD
 
         if (striped != null)
             striped.stop();
-
-        Arrays.fill(ioPools, null);
-=======
->>>>>>> b1c7c9bb
     }
 
     /**
