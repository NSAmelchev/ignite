/*
 * Licensed to the Apache Software Foundation (ASF) under one or more
 * contributor license agreements.  See the NOTICE file distributed with
 * this work for additional information regarding copyright ownership.
 * The ASF licenses this file to You under the Apache License, Version 2.0
 * (the "License"); you may not use this file except in compliance with
 * the License.  You may obtain a copy of the License at
 *
 *      http://www.apache.org/licenses/LICENSE-2.0
 *
 * Unless required by applicable law or agreed to in writing, software
 * distributed under the License is distributed on an "AS IS" BASIS,
 * WITHOUT WARRANTIES OR CONDITIONS OF ANY KIND, either express or implied.
 * See the License for the specific language governing permissions and
 * limitations under the License.
 */

package org.apache.ignite.internal.portable;

import java.io.Externalizable;
import java.io.File;
import java.io.IOException;
import java.io.InvalidObjectException;
import java.io.ObjectInput;
import java.io.ObjectOutput;
import java.io.ObjectStreamException;
import java.math.BigDecimal;
import java.net.URISyntaxException;
import java.net.URL;
import java.net.URLClassLoader;
import java.sql.Timestamp;
import java.util.ArrayList;
import java.util.Collection;
import java.util.Date;
import java.util.Enumeration;
import java.util.HashMap;
import java.util.HashSet;
import java.util.LinkedHashMap;
import java.util.LinkedHashSet;
import java.util.LinkedList;
import java.util.Map;
import java.util.Properties;
import java.util.Set;
import java.util.TreeMap;
import java.util.TreeSet;
import java.util.UUID;
import java.util.concurrent.ConcurrentHashMap;
import java.util.concurrent.ConcurrentMap;
import java.util.concurrent.ConcurrentSkipListSet;
import java.util.jar.JarEntry;
import java.util.jar.JarFile;
import org.apache.ignite.IgniteCheckedException;
import org.apache.ignite.cache.CacheKeyConfiguration;
import org.apache.ignite.configuration.BinaryConfiguration;
import org.apache.ignite.configuration.IgniteConfiguration;
import org.apache.ignite.binary.BinaryTypeConfiguration;
import org.apache.ignite.binary.BinaryObjectException;
import org.apache.ignite.binary.BinaryIdMapper;
import org.apache.ignite.binary.BinaryInvalidTypeException;
import org.apache.ignite.binary.BinaryType;
import org.apache.ignite.binary.BinarySerializer;
import org.apache.ignite.internal.IgniteKernal;
import org.apache.ignite.internal.IgnitionEx;
import org.apache.ignite.internal.processors.cache.portable.CacheObjectBinaryProcessorImpl;
import org.apache.ignite.internal.util.IgniteUtils;
import org.apache.ignite.internal.util.lang.GridMapEntry;
import org.apache.ignite.internal.util.typedef.F;
import org.apache.ignite.internal.util.typedef.T2;
import org.apache.ignite.internal.util.typedef.internal.U;
import org.apache.ignite.lang.IgniteBiTuple;
import org.apache.ignite.marshaller.MarshallerContext;
import org.apache.ignite.marshaller.optimized.OptimizedMarshaller;
import org.apache.ignite.marshaller.portable.BinaryMarshaller;
import org.jetbrains.annotations.Nullable;
import org.jsr166.ConcurrentHashMap8;

/**
 * Portable context.
 */
public class PortableContext implements Externalizable {
    /** */
    private static final long serialVersionUID = 0L;

    /** */
    private static final ClassLoader dfltLdr = U.gridClassLoader();

    /** */
    static final BinaryIdMapper DFLT_ID_MAPPER = new IdMapperWrapper(null);

    /** */
    static final BinaryIdMapper BASIC_CLS_ID_MAPPER = new BasicClassIdMapper();

    /** */
    static final char[] LOWER_CASE_CHARS;

    /** */
    static final char MAX_LOWER_CASE_CHAR = 0x7e;

    /**
     *
     */
    static {
        LOWER_CASE_CHARS = new char[MAX_LOWER_CASE_CHAR + 1];

        for (char c = 0; c <= MAX_LOWER_CASE_CHAR; c++)
            LOWER_CASE_CHARS[c] = Character.toLowerCase(c);
    }

    /** */
    private final ConcurrentMap<Class<?>, PortableClassDescriptor> descByCls = new ConcurrentHashMap8<>();

    /** Holds classes loaded by default class loader only. */
    private final ConcurrentMap<Integer, PortableClassDescriptor> userTypes = new ConcurrentHashMap8<>();

    /** */
    private final Map<Integer, PortableClassDescriptor> predefinedTypes = new HashMap<>();

    /** */
    private final Map<String, Integer> predefinedTypeNames = new HashMap<>();

    /** */
    private final Map<Class<? extends Collection>, Byte> colTypes = new HashMap<>();

    /** */
    private final Map<Class<? extends Map>, Byte> mapTypes = new HashMap<>();

    /** */
    private final ConcurrentMap<Integer, BinaryIdMapper> mappers = new ConcurrentHashMap8<>(0);

    /** Affinity key field names. */
    private final ConcurrentMap<Integer, String> affKeyFieldNames = new ConcurrentHashMap8<>(0);

    /** */
    private final Map<String, BinaryIdMapper> typeMappers = new ConcurrentHashMap8<>(0);

    /** */
    private BinaryMetadataHandler metaHnd;

    /** */
    private MarshallerContext marshCtx;

    /** */
    private String gridName;

    /** */
    private IgniteConfiguration igniteCfg;

    /** */
    private final OptimizedMarshaller optmMarsh = new OptimizedMarshaller();

<<<<<<< HEAD
=======
    /** */
    private boolean keepDeserialized;

    /** Compact footer flag. */
    private boolean compactFooter;

>>>>>>> 5ea0625b
    /** Object schemas. */
    private volatile Map<Integer, PortableSchemaRegistry> schemas;

    /**
     * For {@link Externalizable}.
     */
    public PortableContext() {
        // No-op.
    }

    /**
     * @param metaHnd Meta data handler.
     * @param igniteCfg Ignite configuration.
     */
    public PortableContext(BinaryMetadataHandler metaHnd, IgniteConfiguration igniteCfg) {
        assert metaHnd != null;
        assert igniteCfg != null;

        this.metaHnd = metaHnd;
        this.igniteCfg = igniteCfg;

        gridName = igniteCfg.getGridName();

        colTypes.put(ArrayList.class, GridPortableMarshaller.ARR_LIST);
        colTypes.put(LinkedList.class, GridPortableMarshaller.LINKED_LIST);
        colTypes.put(HashSet.class, GridPortableMarshaller.HASH_SET);
        colTypes.put(LinkedHashSet.class, GridPortableMarshaller.LINKED_HASH_SET);
        colTypes.put(TreeSet.class, GridPortableMarshaller.TREE_SET);
        colTypes.put(ConcurrentSkipListSet.class, GridPortableMarshaller.CONC_SKIP_LIST_SET);

        mapTypes.put(HashMap.class, GridPortableMarshaller.HASH_MAP);
        mapTypes.put(LinkedHashMap.class, GridPortableMarshaller.LINKED_HASH_MAP);
        mapTypes.put(TreeMap.class, GridPortableMarshaller.TREE_MAP);
        mapTypes.put(ConcurrentHashMap.class, GridPortableMarshaller.CONC_HASH_MAP);
        mapTypes.put(ConcurrentHashMap8.class, GridPortableMarshaller.CONC_HASH_MAP);
        mapTypes.put(Properties.class, GridPortableMarshaller.PROPERTIES_MAP);

        // IDs range from [0..200] is used by Java SDK API and GridGain legacy API

        registerPredefinedType(Byte.class, GridPortableMarshaller.BYTE);
        registerPredefinedType(Boolean.class, GridPortableMarshaller.BOOLEAN);
        registerPredefinedType(Short.class, GridPortableMarshaller.SHORT);
        registerPredefinedType(Character.class, GridPortableMarshaller.CHAR);
        registerPredefinedType(Integer.class, GridPortableMarshaller.INT);
        registerPredefinedType(Long.class, GridPortableMarshaller.LONG);
        registerPredefinedType(Float.class, GridPortableMarshaller.FLOAT);
        registerPredefinedType(Double.class, GridPortableMarshaller.DOUBLE);
        registerPredefinedType(String.class, GridPortableMarshaller.STRING);
        registerPredefinedType(BigDecimal.class, GridPortableMarshaller.DECIMAL);
        registerPredefinedType(Date.class, GridPortableMarshaller.DATE);
        registerPredefinedType(Timestamp.class, GridPortableMarshaller.TIMESTAMP);
        registerPredefinedType(UUID.class, GridPortableMarshaller.UUID);

        registerPredefinedType(byte[].class, GridPortableMarshaller.BYTE_ARR);
        registerPredefinedType(short[].class, GridPortableMarshaller.SHORT_ARR);
        registerPredefinedType(int[].class, GridPortableMarshaller.INT_ARR);
        registerPredefinedType(long[].class, GridPortableMarshaller.LONG_ARR);
        registerPredefinedType(float[].class, GridPortableMarshaller.FLOAT_ARR);
        registerPredefinedType(double[].class, GridPortableMarshaller.DOUBLE_ARR);
        registerPredefinedType(char[].class, GridPortableMarshaller.CHAR_ARR);
        registerPredefinedType(boolean[].class, GridPortableMarshaller.BOOLEAN_ARR);
        registerPredefinedType(BigDecimal[].class, GridPortableMarshaller.DECIMAL_ARR);
        registerPredefinedType(String[].class, GridPortableMarshaller.STRING_ARR);
        registerPredefinedType(UUID[].class, GridPortableMarshaller.UUID_ARR);
        registerPredefinedType(Date[].class, GridPortableMarshaller.DATE_ARR);
        registerPredefinedType(Timestamp[].class, GridPortableMarshaller.TIMESTAMP_ARR);
        registerPredefinedType(Object[].class, GridPortableMarshaller.OBJ_ARR);

        registerPredefinedType(ArrayList.class, 0);
        registerPredefinedType(LinkedList.class, 0);
        registerPredefinedType(HashSet.class, 0);
        registerPredefinedType(LinkedHashSet.class, 0);
        registerPredefinedType(TreeSet.class, 0);
        registerPredefinedType(ConcurrentSkipListSet.class, 0);

        registerPredefinedType(HashMap.class, 0);
        registerPredefinedType(LinkedHashMap.class, 0);
        registerPredefinedType(TreeMap.class, 0);
        registerPredefinedType(ConcurrentHashMap.class, 0);
        registerPredefinedType(ConcurrentHashMap8.class, 0);

        registerPredefinedType(GridMapEntry.class, 60);
        registerPredefinedType(IgniteBiTuple.class, 61);
        registerPredefinedType(T2.class, 62);

        // IDs range [200..1000] is used by Ignite internal APIs.
    }

    /**
     * @param marsh Portable marshaller.
     * @throws org.apache.ignite.binary.BinaryObjectException In case of error.
     */
    public void configure(BinaryMarshaller marsh, IgniteConfiguration cfg) throws BinaryObjectException {
        if (marsh == null)
            return;

        marshCtx = marsh.getContext();

        BinaryConfiguration binaryCfg = cfg.getBinaryConfiguration();

        if (binaryCfg == null)
            binaryCfg = new BinaryConfiguration();

        assert marshCtx != null;

        optmMarsh.setContext(marshCtx);

        configure(
            binaryCfg.getIdMapper(),
            binaryCfg.getSerializer(),
            binaryCfg.getTypeConfigurations()
        );

        compactFooter = marsh.isCompactFooter();
    }

    /**
     * @param globalIdMapper ID mapper.
     * @param globalSerializer Serializer.
     * @param typeCfgs Type configurations.
     * @throws org.apache.ignite.binary.BinaryObjectException In case of error.
     */
    private void configure(
        BinaryIdMapper globalIdMapper,
        BinarySerializer globalSerializer,
        Collection<BinaryTypeConfiguration> typeCfgs
    ) throws BinaryObjectException {
        TypeDescriptors descs = new TypeDescriptors();

        Map<String, String> affFields = new HashMap<>();

        if (!F.isEmpty(igniteCfg.getCacheKeyConfiguration())) {
            for (CacheKeyConfiguration keyCfg : igniteCfg.getCacheKeyConfiguration())
                affFields.put(keyCfg.getTypeName(), keyCfg.getAffinityKeyFieldName());
        }

        if (typeCfgs != null) {
            for (BinaryTypeConfiguration typeCfg : typeCfgs) {
                String clsName = typeCfg.getTypeName();

                if (clsName == null)
                    throw new BinaryObjectException("Class name is required for portable type configuration.");

                BinaryIdMapper idMapper = globalIdMapper;

                if (typeCfg.getIdMapper() != null)
                    idMapper = typeCfg.getIdMapper();

                idMapper = new IdMapperWrapper(idMapper);

                BinarySerializer serializer = globalSerializer;

                if (typeCfg.getSerializer() != null)
                    serializer = typeCfg.getSerializer();

                if (clsName.endsWith(".*")) {
                    String pkgName = clsName.substring(0, clsName.length() - 2);

                    for (String clsName0 : classesInPackage(pkgName))
                        descs.add(clsName0, idMapper, serializer, affFields.get(clsName0),
                            true);
                }
                else
                    descs.add(clsName, idMapper, serializer, affFields.get(clsName),
                        false);
            }
        }

        for (TypeDescriptor desc : descs.descriptors()) {
            registerUserType(desc.clsName, desc.idMapper, desc.serializer, desc.affKeyFieldName);
        }
    }

    /**
     * @param pkgName Package name.
     * @return Class names.
     */
    @SuppressWarnings("ConstantConditions")
    private static Iterable<String> classesInPackage(String pkgName) {
        assert pkgName != null;

        Collection<String> clsNames = new ArrayList<>();

        ClassLoader ldr = U.gridClassLoader();

        if (ldr instanceof URLClassLoader) {
            String pkgPath = pkgName.replaceAll("\\.", "/");

            URL[] urls = ((URLClassLoader)ldr).getURLs();

            for (URL url : urls) {
                String proto = url.getProtocol().toLowerCase();

                if ("file".equals(proto)) {
                    try {
                        File cpElement = new File(url.toURI());

                        if (cpElement.isDirectory()) {
                            File pkgDir = new File(cpElement, pkgPath);

                            if (pkgDir.isDirectory()) {
                                for (File file : pkgDir.listFiles()) {
                                    String fileName = file.getName();

                                    if (file.isFile() && fileName.toLowerCase().endsWith(".class"))
                                        clsNames.add(pkgName + '.' + fileName.substring(0, fileName.length() - 6));
                                }
                            }
                        }
                        else if (cpElement.isFile()) {
                            try {
                                JarFile jar = new JarFile(cpElement);

                                Enumeration<JarEntry> entries = jar.entries();

                                while (entries.hasMoreElements()) {
                                    String entry = entries.nextElement().getName();

                                    if (entry.startsWith(pkgPath) && entry.endsWith(".class")) {
                                        String clsName = entry.substring(pkgPath.length() + 1, entry.length() - 6);

                                        if (!clsName.contains("/") && !clsName.contains("\\"))
                                            clsNames.add(pkgName + '.' + clsName);
                                    }
                                }
                            }
                            catch (IOException ignored) {
                                // No-op.
                            }
                        }
                    }
                    catch (URISyntaxException ignored) {
                        // No-op.
                    }
                }
            }
        }

        return clsNames;
    }

    /**
     * @param cls Class.
     * @return Class descriptor.
     * @throws org.apache.ignite.binary.BinaryObjectException In case of error.
     */
    public PortableClassDescriptor descriptorForClass(Class<?> cls)
        throws BinaryObjectException {
        assert cls != null;

        PortableClassDescriptor desc = descByCls.get(cls);

        if (desc == null || !desc.registered())
            desc = registerClassDescriptor(cls);

        return desc;
    }

    /**
     * @param userType User type or not.
     * @param typeId Type ID.
     * @param ldr Class loader.
     * @return Class descriptor.
     */
    public PortableClassDescriptor descriptorForTypeId(boolean userType, int typeId, ClassLoader ldr) {
        assert typeId != GridPortableMarshaller.UNREGISTERED_TYPE_ID;

        //TODO: As a workaround for IGNITE-1358 we always check the predefined map before without checking 'userType'
        PortableClassDescriptor desc = predefinedTypes.get(typeId);

        if (desc != null)
            return desc;

        if (ldr == null)
            ldr = dfltLdr;

        // If the type hasn't been loaded by default class loader then we mustn't return the descriptor from here
        // giving a chance to a custom class loader to reload type's class.
        if (userType && ldr.equals(dfltLdr)) {
            desc = userTypes.get(typeId);

            if (desc != null)
                return desc;
        }

        Class cls;

        try {
            cls = marshCtx.getClass(typeId, ldr);

            desc = descByCls.get(cls);
        }
        catch (ClassNotFoundException e) {
            // Class might have been loaded by default class loader.
            if (userType && !ldr.equals(dfltLdr) && (desc = descriptorForTypeId(true, typeId, dfltLdr)) != null)
                return desc;

            throw new BinaryInvalidTypeException(e);
        }
        catch (IgniteCheckedException e) {
            // Class might have been loaded by default class loader.
            if (userType && !ldr.equals(dfltLdr) && (desc = descriptorForTypeId(true, typeId, dfltLdr)) != null)
                return desc;

            throw new BinaryObjectException("Failed resolve class for ID: " + typeId, e);
        }

        if (desc == null) {
            desc = registerClassDescriptor(cls);

            assert desc.typeId() == typeId;
        }

        return desc;
    }

    /**
     * Creates and registers {@link PortableClassDescriptor} for the given {@code class}.
     *
     * @param cls Class.
     * @return Class descriptor.
     */
    private PortableClassDescriptor registerClassDescriptor(Class<?> cls) {
        PortableClassDescriptor desc;

        String clsName = cls.getName();

        if (marshCtx.isSystemType(clsName)) {
            desc = new PortableClassDescriptor(this,
                cls,
                false,
                clsName.hashCode(),
                clsName,
                null,
                BASIC_CLS_ID_MAPPER,
                null,
                false,
                true, /* registered */
                false /* predefined */
            );

            PortableClassDescriptor old = descByCls.putIfAbsent(cls, desc);

            if (old != null)
                desc = old;
        }
        else
            desc = registerUserClassDescriptor(cls);

        return desc;
    }

    /**
     * Creates and registers {@link PortableClassDescriptor} for the given user {@code class}.
     *
     * @param cls Class.
     * @return Class descriptor.
     */
    private PortableClassDescriptor registerUserClassDescriptor(Class<?> cls) {
        boolean registered;

        String typeName = typeName(cls.getName());

        BinaryIdMapper idMapper = userTypeIdMapper(typeName);

        int typeId = idMapper.typeId(typeName);

        try {
            registered = marshCtx.registerClass(typeId, cls);
        }
        catch (IgniteCheckedException e) {
            throw new BinaryObjectException("Failed to register class.", e);
        }

        PortableClassDescriptor desc = new PortableClassDescriptor(this,
            cls,
            true,
            typeId,
            typeName,
            null,
            idMapper,
            null,
            true,
            registered,
            false /* predefined */
        );

        metaHnd.addMeta(typeId, new BinaryMetadata(typeId, typeName, desc.fieldsMeta(), null).wrap(this));

        // perform put() instead of putIfAbsent() because "registered" flag might have been changed or class loader
        // might have reloaded described class.
        if (IgniteUtils.detectClassLoader(cls).equals(dfltLdr))
            userTypes.put(typeId, desc);

        descByCls.put(cls, desc);

        mappers.putIfAbsent(typeId, idMapper);

<<<<<<< HEAD
=======
        metaHnd.addMeta(typeId,
            new BinaryMetadata(typeId, typeName, desc.fieldsMeta(), null, desc.schemas()).wrap(this));

>>>>>>> 5ea0625b
        return desc;
    }

    /**
     * @param cls Collection class.
     * @return Collection type ID.
     */
    public byte collectionType(Class<? extends Collection> cls) {
        assert cls != null;

        Byte type = colTypes.get(cls);

        if (type != null)
            return type;

        return Set.class.isAssignableFrom(cls) ? GridPortableMarshaller.USER_SET : GridPortableMarshaller.USER_COL;
    }

    /**
     * @param cls Map class.
     * @return Map type ID.
     */
    public byte mapType(Class<? extends Map> cls) {
        assert cls != null;

        Byte type = mapTypes.get(cls);

        return type != null ? type : GridPortableMarshaller.USER_COL;
    }

    /**
     * @param typeName Type name.
     * @return Type ID.
     */
    public int typeId(String typeName) {
        String shortTypeName = typeName(typeName);

        Integer id = predefinedTypeNames.get(shortTypeName);

        if (id != null)
            return id;

        if (marshCtx.isSystemType(typeName))
            return typeName.hashCode();

        return userTypeIdMapper(shortTypeName).typeId(shortTypeName);
    }

    /**
     * @param typeId Type ID.
     * @param fieldName Field name.
     * @return Field ID.
     */
    public int fieldId(int typeId, String fieldName) {
        return userTypeIdMapper(typeId).fieldId(typeId, fieldName);
    }

    /**
     * @param typeId Type ID.
     * @return Instance of ID mapper.
     */
    public BinaryIdMapper userTypeIdMapper(int typeId) {
        BinaryIdMapper idMapper = mappers.get(typeId);

        if (idMapper != null)
            return idMapper;

        if (predefinedTypes.containsKey(typeId))
            return DFLT_ID_MAPPER;

        return BASIC_CLS_ID_MAPPER;
    }

    /**
     * @param typeName Type name.
     * @return Instance of ID mapper.
     */
    private BinaryIdMapper userTypeIdMapper(String typeName) {
        BinaryIdMapper idMapper = typeMappers.get(typeName);

        return idMapper != null ? idMapper : DFLT_ID_MAPPER;
    }

    /** {@inheritDoc} */
    @Override public void writeExternal(ObjectOutput out) throws IOException {
        U.writeString(out, igniteCfg.getGridName());
    }

    /** {@inheritDoc} */
    @Override public void readExternal(ObjectInput in) throws IOException, ClassNotFoundException {
        gridName = U.readString(in);
    }

    /**
     * @return Portable context.
     * @throws ObjectStreamException In case of error.
     */
    protected Object readResolve() throws ObjectStreamException {
        try {
            IgniteKernal g = IgnitionEx.gridx(gridName);

            if (g == null)
                throw new IllegalStateException("Failed to find grid for name: " + gridName);

            return ((CacheObjectBinaryProcessorImpl)g.context().cacheObjects()).portableContext();
        }
        catch (IllegalStateException e) {
            throw U.withCause(new InvalidObjectException(e.getMessage()), e);
        }
    }

    /**
     * @param cls Class.
     * @param id Type ID.
     * @return GridPortableClassDescriptor.
     */
    public PortableClassDescriptor registerPredefinedType(Class<?> cls, int id) {
        String typeName = typeName(cls.getName());

        PortableClassDescriptor desc = new PortableClassDescriptor(
            this,
            cls,
            false,
            id,
            typeName,
            null,
            DFLT_ID_MAPPER,
            null,
            false,
            true, /* registered */
            true /* predefined */
        );

        predefinedTypeNames.put(typeName, id);
        predefinedTypes.put(id, desc);

        descByCls.put(cls, desc);

        return desc;
    }

    /**
     * @param clsName Class name.
     * @param idMapper ID mapper.
     * @param serializer Serializer.
     * @param affKeyFieldName Affinity key field name.
     * @throws org.apache.ignite.binary.BinaryObjectException In case of error.
     */
    @SuppressWarnings("ErrorNotRethrown")
    public void registerUserType(String clsName,
        BinaryIdMapper idMapper,
        @Nullable BinarySerializer serializer,
        @Nullable String affKeyFieldName)
        throws BinaryObjectException {
        assert idMapper != null;

        Class<?> cls = null;

        try {
            cls = Class.forName(clsName);
        }
        catch (ClassNotFoundException | NoClassDefFoundError ignored) {
            // No-op.
        }

        int id = idMapper.typeId(clsName);

        //Workaround for IGNITE-1358
        if (predefinedTypes.get(id) != null)
            throw new BinaryObjectException("Duplicate type ID [clsName=" + clsName + ", id=" + id + ']');

        if (mappers.put(id, idMapper) != null)
            throw new BinaryObjectException("Duplicate type ID [clsName=" + clsName + ", id=" + id + ']');

        if (affKeyFieldName != null) {
            if (affKeyFieldNames.put(id, affKeyFieldName) != null)
                throw new BinaryObjectException("Duplicate type ID [clsName=" + clsName + ", id=" + id + ']');
        }

        String typeName = typeName(clsName);

        typeMappers.put(typeName, idMapper);

        Map<String, Integer> fieldsMeta = null;
        Collection<PortableSchema> schemas = null;

        if (cls != null) {
            PortableClassDescriptor desc = new PortableClassDescriptor(
                this,
                cls,
                true,
                id,
                typeName,
                affKeyFieldName,
                idMapper,
                serializer,
                true,
                true, /* registered */
                false /* predefined */
            );

            fieldsMeta = desc.fieldsMeta();
            schemas = desc.schemas();

            if (IgniteUtils.detectClassLoader(cls).equals(dfltLdr))
                userTypes.put(id, desc);

            descByCls.put(cls, desc);
        }

        metaHnd.addMeta(id, new BinaryMetadata(id, typeName, fieldsMeta, affKeyFieldName, schemas).wrap(this));
    }

    /**
     * Create binary field.
     *
     * @param typeId Type ID.
     * @param fieldName Field name.
     * @return Binary field.
     */
    public BinaryFieldImpl createField(int typeId, String fieldName) {
        PortableSchemaRegistry schemaReg = schemaRegistry(typeId);

        int fieldId = userTypeIdMapper(typeId).fieldId(typeId, fieldName);

        return new BinaryFieldImpl(typeId, schemaReg, fieldName, fieldId);
    }

    /**
     * @param typeId Type ID.
     * @return Meta data.
     * @throws org.apache.ignite.binary.BinaryObjectException In case of error.
     */
    @Nullable public BinaryType metadata(int typeId) throws BinaryObjectException {
        return metaHnd != null ? metaHnd.metadata(typeId) : null;
    }

    /**
     * @param typeId Type ID.
     * @return Affinity key field name.
     */
    public String affinityKeyFieldName(int typeId) {
        return affKeyFieldNames.get(typeId);
    }

    /**
     * @param typeId Type ID.
     * @param meta Meta data.
     * @throws BinaryObjectException In case of error.
     */
    public void updateMetadata(int typeId, BinaryMetadata meta) throws BinaryObjectException {
        metaHnd.addMeta(typeId, meta.wrap(this));
    }

    /**
     * @return Whether field IDs should be skipped in footer or not.
     */
    public boolean isCompactFooter() {
        return compactFooter;
    }

    /**
     * Get schema registry for type ID.
     *
     * @param typeId Type ID.
     * @return Schema registry for type ID.
     */
    public PortableSchemaRegistry schemaRegistry(int typeId) {
        Map<Integer, PortableSchemaRegistry> schemas0 = schemas;

        if (schemas0 == null) {
            synchronized (this) {
                schemas0 = schemas;

                if (schemas0 == null) {
                    schemas0 = new HashMap<>();

                    PortableSchemaRegistry reg = new PortableSchemaRegistry();

                    schemas0.put(typeId, reg);

                    schemas = schemas0;

                    return reg;
                }
            }
        }

        PortableSchemaRegistry reg = schemas0.get(typeId);

        if (reg == null) {
            synchronized (this) {
                reg = schemas.get(typeId);

                if (reg == null) {
                    reg = new PortableSchemaRegistry();

                    schemas0 = new HashMap<>(schemas);

                    schemas0.put(typeId, reg);

                    schemas = schemas0;
                }
            }
        }

        return reg;
    }

    /**
     * Returns instance of {@link OptimizedMarshaller}.
     *
     * @return Optimized marshaller.
     */
    OptimizedMarshaller optimizedMarsh() {
        return optmMarsh;
    }

    /**
     * @param clsName Class name.
     * @return Type name.
     */
    @SuppressWarnings("ResultOfMethodCallIgnored")
    public static String typeName(String clsName) {
        assert clsName != null;

        int idx = clsName.lastIndexOf('$');

        if (idx == clsName.length() - 1)
            // This is a regular (not inner) class name that ends with '$'. Common use case for Scala classes.
            idx = -1;
        else if (idx >= 0) {
            String typeName = clsName.substring(idx + 1);

            try {
                Integer.parseInt(typeName);

                // This is an anonymous class. Don't cut off enclosing class name for it.
                idx = -1;
            }
            catch (NumberFormatException e) {
                return typeName;
            }
        }

        if (idx < 0)
            idx = clsName.lastIndexOf('.');

        return idx >= 0 ? clsName.substring(idx + 1) : clsName;
    }

    /**
     * @param str String.
     * @return Hash code for given string converted to lower case.
     */
    private static int lowerCaseHashCode(String str) {
        int len = str.length();

        int h = 0;

        for (int i = 0; i < len; i++) {
            int c = str.charAt(i);

            c = c <= MAX_LOWER_CASE_CHAR ? LOWER_CASE_CHARS[c] : Character.toLowerCase(c);

            h = 31 * h + c;
        }

        return h;
    }

    /**
     * Undeployment callback invoked when class loader is being undeployed.
     *
     * Some marshallers may want to clean their internal state that uses the undeployed class loader somehow.
     *
     * @param ldr Class loader being undeployed.
     */
    public void onUndeploy(ClassLoader ldr) {
        for (Class<?> cls : descByCls.keySet()) {
            if (ldr.equals(cls.getClassLoader()))
                descByCls.remove(cls);
        }

        U.clearClassCache(ldr);
    }

    /**
     */
    private static class IdMapperWrapper implements BinaryIdMapper {
        /** */
        private final BinaryIdMapper mapper;

        /**
         * @param mapper Custom ID mapper.
         */
        private IdMapperWrapper(@Nullable BinaryIdMapper mapper) {
            this.mapper = mapper;
        }

        /** {@inheritDoc} */
        @Override public int typeId(String clsName) {
            int id = 0;

            if (mapper != null)
                id = mapper.typeId(clsName);

            return id != 0 ? id : lowerCaseHashCode(typeName(clsName));
        }

        /** {@inheritDoc} */
        @Override public int fieldId(int typeId, String fieldName) {
            int id = 0;

            if (mapper != null)
                id = mapper.fieldId(typeId, fieldName);

            return id != 0 ? id : lowerCaseHashCode(fieldName);
        }
    }

    /**
     * Basic class ID mapper.
     */
    private static class BasicClassIdMapper implements BinaryIdMapper {
        /** {@inheritDoc} */
        @Override public int typeId(String clsName) {
            return clsName.hashCode();
        }

        /** {@inheritDoc} */
        @Override public int fieldId(int typeId, String fieldName) {
            return lowerCaseHashCode(fieldName);
        }
    }

    /**
     * Type descriptors.
     */
    private static class TypeDescriptors {
        /** Descriptors map. */
        private final Map<String, TypeDescriptor> descs = new LinkedHashMap<>();

        /**
         * Add type descriptor.
         *
         * @param clsName Class name.
         * @param idMapper ID mapper.
         * @param serializer Serializer.
         * @param affKeyFieldName Affinity key field name.
         * @param canOverride Whether this descriptor can be override.
         * @throws org.apache.ignite.binary.BinaryObjectException If failed.
         */
        private void add(String clsName,
            BinaryIdMapper idMapper,
            BinarySerializer serializer,
            String affKeyFieldName,
            boolean canOverride)
            throws BinaryObjectException {
            TypeDescriptor desc = new TypeDescriptor(clsName,
                idMapper,
                serializer,
                affKeyFieldName,
                canOverride);

            TypeDescriptor oldDesc = descs.get(clsName);

            if (oldDesc == null)
                descs.put(clsName, desc);
            else
                oldDesc.override(desc);
        }

        /**
         * Get all collected descriptors.
         *
         * @return Descriptors.
         */
        private Iterable<TypeDescriptor> descriptors() {
            return descs.values();
        }
    }

    /**
     * Type descriptor.
     */
    private static class TypeDescriptor {
        /** Class name. */
        private final String clsName;

        /** ID mapper. */
        private BinaryIdMapper idMapper;

        /** Serializer. */
        private BinarySerializer serializer;

        /** Affinity key field name. */
        private String affKeyFieldName;

        /** Whether this descriptor can be override. */
        private boolean canOverride;

        /**
         * Constructor.
         *
         * @param clsName Class name.
         * @param idMapper ID mapper.
         * @param serializer Serializer.
         * @param affKeyFieldName Affinity key field name.
         * @param canOverride Whether this descriptor can be override.
         */
        private TypeDescriptor(String clsName, BinaryIdMapper idMapper, BinarySerializer serializer,
            String affKeyFieldName, boolean canOverride) {
            this.clsName = clsName;
            this.idMapper = idMapper;
            this.serializer = serializer;
            this.affKeyFieldName = affKeyFieldName;
            this.canOverride = canOverride;
        }

        /**
         * Override portable class descriptor.
         *
         * @param other Other descriptor.
         * @throws org.apache.ignite.binary.BinaryObjectException If failed.
         */
        private void override(TypeDescriptor other) throws BinaryObjectException {
            assert clsName.equals(other.clsName);

            if (canOverride) {
                idMapper = other.idMapper;
                serializer = other.serializer;
                affKeyFieldName = other.affKeyFieldName;
                canOverride = other.canOverride;
            }
            else if (!other.canOverride)
                throw new BinaryObjectException("Duplicate explicit class definition in configuration: " + clsName);
        }
    }

    /**
     * Type id wrapper.
     */
    static class Type {
        /** Type id */
        private final int id;

        /** Whether the following type is registered in a cache or not */
        private final boolean registered;

        /**
         * @param id Id.
         * @param registered Registered.
         */
        public Type(int id, boolean registered) {
            this.id = id;
            this.registered = registered;
        }

        /**
         * @return Type ID.
         */
        public int id() {
            return id;
        }

        /**
         * @return Registered flag value.
         */
        public boolean registered() {
            return registered;
        }
    }
}<|MERGE_RESOLUTION|>--- conflicted
+++ resolved
@@ -148,15 +148,9 @@
     /** */
     private final OptimizedMarshaller optmMarsh = new OptimizedMarshaller();
 
-<<<<<<< HEAD
-=======
-    /** */
-    private boolean keepDeserialized;
-
     /** Compact footer flag. */
     private boolean compactFooter;
 
->>>>>>> 5ea0625b
     /** Object schemas. */
     private volatile Map<Integer, PortableSchemaRegistry> schemas;
 
@@ -544,7 +538,8 @@
             false /* predefined */
         );
 
-        metaHnd.addMeta(typeId, new BinaryMetadata(typeId, typeName, desc.fieldsMeta(), null).wrap(this));
+        metaHnd.addMeta(typeId,
+            new BinaryMetadata(typeId, typeName, desc.fieldsMeta(), null, desc.schemas()).wrap(this));
 
         // perform put() instead of putIfAbsent() because "registered" flag might have been changed or class loader
         // might have reloaded described class.
@@ -555,12 +550,6 @@
 
         mappers.putIfAbsent(typeId, idMapper);
 
-<<<<<<< HEAD
-=======
-        metaHnd.addMeta(typeId,
-            new BinaryMetadata(typeId, typeName, desc.fieldsMeta(), null, desc.schemas()).wrap(this));
-
->>>>>>> 5ea0625b
         return desc;
     }
 
