--- conflicted
+++ resolved
@@ -156,7 +156,7 @@
                         throw new IgniteCheckedException("Cache configuration mismatch (local cache was created " +
                             "via " + (locCacheInfo.sql() ? "CREATE TABLE" : "Ignite API") + ", while remote cache " +
                             "was created via " + (cacheData.sql() ? "CREATE TABLE" : "Ignite API") + "): " +
-                            locCacheInfo.config().getName());
+                            locCacheInfo.cacheData().config().getName());
                     }
 
                     if (checkConsistency)
@@ -183,13 +183,8 @@
     @SuppressWarnings("unchecked")
     private void checkCache(CacheJoinNodeDiscoveryData.CacheInfo locInfo, CacheData rmtData, UUID rmt)
         throws IgniteCheckedException {
-<<<<<<< HEAD
-        GridCacheAttributes rmtAttr = new GridCacheAttributes(rmtData.cacheConfiguration(), rmtData.sql());
-        GridCacheAttributes locAttr = new GridCacheAttributes(locInfo.cacheData().config(), locInfo.sql());
-=======
         GridCacheAttributes rmtAttr = new GridCacheAttributes(rmtData.cacheConfiguration());
-        GridCacheAttributes locAttr = new GridCacheAttributes(locInfo.config());
->>>>>>> 72e2f883
+        GridCacheAttributes locAttr = new GridCacheAttributes(locInfo.cacheData().config());
 
         CU.checkAttributeMismatch(log, rmtAttr.cacheName(), rmt, "cacheMode", "Cache mode",
             locAttr.cacheMode(), rmtAttr.cacheMode(), true);
