/*
 * Licensed to the Apache Software Foundation (ASF) under one or more
 * contributor license agreements.  See the NOTICE file distributed with
 * this work for additional information regarding copyright ownership.
 * The ASF licenses this file to You under the Apache License, Version 2.0
 * (the "License"); you may not use this file except in compliance with
 * the License.  You may obtain a copy of the License at
 *
 *      http://www.apache.org/licenses/LICENSE-2.0
 *
 * Unless required by applicable law or agreed to in writing, software
 * distributed under the License is distributed on an "AS IS" BASIS,
 * WITHOUT WARRANTIES OR CONDITIONS OF ANY KIND, either express or implied.
 * See the License for the specific language governing permissions and
 * limitations under the License.
 */

package org.apache.ignite.internal.processors.cache;

import java.io.Externalizable;
import java.io.IOException;
import java.io.InvalidObjectException;
import java.io.ObjectInput;
import java.io.ObjectOutput;
import java.io.ObjectStreamException;
import java.util.AbstractSet;
import java.util.ArrayList;
import java.util.Collection;
import java.util.Collections;
import java.util.HashMap;
import java.util.HashSet;
import java.util.Iterator;
import java.util.List;
import java.util.Map;
import java.util.NoSuchElementException;
import java.util.Set;
import java.util.UUID;
import java.util.concurrent.Callable;
import java.util.concurrent.ExecutorService;
import java.util.concurrent.Executors;
import java.util.concurrent.Semaphore;
import java.util.concurrent.TimeUnit;
import java.util.concurrent.locks.ReentrantLock;
import javax.cache.Cache;
import javax.cache.expiry.ExpiryPolicy;
import javax.cache.processor.EntryProcessor;
import javax.cache.processor.EntryProcessorException;
import javax.cache.processor.EntryProcessorResult;
import org.apache.ignite.Ignite;
import org.apache.ignite.IgniteCache;
import org.apache.ignite.IgniteCheckedException;
import org.apache.ignite.IgniteException;
import org.apache.ignite.IgniteLogger;
import org.apache.ignite.IgniteSystemProperties;
import org.apache.ignite.cache.CacheEntry;
import org.apache.ignite.cache.CacheInterceptor;
import org.apache.ignite.cache.CacheMemoryMode;
import org.apache.ignite.cache.CacheMetrics;
import org.apache.ignite.cache.CachePeekMode;
import org.apache.ignite.cache.affinity.Affinity;
import org.apache.ignite.cluster.ClusterGroup;
import org.apache.ignite.cluster.ClusterNode;
import org.apache.ignite.cluster.ClusterTopologyException;
import org.apache.ignite.compute.ComputeJob;
import org.apache.ignite.compute.ComputeJobAdapter;
import org.apache.ignite.compute.ComputeJobContext;
import org.apache.ignite.compute.ComputeJobResult;
import org.apache.ignite.compute.ComputeJobResultPolicy;
import org.apache.ignite.compute.ComputeTaskAdapter;
import org.apache.ignite.configuration.CacheConfiguration;
import org.apache.ignite.configuration.FileSystemConfiguration;
import org.apache.ignite.configuration.IgniteConfiguration;
import org.apache.ignite.configuration.TransactionConfiguration;
import org.apache.ignite.internal.ComputeTaskInternalFuture;
import org.apache.ignite.internal.IgniteInternalFuture;
import org.apache.ignite.internal.IgniteInterruptedCheckedException;
import org.apache.ignite.internal.IgniteKernal;
import org.apache.ignite.internal.IgniteTransactionsEx;
import org.apache.ignite.internal.IgnitionEx;
import org.apache.ignite.internal.cluster.ClusterTopologyCheckedException;
import org.apache.ignite.internal.cluster.ClusterTopologyServerNotFoundException;
import org.apache.ignite.internal.cluster.IgniteClusterEx;
import org.apache.ignite.internal.processors.affinity.AffinityTopologyVersion;
import org.apache.ignite.internal.processors.cache.affinity.GridCacheAffinityImpl;
import org.apache.ignite.internal.processors.cache.distributed.IgniteExternalizableExpiryPolicy;
import org.apache.ignite.internal.processors.cache.distributed.dht.GridDhtCacheAdapter;
import org.apache.ignite.internal.processors.cache.distributed.dht.GridDhtInvalidPartitionException;
import org.apache.ignite.internal.processors.cache.distributed.dht.GridDhtLocalPartition;
import org.apache.ignite.internal.processors.cache.dr.GridCacheDrInfo;
import org.apache.ignite.internal.processors.cache.transactions.IgniteInternalTx;
import org.apache.ignite.internal.processors.cache.transactions.IgniteTxAdapter;
import org.apache.ignite.internal.processors.cache.transactions.IgniteTxLocalAdapter;
import org.apache.ignite.internal.processors.cache.transactions.IgniteTxLocalEx;
import org.apache.ignite.internal.processors.cache.transactions.TransactionProxyImpl;
import org.apache.ignite.internal.processors.cache.version.GridCacheRawVersionedEntry;
import org.apache.ignite.internal.processors.cache.version.GridCacheVersion;
import org.apache.ignite.internal.processors.datastreamer.DataStreamerEntry;
import org.apache.ignite.internal.processors.datastreamer.DataStreamerImpl;
import org.apache.ignite.internal.processors.dr.IgniteDrDataStreamerCacheUpdater;
import org.apache.ignite.internal.processors.platform.cache.PlatformCacheEntryFilter;
import org.apache.ignite.internal.processors.task.GridInternal;
import org.apache.ignite.internal.transactions.IgniteTxHeuristicCheckedException;
import org.apache.ignite.internal.transactions.IgniteTxRollbackCheckedException;
import org.apache.ignite.internal.util.future.GridCompoundFuture;
import org.apache.ignite.internal.util.future.GridEmbeddedFuture;
import org.apache.ignite.internal.util.future.GridFinishedFuture;
import org.apache.ignite.internal.util.future.GridFutureAdapter;
import org.apache.ignite.internal.util.lang.GridCloseableIterator;
import org.apache.ignite.internal.util.lang.GridClosureException;
import org.apache.ignite.internal.util.tostring.GridToStringExclude;
import org.apache.ignite.internal.util.typedef.C1;
import org.apache.ignite.internal.util.typedef.C2;
import org.apache.ignite.internal.util.typedef.CI1;
import org.apache.ignite.internal.util.typedef.CI2;
import org.apache.ignite.internal.util.typedef.CIX2;
import org.apache.ignite.internal.util.typedef.CIX3;
import org.apache.ignite.internal.util.typedef.CX1;
import org.apache.ignite.internal.util.typedef.F;
import org.apache.ignite.internal.util.typedef.T2;
import org.apache.ignite.internal.util.typedef.X;
import org.apache.ignite.internal.util.typedef.internal.A;
import org.apache.ignite.internal.util.typedef.internal.CU;
import org.apache.ignite.internal.util.typedef.internal.GPC;
import org.apache.ignite.internal.util.typedef.internal.S;
import org.apache.ignite.internal.util.typedef.internal.U;
import org.apache.ignite.lang.IgniteBiPredicate;
import org.apache.ignite.lang.IgniteBiTuple;
import org.apache.ignite.lang.IgniteCallable;
import org.apache.ignite.lang.IgniteClosure;
import org.apache.ignite.lang.IgniteInClosure;
import org.apache.ignite.lang.IgniteOutClosure;
import org.apache.ignite.lang.IgnitePredicate;
import org.apache.ignite.lang.IgniteProductVersion;
import org.apache.ignite.mxbean.CacheMetricsMXBean;
import org.apache.ignite.plugin.security.SecurityPermission;
import org.apache.ignite.resources.IgniteInstanceResource;
import org.apache.ignite.resources.JobContextResource;
import org.apache.ignite.spi.discovery.tcp.internal.TcpDiscoveryNode;
import org.apache.ignite.transactions.Transaction;
import org.apache.ignite.transactions.TransactionConcurrency;
import org.apache.ignite.transactions.TransactionIsolation;
import org.jetbrains.annotations.Nullable;
import org.jsr166.LongAdder8;

import static org.apache.ignite.IgniteSystemProperties.IGNITE_CACHE_KEY_VALIDATION_DISABLED;
import static org.apache.ignite.IgniteSystemProperties.IGNITE_CACHE_RETRIES_COUNT;
import static org.apache.ignite.internal.GridClosureCallMode.BROADCAST;
import static org.apache.ignite.internal.processors.dr.GridDrType.DR_LOAD;
import static org.apache.ignite.internal.processors.dr.GridDrType.DR_NONE;
import static org.apache.ignite.internal.processors.task.GridTaskThreadContextKey.TC_NO_FAILOVER;
import static org.apache.ignite.internal.processors.task.GridTaskThreadContextKey.TC_SUBGRID;
import static org.apache.ignite.transactions.TransactionConcurrency.OPTIMISTIC;
import static org.apache.ignite.transactions.TransactionIsolation.READ_COMMITTED;

/**
 * Adapter for different cache implementations.
 */
@SuppressWarnings("unchecked")
public abstract class GridCacheAdapter<K, V> implements IgniteInternalCache<K, V>, Externalizable {
    /** */
    private static final long serialVersionUID = 0L;

    /** clearLocally() split threshold. */
    public static final int CLEAR_ALL_SPLIT_THRESHOLD = 10000;

    /** Maximum number of retries when topology changes. */
    public static final int MAX_RETRIES = IgniteSystemProperties.getInteger(IGNITE_CACHE_RETRIES_COUNT, 100);

    /** */
    public static final IgniteProductVersion LOAD_CACHE_JOB_SINCE = IgniteProductVersion.fromString("1.5.7");

    /** */
    public static final IgniteProductVersion LOAD_CACHE_JOB_V2_SINCE = IgniteProductVersion.fromString("1.5.19");

    /** Deserialization stash. */
    private static final ThreadLocal<IgniteBiTuple<String, String>> stash = new ThreadLocal<IgniteBiTuple<String,
        String>>() {
        @Override protected IgniteBiTuple<String, String> initialValue() {
            return new IgniteBiTuple<>();
        }
    };

    /** {@link GridCacheReturn}-to-value conversion. */
    private static final IgniteClosure RET2VAL =
        new CX1<IgniteInternalFuture<GridCacheReturn>, Object>() {
            @Nullable @Override public Object applyx(IgniteInternalFuture<GridCacheReturn> fut)
                throws IgniteCheckedException {
                return fut.get().value();
            }

            @Override public String toString() {
                return "Cache return value to value converter.";
            }
        };

    /** {@link GridCacheReturn}-to-null conversion. */
    protected static final IgniteClosure RET2NULL =
        new CX1<IgniteInternalFuture<GridCacheReturn>, Object>() {
            @Nullable @Override public Object applyx(IgniteInternalFuture<GridCacheReturn> fut)
                throws IgniteCheckedException {
                fut.get();

                return null;
            }

            @Override public String toString() {
                return "Cache return value to null converter.";
            }
        };

    /** {@link GridCacheReturn}-to-success conversion. */
    private static final IgniteClosure RET2FLAG =
        new CX1<IgniteInternalFuture<GridCacheReturn>, Boolean>() {
            @Override public Boolean applyx(IgniteInternalFuture<GridCacheReturn> fut) throws IgniteCheckedException {
                return fut.get().success();
            }

            @Override public String toString() {
                return "Cache return value to boolean flag converter.";
            }
        };

    /** */
    protected boolean keyCheck = !Boolean.getBoolean(IGNITE_CACHE_KEY_VALIDATION_DISABLED);

    /** Last asynchronous future. */
    protected ThreadLocal<FutureHolder> lastFut = new ThreadLocal<FutureHolder>() {
        @Override protected FutureHolder initialValue() {
            return new FutureHolder();
        }
    };

    /** Cache configuration. */
    @GridToStringExclude
    protected GridCacheContext<K, V> ctx;

    /** Local map. */
    @GridToStringExclude
    protected GridCacheConcurrentMap map;

    /** Local node ID. */
    @GridToStringExclude
    protected UUID locNodeId;

    /** Cache configuration. */
    @GridToStringExclude
    protected CacheConfiguration cacheCfg;

    /** Grid configuration. */
    @GridToStringExclude
    private IgniteConfiguration gridCfg;

    /** Cache metrics. */
    protected CacheMetricsImpl metrics;

    /** Cache localMxBean. */
    private CacheMetricsMXBean locMxBean;

    /** Cache mxBean. */
    private CacheMetricsMXBean clusterMxBean;

    /** Logger. */
    protected IgniteLogger log;

    /** Logger. */
    protected IgniteLogger txLockMsgLog;

    /** Affinity impl. */
    private Affinity<K> aff;

    /** Whether this cache is IGFS data cache. */
    private boolean igfsDataCache;

    /** Whether this cache is Mongo data cache. */
    @SuppressWarnings("UnusedDeclaration")
    private boolean mongoDataCache;

    /** Whether this cache is Mongo meta cache. */
    @SuppressWarnings("UnusedDeclaration")
    private boolean mongoMetaCache;

    /** Current IGFS data cache size. */
    private LongAdder8 igfsDataCacheSize;

    /** Max space for IGFS. */
    private long igfsDataSpaceMax;

    /** Asynchronous operations limit semaphore. */
    private Semaphore asyncOpsSem;

    /** */
    protected volatile boolean asyncToggled;

    /** {@inheritDoc} */
    @Override public String name() {
        return cacheCfg.getName();
    }

    /**
     * Empty constructor required by {@link Externalizable}.
     */
    protected GridCacheAdapter() {
        // No-op.
    }

    /**
     * @param ctx Cache context.
     * @param startSize Start size.
     */
    @SuppressWarnings("OverriddenMethodCallDuringObjectConstruction")
    protected GridCacheAdapter(GridCacheContext<K, V> ctx, int startSize) {
        this(ctx, null);
    }

    /**
     * @param ctx Cache context.
     * @param map Concurrent map.
     */
    @SuppressWarnings({"OverriddenMethodCallDuringObjectConstruction", "deprecation"})
    protected GridCacheAdapter(final GridCacheContext<K, V> ctx, @Nullable GridCacheConcurrentMap map) {
        assert ctx != null;

        this.ctx = ctx;

        gridCfg = ctx.gridConfig();
        cacheCfg = ctx.config();

        locNodeId = ctx.gridConfig().getNodeId();

        this.map = map;

        log = ctx.logger(getClass());
        txLockMsgLog = ctx.shared().txLockMessageLogger();

        metrics = new CacheMetricsImpl(ctx);

        locMxBean = new CacheLocalMetricsMXBeanImpl(this);
        clusterMxBean = new CacheClusterMetricsMXBeanImpl(this);

        FileSystemConfiguration[] igfsCfgs = gridCfg.getFileSystemConfiguration();

        if (igfsCfgs != null) {
            for (FileSystemConfiguration igfsCfg : igfsCfgs) {
                if (F.eq(ctx.name(), igfsCfg.getDataCacheName())) {
                    if (!ctx.isNear()) {
                        igfsDataCache = true;
                        igfsDataCacheSize = new LongAdder8();

                        igfsDataSpaceMax = igfsCfg.getMaxSpaceSize();

                        // Do we have limits?
                        if (igfsDataSpaceMax <= 0)
                            igfsDataSpaceMax = Long.MAX_VALUE;
                    }

                    break;
                }
            }
        }

        if (ctx.config().getMaxConcurrentAsyncOperations() > 0)
            asyncOpsSem = new Semaphore(ctx.config().getMaxConcurrentAsyncOperations());

        init();

        aff = new GridCacheAffinityImpl<>(ctx);
    }

    /**
     * Toggles async flag if someone calls {@code withAsync()}
     * on proxy and since that we have to properly handle all cache
     * operations (sync and async) to put them in proper sequence.
     *
     * TODO: https://issues.apache.org/jira/browse/IGNITE-4393
     */
    void toggleAsync() {
        if (!asyncToggled)
            asyncToggled = true;
    }

    /**
     * Prints memory stats.
     */
    public void printMemoryStats() {
        if (ctx.isNear()) {
            X.println(">>>  Near cache size: " + size());

            ctx.near().dht().printMemoryStats();
        }
        else if (ctx.isDht())
            X.println(">>>  DHT cache size: " + size());
        else
            X.println(">>>  Cache size: " + size());
    }

    /**
     * @return Base map.
     */
    public GridCacheConcurrentMap map() {
        return map;
    }

    /**
     * Increments map public size.
     * @param e Map entry.
     */
    public void incrementSize(GridCacheMapEntry e) {
        map.incrementPublicSize(e);
    }

    /**
     * Decrements map public size.
     * @param e Map entry.
     */
    public void decrementSize(GridCacheMapEntry e) {
        map.decrementPublicSize(e);
    }

    /**
     * @return Context.
     */
    @Override public GridCacheContext<K, V> context() {
        return ctx;
    }

    /**
     * @return Logger.
     */
    protected IgniteLogger log() {
        return log;
    }

    /**
     * @return {@code True} if this is near cache.
     */
    public boolean isNear() {
        return false;
    }

    /**
     * @return {@code True} if cache is local.
     */
    public boolean isLocal() {
        return false;
    }

    /**
     * @return {@code True} if cache is colocated.
     */
    public boolean isColocated() {
        return false;
    }

    /**
     * @return {@code True} if cache is DHT Atomic.
     */
    public boolean isDhtAtomic() {
        return false;
    }

    /**
     * @return {@code True} if cache is DHT.
     */
    public boolean isDht() {
        return false;
    }

    /**
     * @return Preloader.
     */
    public abstract GridCachePreloader preloader();

    /** {@inheritDoc} */
    @Override public final Affinity<K> affinity() {
        return aff;
    }

    /** {@inheritDoc} */
    @SuppressWarnings({"unchecked", "RedundantCast"})
    @Override public final <K1, V1> IgniteInternalCache<K1, V1> cache() {
        return (IgniteInternalCache<K1, V1>)this;
    }

    /** {@inheritDoc} */
    @Override public final GridCacheProxyImpl<K, V> forSubjectId(UUID subjId) {
        CacheOperationContext opCtx = new CacheOperationContext(false, subjId, false, null, false, null);

        return new GridCacheProxyImpl<>(ctx, this, opCtx);
    }

    /** {@inheritDoc} */
    @Override public final boolean skipStore() {
        return false;
    }

    /** {@inheritDoc} */
    @Override public final GridCacheProxyImpl<K, V> setSkipStore(boolean skipStore) {
        CacheOperationContext opCtx = new CacheOperationContext(true, null, false, null, false, null);

        return new GridCacheProxyImpl<>(ctx, this, opCtx);
    }

    /** {@inheritDoc} */
    @Override public final <K1, V1> GridCacheProxyImpl<K1, V1> keepBinary() {
        CacheOperationContext opCtx = new CacheOperationContext(false, null, true, null, false, null);

        return new GridCacheProxyImpl<>((GridCacheContext<K1, V1>)ctx, (GridCacheAdapter<K1, V1>)this, opCtx);
    }

    /** {@inheritDoc} */
    @Nullable @Override public final ExpiryPolicy expiry() {
        return null;
    }

    /** {@inheritDoc} */
    @Override public final GridCacheProxyImpl<K, V> withExpiryPolicy(ExpiryPolicy plc) {
        assert !CU.isUtilityCache(ctx.name());
        assert !CU.isAtomicsCache(ctx.name());
        assert !CU.isMarshallerCache(ctx.name());

        CacheOperationContext opCtx = new CacheOperationContext(false, null, false, plc, false, null);

        return new GridCacheProxyImpl<>(ctx, this, opCtx);
    }

    /** {@inheritDoc} */
    @Override public final IgniteInternalCache<K, V> withNoRetries() {
        CacheOperationContext opCtx = new CacheOperationContext(false, null, false, null, true, null);

        return new GridCacheProxyImpl<>(ctx, this, opCtx);
    }

    /** {@inheritDoc} */
    @Override public final CacheConfiguration configuration() {
        return ctx.config();
    }

    /**
     * @param keys Keys to lock.
     * @param timeout Lock timeout.
     * @param tx Transaction.
     * @param isRead {@code True} for read operations.
     * @param retval Flag to return value.
     * @param isolation Transaction isolation.
     * @param invalidate Invalidate flag.
     * @param accessTtl TTL for read operation.
     * @return Locks future.
     */
    public abstract IgniteInternalFuture<Boolean> txLockAsync(
        Collection<KeyCacheObject> keys,
        long timeout,
        IgniteTxLocalEx tx,
        boolean isRead,
        boolean retval,
        TransactionIsolation isolation,
        boolean invalidate,
        long accessTtl);

    /**
     * Post constructor initialization for subclasses.
     */
    protected void init() {
        // No-op.
    }

    /**
     * @return Entry factory.
     */
    protected abstract GridCacheMapEntryFactory entryFactory();

    /**
     * Starts this cache. Child classes should override this method
     * to provide custom start-up behavior.
     *
     * @throws IgniteCheckedException If start failed.
     */
    public void start() throws IgniteCheckedException {
        if (map == null) {
            int initSize = ctx.config().getStartSize();

            if (!isLocal())
                initSize /= ctx.affinity().partitions();

            map = new GridCacheConcurrentMapImpl(ctx, entryFactory(), initSize);
        }
    }

    /**
     * Startup info.
     *
     * @return Startup info.
     */
    protected final String startInfo() {
        return "Cache started: " + U.maskName(ctx.config().getName());
    }

    /**
     * Stops this cache. Child classes should override this method
     * to provide custom stop behavior.
     */
    public void stop() {
        // Nulling thread local reference to ensure values will be eventually GCed
        // no matter what references these futures are holding.
        lastFut = null;
    }

    /**
     * Stop info.
     *
     * @return Stop info.
     */
    protected final String stopInfo() {
        return "Cache stopped: " + U.maskName(ctx.config().getName());
    }

    /**
     * Kernal start callback.
     *
     * @throws IgniteCheckedException If callback failed.
     */
    protected void onKernalStart() throws IgniteCheckedException {
        // No-op.
    }

    /**
     * Kernal stop callback.
     */
    public void onKernalStop() {
        // No-op.
    }

    /** {@inheritDoc} */
    @Override public final boolean isEmpty() {
        try {
            return localSize(CachePeekModes.ONHEAP_ONLY) == 0;
        }
        catch (IgniteCheckedException e) {
            throw new IgniteException(e);
        }
    }

    /** {@inheritDoc} */
    @Override public final boolean containsKey(K key) {
        try {
            return containsKeyAsync(key).get();
        }
        catch (IgniteCheckedException e) {
            throw new IgniteException(e);
        }
    }

    /** {@inheritDoc} */
    @Override public final IgniteInternalFuture<Boolean> containsKeyAsync(K key) {
        A.notNull(key, "key");

        return (IgniteInternalFuture)getAsync(
            key,
            /*force primary*/false,
            /*skip tx*/false,
            /*subj id*/null,
            /*task name*/null,
            /*deserialize binary*/false,
            /*skip values*/true,
            /*can remap*/true,
            false
        );
    }

    /** {@inheritDoc} */
    @Override public final boolean containsKeys(Collection<? extends K> keys) {
        try {
            return containsKeysAsync(keys).get();
        }
        catch (IgniteCheckedException e) {
            throw new IgniteException(e);
        }
    }

    /** {@inheritDoc} */
    @Override public final IgniteInternalFuture<Boolean> containsKeysAsync(final Collection<? extends K> keys) {
        A.notNull(keys, "keys");

        return getAllAsync(
            keys,
            /*force primary*/false,
            /*skip tx*/false,
            /*subj id*/null,
            /*task name*/null,
            /*deserialize binary*/false,
            /*skip values*/true,
            /*can remap*/true,
            false
        ).chain(new CX1<IgniteInternalFuture<Map<K, V>>, Boolean>() {
            @Override public Boolean applyx(IgniteInternalFuture<Map<K, V>> fut) throws IgniteCheckedException {
                Map<K, V> kvMap = fut.get();

                if (keys.size() != kvMap.size())
                    return false;

                for (Map.Entry<K, V> entry : kvMap.entrySet()) {
                    if (entry.getValue() == null)
                        return false;
                }

                return true;
            }
        });
    }

    /** {@inheritDoc} */
    @Override public final Iterable<Cache.Entry<K, V>> localEntries(CachePeekMode[] peekModes) throws IgniteCheckedException {
        assert peekModes != null;

        ctx.checkSecurity(SecurityPermission.CACHE_READ);

        PeekModes modes = parsePeekModes(peekModes, false);

        Collection<Iterator<Cache.Entry<K, V>>> its = new ArrayList<>();

        final boolean keepBinary = ctx.keepBinary();

        if (ctx.isLocal()) {
            modes.primary = true;
            modes.backup = true;

            if (modes.heap)
                its.add(iterator(map.entries().iterator(), !keepBinary));
        }
        else if (modes.heap) {
            if (modes.near && ctx.isNear())
                its.add(ctx.near().nearEntries().iterator());

            if (modes.primary || modes.backup) {
                GridDhtCacheAdapter<K, V> cache = ctx.isNear() ? ctx.near().dht() : ctx.dht();

                its.add(cache.localEntriesIterator(modes.primary, modes.backup, keepBinary));
            }
        }

        // Swap and offheap are disabled for near cache.
        if (modes.primary || modes.backup) {
            AffinityTopologyVersion topVer = ctx.affinity().affinityTopologyVersion();

            GridCacheSwapManager swapMgr = ctx.isNear() ? ctx.near().dht().context().swap() : ctx.swap();

            if (modes.swap)
                its.add(swapMgr.<K, V>swapIterator(modes.primary, modes.backup, topVer, keepBinary));

            if (modes.offheap)
                its.add(swapMgr.<K, V>offheapIterator(modes.primary, modes.backup, topVer, keepBinary));
        }

        final Iterator<Cache.Entry<K, V>> it = F.flatIterators(its);

        return new Iterable<Cache.Entry<K, V>>() {
            @Override public Iterator<Cache.Entry<K, V>> iterator() {
                return it;
            }

            public String toString() {
                return "CacheLocalEntries []";
            }
        };
    }

    /** {@inheritDoc} */
    @SuppressWarnings("ForLoopReplaceableByForEach")
    @Nullable @Override public final V localPeek(K key,
        CachePeekMode[] peekModes,
        @Nullable IgniteCacheExpiryPolicy plc)
        throws IgniteCheckedException {
        A.notNull(key, "key");

        if (keyCheck)
            validateCacheKey(key);

        ctx.checkSecurity(SecurityPermission.CACHE_READ);

        PeekModes modes = parsePeekModes(peekModes, false);

        try {
            KeyCacheObject cacheKey = ctx.toCacheKeyObject(key);

            CacheObject cacheVal = null;

            if (!ctx.isLocal()) {
                AffinityTopologyVersion topVer = ctx.affinity().affinityTopologyVersion();

                int part = ctx.affinity().partition(cacheKey);

                boolean nearKey;

                if (!(modes.near && modes.primary && modes.backup)) {
                    boolean keyPrimary = ctx.affinity().primary(ctx.localNode(), part, topVer);

                    if (keyPrimary) {
                        if (!modes.primary)
                            return null;

                        nearKey = false;
                    }
                    else {
                        boolean keyBackup = ctx.affinity().belongs(ctx.localNode(), part, topVer);

                        if (keyBackup) {
                            if (!modes.backup)
                                return null;

                            nearKey = false;
                        }
                        else {
                            if (!modes.near)
                                return null;

                            nearKey = true;

                            // Swap and offheap are disabled for near cache.
                            modes.offheap = false;
                            modes.swap = false;
                        }
                    }
                }
                else {
                    nearKey = !ctx.affinity().belongs(ctx.localNode(), part, topVer);

                    if (nearKey) {
                        // Swap and offheap are disabled for near cache.
                        modes.offheap = false;
                        modes.swap = false;
                    }
                }

                if (nearKey && !ctx.isNear())
                    return null;

                if (modes.heap) {
                    GridCacheEntryEx e = nearKey ? peekEx(cacheKey) :
                        (ctx.isNear() ? ctx.near().dht().peekEx(cacheKey) : peekEx(cacheKey));

                    if (e != null) {
                        cacheVal = e.peek(modes.heap, modes.offheap, modes.swap, topVer, plc);

                        modes.offheap = false;
                        modes.swap = false;
                    }
                }

                if (modes.offheap || modes.swap) {
                    GridCacheSwapManager swapMgr = ctx.isNear() ? ctx.near().dht().context().swap() : ctx.swap();

                    cacheVal = swapMgr.readValue(cacheKey, modes.offheap, modes.swap);
                }
            }
            else
                cacheVal = localCachePeek0(cacheKey, modes.heap, modes.offheap, modes.swap, plc);

            Object val = ctx.unwrapBinaryIfNeeded(cacheVal, ctx.keepBinary(), false);

            return (V)val;
        }
        catch (GridCacheEntryRemovedException ignore) {
            if (log.isDebugEnabled())
                log.debug("Got removed entry during 'peek': " + key);

            return null;
        }
    }

    /**
     * @param key Key.
     * @param heap Read heap flag.
     * @param offheap Read offheap flag.
     * @param swap Read swap flag.
     * @param plc Optional expiry policy.
     * @return Value.
     * @throws GridCacheEntryRemovedException If entry removed.
     * @throws IgniteCheckedException If failed.
     */
    @SuppressWarnings("ConstantConditions")
    @Nullable private CacheObject localCachePeek0(KeyCacheObject key,
        boolean heap,
        boolean offheap,
        boolean swap,
        IgniteCacheExpiryPolicy plc)
        throws GridCacheEntryRemovedException, IgniteCheckedException {
        assert ctx.isLocal();
        assert heap || offheap || swap;

        if (heap) {
            GridCacheEntryEx e = peekEx(key);

            if (e != null)
                return e.peek(heap, offheap, swap, AffinityTopologyVersion.NONE, plc);
        }

        if (offheap || swap) {
            GridCacheSwapManager swapMgr = ctx.isNear() ? ctx.near().dht().context().swap() : ctx.swap();

            return swapMgr.readValue(key, offheap, swap);
        }

        return null;
    }

    /**
     * Undeploys and removes all entries for class loader.
     *
     * @param ldr Class loader to undeploy.
     */
    public final void onUndeploy(ClassLoader ldr) {
        ctx.deploy().onUndeploy(ldr, context());
    }

    /**
     *
     * @param key Entry key.
     * @return Entry or <tt>null</tt>.
     */
    @Nullable public final GridCacheEntryEx peekEx(KeyCacheObject key) {
        return entry0(key, ctx.affinity().affinityTopologyVersion(), false, false);
    }

    /**
     *
     * @param key Entry key.
     * @return Entry or <tt>null</tt>.
     */
    @Nullable public final GridCacheEntryEx peekEx(Object key) {
        return entry0(ctx.toCacheKeyObject(key), ctx.affinity().affinityTopologyVersion(), false, false);
    }

    /**
     * @param key Entry key.
     * @return Entry (never {@code null}).
     */
    public final GridCacheEntryEx entryEx(Object key) {
        return entryEx(ctx.toCacheKeyObject(key), false);
    }

    /**
     * @param key Entry key.
     * @return Entry (never {@code null}).
     */
    public final GridCacheEntryEx entryEx(KeyCacheObject key) {
        return entryEx(key, false);
    }

    /**
     * @param key Entry key.
     * @param touch Whether created entry should be touched.
     * @return Entry (never {@code null}).
     */
    public GridCacheEntryEx entryEx(KeyCacheObject key, boolean touch) {
        GridCacheEntryEx e = entry0(key, ctx.affinity().affinityTopologyVersion(), true, touch);

        assert e != null;

        return e;
    }

    /**
     * @param topVer Topology version.
     * @param key Entry key.
     * @return Entry (never {@code null}).
     */
    public GridCacheEntryEx entryEx(KeyCacheObject key, AffinityTopologyVersion topVer) {
        GridCacheEntryEx e = entry0(key, topVer, true, false);

        assert e != null;

        return e;
    }

    /**
     * @param key Entry key.
     * @param topVer Topology version at the time of creation.
     * @param create Flag to create entry if it does not exist.
     * @param touch Flag to touch created entry (only if entry was actually created).
     * @return Entry or <tt>null</tt>.
     */
    @Nullable private GridCacheEntryEx entry0(KeyCacheObject key, AffinityTopologyVersion topVer, boolean create,
        boolean touch) {
        GridCacheMapEntry cur = map.getEntry(key);

        if (cur == null || cur.obsolete()) {
            cur = map.putEntryIfObsoleteOrAbsent(
                topVer,
                key,
                null,
                create, touch);
        }

        return cur;
    }

    /**
     * @return Set of internal cached entry representations.
     */
    public final Iterable<? extends GridCacheEntryEx> entries() {
        return allEntries();
    }

    /**
     * @return Set of internal cached entry representations.
     */
    public final Iterable<? extends GridCacheEntryEx> allEntries() {
        return map.entries();
    }

    /** {@inheritDoc} */
    @Override public final Set<Cache.Entry<K, V>> entrySet() {
        return entrySet((CacheEntryPredicate[])null);
    }

    /** {@inheritDoc} */
    @Override public final Set<Cache.Entry<K, V>> entrySetx(final CacheEntryPredicate... filter) {
        boolean keepBinary = ctx.keepBinary();

        return new EntrySet(map.entrySet(filter), keepBinary);
    }

    /** {@inheritDoc} */
    @Override public Set<Cache.Entry<K, V>> entrySet(int part) {
        throw new UnsupportedOperationException();
    }

    /** {@inheritDoc} */
    @Override public final Set<K> keySet() {
        return new KeySet(map.entrySet());
    }

    /** {@inheritDoc} */
    @Override public final Set<K> keySetx() {
        return keySet();
    }

    /** {@inheritDoc} */
    @Override public final Set<K> primaryKeySet() {
        return new KeySet(map.entrySet(CU.cachePrimary(ctx.grid().affinity(ctx.name()), ctx.localNode())));
    }

    /** {@inheritDoc} */
    @Override public Iterable<V> values() {
        return values((CacheEntryPredicate[])null);
    }

    /**
     * Collection of values cached on this node. You cannot modify this collection.
     * <p>
     * Iterator over this collection will not fail if collection was
     * concurrently updated by another thread. This means that iterator may or
     * may not return latest values depending on whether they were added before
     * or after current iterator position.
     * <p>
     * NOTE: this operation is not distributed and returns only the values cached on this node.
     *
     * @param filter Filters.
     * @return Collection of cached values.
     */
    public final Iterable<V> values(final CacheEntryPredicate... filter) {
        return new Iterable<V>() {
            @Override public Iterator<V> iterator() {
                return new Iterator<V>() {
                    private final Iterator<? extends GridCacheEntryEx> it = entries().iterator();

                    @Override public boolean hasNext() {
                        return it.hasNext();
                    }

                    @Override public V next() {
                        return (V) it.next().wrap().getValue();
                    }

                    @Override public void remove() {
                        throw new UnsupportedOperationException("remove");
                    }
                };
            }
        };
    }

    /**
     *
     * @param key Entry key.
     */
    public final void removeIfObsolete(KeyCacheObject key) {
        assert key != null;

        GridCacheMapEntry entry = map.getEntry(key);

        if (entry != null && entry.obsolete())
            removeEntry(entry);
    }

    /**
     * Split clearLocally all task into multiple runnables.
     *
     * @param srv Whether to clear server cache.
     * @param near Whether to clear near cache.
     * @param readers Whether to clear readers.
     * @return Split runnables.
     */
    public List<GridCacheClearAllRunnable<K, V>> splitClearLocally(boolean srv, boolean near, boolean readers) {
        if ((isNear() && near) || (!isNear() && srv)) {
            int keySize = size();

            int cnt = Math.min(keySize / CLEAR_ALL_SPLIT_THRESHOLD + (keySize % CLEAR_ALL_SPLIT_THRESHOLD != 0 ? 1 : 0),
                Runtime.getRuntime().availableProcessors());

            if (cnt == 0)
                cnt = 1; // Still perform cleanup since there could be entries in swap.

            GridCacheVersion obsoleteVer = ctx.versions().next();

            List<GridCacheClearAllRunnable<K, V>> res = new ArrayList<>(cnt);

            for (int i = 0; i < cnt; i++)
                res.add(new GridCacheClearAllRunnable<>(this, obsoleteVer, i, cnt, readers));

            return res;
        }
        else
            return null;
    }

    /** {@inheritDoc} */
    @Override public boolean clearLocally(K key) {
        return clearLocally0(key, false);
    }

    /** {@inheritDoc} */
    @Override public void clearLocallyAll(Set<? extends K> keys, boolean srv, boolean near, boolean readers) {
        if (keys != null && ((isNear() && near) || (!isNear() && srv))) {
            for (K key : keys)
                clearLocally0(key, readers);
        }
    }

    /** {@inheritDoc} */
    @Override public void clearLocally(boolean srv, boolean near, boolean readers) {
        ctx.checkSecurity(SecurityPermission.CACHE_REMOVE);

        List<GridCacheClearAllRunnable<K, V>> jobs = splitClearLocally(srv, near, readers);

        if (!F.isEmpty(jobs)) {
            ExecutorService execSvc = null;

            if (jobs.size() > 1) {
                execSvc = Executors.newFixedThreadPool(jobs.size() - 1);

                for (int i = 1; i < jobs.size(); i++)
                    execSvc.execute(jobs.get(i));
            }

            try {
                jobs.get(0).run();
            }
            finally {
                if (execSvc != null) {
                    execSvc.shutdown();

                    try {
                        while (!execSvc.isTerminated() && !Thread.currentThread().isInterrupted())
                            execSvc.awaitTermination(1000, TimeUnit.MILLISECONDS);
                    }
                    catch (InterruptedException ignore) {
                        U.warn(log, "Got interrupted while waiting for Cache.clearLocally() executor service to " +
                            "finish.");

                        Thread.currentThread().interrupt();
                    }
                }
            }
        }
    }

    /** {@inheritDoc} */
    @Override public void clear() throws IgniteCheckedException {
        clear((Set<? extends K>)null);
    }

    /** {@inheritDoc} */
    @Override public void clear(K key) throws IgniteCheckedException {
        clear(Collections.singleton(key));
    }

    /** {@inheritDoc} */
    @Override public void clearAll(Set<? extends K> keys) throws IgniteCheckedException {
        clear(keys);
    }

    /** {@inheritDoc} */
    @Override public IgniteInternalFuture<?> clearAsync() {
        return clearAsync((Set<? extends K>)null);
    }

    /** {@inheritDoc} */
    @Override public IgniteInternalFuture<?> clearAsync(K key) {
        return clearAsync(Collections.singleton(key));
    }

    /** {@inheritDoc} */
    @Override public IgniteInternalFuture<?> clearAllAsync(Set<? extends K> keys) {
        return clearAsync(keys);
    }

    /**
     * @param keys Keys to clear.
     * @throws IgniteCheckedException In case of error.
     */
    private void clear(@Nullable Set<? extends K> keys) throws IgniteCheckedException {
        executeClearTask(keys, false).get();
        executeClearTask(keys, true).get();
    }

    /**
     * @param keys Keys to clear or {@code null} if all cache should be cleared.
     * @return Future.
     */
    private IgniteInternalFuture<?> clearAsync(@Nullable final Set<? extends K> keys) {
        return executeClearTask(keys, false).chain(new CX1<IgniteInternalFuture<?>, Object>() {
            @Override public Object applyx(IgniteInternalFuture<?> fut) throws IgniteCheckedException {
                executeClearTask(keys, true).get();

                return null;
            }
        });
    }

    /**
     * @param keys Keys to clear.
     * @param near Near cache flag.
     * @return Future.
     */
    private IgniteInternalFuture<?> executeClearTask(@Nullable Set<? extends K> keys, boolean near) {
        Collection<ClusterNode> srvNodes = ctx.grid().cluster().forCacheNodes(name(), !near, near, false).nodes();

        if (!srvNodes.isEmpty()) {
            ctx.kernalContext().task().setThreadContext(TC_SUBGRID, srvNodes);

            return ctx.kernalContext().task().execute(
                new ClearTask(ctx.name(), ctx.affinity().affinityTopologyVersion(), keys, near), null);
        }
        else
            return new GridFinishedFuture<>();
    }

    /**
     * @param keys Keys.
     * @param readers Readers flag.
     */
    public void clearLocally(Collection<KeyCacheObject> keys, boolean readers) {
        if (F.isEmpty(keys))
            return;

        GridCacheVersion obsoleteVer = ctx.versions().next();

        for (KeyCacheObject key : keys) {
            GridCacheEntryEx e = peekEx(key);

            try {
                if (e != null)
                    e.clear(obsoleteVer, readers);
            }
            catch (IgniteCheckedException ex) {
                U.error(log, "Failed to clearLocally entry (will continue to clearLocally other entries): " + e,
                    ex);
            }
        }
    }

    /**
     * @param entry Removes entry from cache if currently mapped value is the same as passed.
     */
    public final void removeEntry(GridCacheEntryEx entry) {
        boolean rmvd = map.removeEntry(entry);

        if (log.isDebugEnabled()) {
            if (rmvd)
                log.debug("Removed entry from cache: " + entry);
            else
                log.debug("Remove will not be done for key (entry got replaced or removed): " + entry.key());
        }
    }

    /**
     * Evicts an entry from cache.
     *
     * @param key Key.
     * @param ver Version.
     * @param filter Filter.
     * @return {@code True} if entry was evicted.
     */
    private boolean evictx(K key, GridCacheVersion ver,
        @Nullable CacheEntryPredicate[] filter) {
        KeyCacheObject cacheKey = ctx.toCacheKeyObject(key);

        GridCacheEntryEx entry = peekEx(cacheKey);

        if (entry == null)
            return true;

        try {
            return ctx.evicts().evict(entry, ver, true, filter);
        }
        catch (IgniteCheckedException ex) {
            U.error(log, "Failed to evict entry from cache: " + entry, ex);

            return false;
        }
    }

    /** {@inheritDoc} */
    @Override public final V getForcePrimary(K key) throws IgniteCheckedException {
        String taskName = ctx.kernalContext().job().currentTaskName();

        return getAllAsync(
            F.asList(key),
            /*force primary*/true,
            /*skip tx*/false,
            /*subject id*/null,
            taskName,
            /*deserialize cache objects*/true,
            /*skip values*/false,
            /*can remap*/true,
            false
        ).get().get(key);
    }

    /** {@inheritDoc} */
    @Override public final IgniteInternalFuture<V> getForcePrimaryAsync(final K key) {
        String taskName = ctx.kernalContext().job().currentTaskName();

        return getAllAsync(
            Collections.singletonList(key),
            /*force primary*/true,
            /*skip tx*/false,
            null,
            taskName,
            true,
            false,
            /*can remap*/true,
            false
        ).chain(new CX1<IgniteInternalFuture<Map<K, V>>, V>() {
            @Override public V applyx(IgniteInternalFuture<Map<K, V>> e) throws IgniteCheckedException {
                return e.get().get(key);
            }
        });
    }

    /** {@inheritDoc} */
    public final V getTopologySafe(K key) throws IgniteCheckedException {
        String taskName = ctx.kernalContext().job().currentTaskName();

        return getAllAsync(
            F.asList(key),
            /*force primary*/false,
            /*skip tx*/false,
            /*subject id*/null,
            taskName,
            /*deserialize cache objects*/true,
            /*skip values*/false,
            /*can remap*/false,
            false
        ).get().get(key);
    }

    /** {@inheritDoc} */
    @Nullable @Override public final Map<K, V> getAllOutTx(Set<? extends K> keys) throws IgniteCheckedException {
        return getAllOutTxAsync(keys).get();
    }

    /** {@inheritDoc} */
    @Override public final IgniteInternalFuture<Map<K, V>> getAllOutTxAsync(Set<? extends K> keys) {
        String taskName = ctx.kernalContext().job().currentTaskName();

        return getAllAsync(keys,
            !ctx.config().isReadFromBackup(),
            /*skip tx*/true,
            null,
            taskName,
            !ctx.keepBinary(),
            /*skip values*/false,
            /*can remap*/true,
            false);
    }

    /** {@inheritDoc} */
    @Nullable @Override public V get(K key) throws IgniteCheckedException {
        A.notNull(key, "key");

        boolean statsEnabled = ctx.config().isStatisticsEnabled();

        long start = statsEnabled ? System.nanoTime() : 0L;

        boolean keepBinary = ctx.keepBinary();

        if (keepBinary)
            key = (K)ctx.toCacheKeyObject(key);

        V val = get(key, !keepBinary, false);

        if (ctx.config().getInterceptor() != null) {
            key = keepBinary ? (K) ctx.unwrapBinaryIfNeeded(key, true, false) : key;

            val = (V)ctx.config().getInterceptor().onGet(key, val);
        }

        if (statsEnabled)
            metrics0().addGetTimeNanos(System.nanoTime() - start);

        return val;
    }

    /** {@inheritDoc} */
    @Nullable @Override public CacheEntry<K, V> getEntry(K key) throws IgniteCheckedException {
        A.notNull(key, "key");

        boolean statsEnabled = ctx.config().isStatisticsEnabled();

        long start = statsEnabled ? System.nanoTime() : 0L;

        boolean keepBinary = ctx.keepBinary();

        if (keepBinary)
            key = (K)ctx.toCacheKeyObject(key);

        T2<V, GridCacheVersion> t = (T2<V, GridCacheVersion>)get(key, !keepBinary, true);

        CacheEntry<K, V> val = t != null ? new CacheEntryImplEx<>(
            keepBinary ? (K)ctx.unwrapBinaryIfNeeded(key, true, false) : key,
            t.get1(),
            t.get2())
            : null;

        if (ctx.config().getInterceptor() != null) {
            key = keepBinary ? (K) ctx.unwrapBinaryIfNeeded(key, true, false) : key;

            V val0 = (V)ctx.config().getInterceptor().onGet(key, t != null ? val.getValue() : null);

            val = (val0 != null) ? new CacheEntryImplEx<>(key, val0, t != null ? t.get2() : null) : null;
        }

        if (statsEnabled)
            metrics0().addGetTimeNanos(System.nanoTime() - start);

        return val;
    }

    /** {@inheritDoc} */
    @Override public IgniteInternalFuture<V> getAsync(final K key) {
        A.notNull(key, "key");

        final boolean statsEnabled = ctx.config().isStatisticsEnabled();

        final long start = statsEnabled ? System.nanoTime() : 0L;

        final boolean keepBinary = ctx.keepBinary();

        final K key0 = keepBinary ? (K)ctx.toCacheKeyObject(key) : key;

        IgniteInternalFuture<V> fut = getAsync(key, !keepBinary, false);

        if (ctx.config().getInterceptor() != null)
            fut = fut.chain(new CX1<IgniteInternalFuture<V>, V>() {
                @Override public V applyx(IgniteInternalFuture<V> f) throws IgniteCheckedException {
                    K key = keepBinary ? (K)ctx.unwrapBinaryIfNeeded(key0, true, false) : key0;

                    return (V)ctx.config().getInterceptor().onGet(key, f.get());
                }
            });

        if (statsEnabled)
            fut.listen(new UpdateGetTimeStatClosure<V>(metrics0(), start));

        return fut;
    }

    /** {@inheritDoc} */
    @Override public IgniteInternalFuture<CacheEntry<K, V>> getEntryAsync(final K key) {
        A.notNull(key, "key");

        final boolean statsEnabled = ctx.config().isStatisticsEnabled();

        final long start = statsEnabled ? System.nanoTime() : 0L;

        final boolean keepBinary = ctx.keepBinary();

        final K key0 = keepBinary ? (K)ctx.toCacheKeyObject(key) : key;

        IgniteInternalFuture<T2<V, GridCacheVersion>> fut =
            (IgniteInternalFuture<T2<V, GridCacheVersion>>)getAsync(key0, !keepBinary, true);

        final boolean intercept = ctx.config().getInterceptor() != null;

        IgniteInternalFuture<CacheEntry<K, V>> fr = fut.chain(
            new CX1<IgniteInternalFuture<T2<V, GridCacheVersion>>, CacheEntry<K, V>>() {
                @Override public CacheEntry<K, V> applyx(IgniteInternalFuture<T2<V, GridCacheVersion>> f)
                    throws IgniteCheckedException {
                    T2<V, GridCacheVersion> t = f.get();

                K key = keepBinary ? (K)ctx.unwrapBinaryIfNeeded(key0, true, false) : key0;

                CacheEntry val = t != null ? new CacheEntryImplEx<>(
                    key,
                    t.get1(),
                    t.get2())
                    : null;

                if (intercept) {
                    V val0 = (V)ctx.config().getInterceptor().onGet(key, t != null ? val.getValue() : null);

                    return val0 != null ? new CacheEntryImplEx(key, val0, t != null ? t.get2() : null) : null;
                }
                else
                    return val;
            }
        });

        if (statsEnabled)
            fut.listen(new UpdateGetTimeStatClosure<T2<V, GridCacheVersion>>(metrics0(), start));

        return fr;
    }

    /** {@inheritDoc} */
    @Override public final Map<K, V> getAll(@Nullable Collection<? extends K> keys) throws IgniteCheckedException {
        A.notNull(keys, "keys");

        boolean statsEnabled = ctx.config().isStatisticsEnabled();

        long start = statsEnabled ? System.nanoTime() : 0L;

        Map<K, V> map = getAll0(keys, !ctx.keepBinary(), false);

        if (ctx.config().getInterceptor() != null)
            map = interceptGet(keys, map);

        if (statsEnabled)
            metrics0().addGetTimeNanos(System.nanoTime() - start);

        return map;
    }

    /** {@inheritDoc} */
    @Override public Collection<CacheEntry<K, V>> getEntries(@Nullable Collection<? extends K> keys)
        throws IgniteCheckedException {
        A.notNull(keys, "keys");

        boolean statsEnabled = ctx.config().isStatisticsEnabled();

        long start = statsEnabled ? System.nanoTime() : 0L;

        Map<K, T2<V, GridCacheVersion>> map = (Map<K, T2<V, GridCacheVersion>>)getAll0(keys, !ctx.keepBinary(), true);

        Collection<CacheEntry<K, V>> res = new HashSet<>();

        if (ctx.config().getInterceptor() != null)
            res = interceptGetEntries(keys, map);
        else
            for (Map.Entry<K, T2<V, GridCacheVersion>> e : map.entrySet())
                res.add(new CacheEntryImplEx<>(e.getKey(), e.getValue().get1(), e.getValue().get2()));

        if (statsEnabled)
            metrics0().addGetTimeNanos(System.nanoTime() - start);

        return res;
    }

    /** {@inheritDoc} */
    @Override public IgniteInternalFuture<Map<K, V>> getAllAsync(@Nullable final Collection<? extends K> keys) {
        A.notNull(keys, "keys");

        final boolean statsEnabled = ctx.config().isStatisticsEnabled();

        final long start = statsEnabled ? System.nanoTime() : 0L;

        IgniteInternalFuture<Map<K, V>> fut = getAllAsync(keys, !ctx.keepBinary(), false);

        if (ctx.config().getInterceptor() != null)
            return fut.chain(new CX1<IgniteInternalFuture<Map<K, V>>, Map<K, V>>() {
                @Override public Map<K, V> applyx(IgniteInternalFuture<Map<K, V>> f) throws IgniteCheckedException {
                    return interceptGet(keys, f.get());
                }
            });

        if (statsEnabled)
            fut.listen(new UpdateGetTimeStatClosure<Map<K, V>>(metrics0(), start));

        return fut;
    }

    /** {@inheritDoc} */
    @Override public IgniteInternalFuture<Collection<CacheEntry<K, V>>> getEntriesAsync(
        @Nullable final Collection<? extends K> keys) {
        A.notNull(keys, "keys");

        final boolean statsEnabled = ctx.config().isStatisticsEnabled();

        final long start = statsEnabled ? System.nanoTime() : 0L;

        IgniteInternalFuture<Map<K, T2<V, GridCacheVersion>>> fut =
            (IgniteInternalFuture<Map<K, T2<V, GridCacheVersion>>>)
                ((IgniteInternalFuture)getAllAsync(keys, !ctx.keepBinary(), true));

        final boolean intercept = ctx.config().getInterceptor() != null;

        IgniteInternalFuture<Collection<CacheEntry<K, V>>> rf =
            fut.chain(new CX1<IgniteInternalFuture<Map<K, T2<V, GridCacheVersion>>>, Collection<CacheEntry<K, V>>>() {
                @Override public Collection<CacheEntry<K, V>> applyx(
                    IgniteInternalFuture<Map<K, T2<V, GridCacheVersion>>> f) throws IgniteCheckedException {
                    if (intercept)
                        return interceptGetEntries(keys, f.get());
                    else {
                        Map<K, CacheEntry<K, V>> res = U.newHashMap(f.get().size());

                        for (Map.Entry<K, T2<V, GridCacheVersion>> e : f.get().entrySet())
                            res.put(e.getKey(),
                                new CacheEntryImplEx<>(e.getKey(), e.getValue().get1(), e.getValue().get2()));

                        return res.values();
                    }
                }
            });

        if (statsEnabled)
            fut.listen(new UpdateGetTimeStatClosure<Map<K, T2<V, GridCacheVersion>>>(metrics0(), start));

        return rf;
    }

    /**
     * Applies cache interceptor on result of 'get' operation.
     *
     * @param keys All requested keys.
     * @param map Result map.
     * @return Map with values returned by cache interceptor..
     */
    @SuppressWarnings("IfMayBeConditional")
    private Map<K, V> interceptGet(@Nullable Collection<? extends K> keys, Map<K, V> map) {
        if (F.isEmpty(keys))
            return map;

        CacheInterceptor<K, V> interceptor = cacheCfg.getInterceptor();

        assert interceptor != null;

        Map<K, V> res = U.newHashMap(keys.size());

        for (Map.Entry<K, V> e : map.entrySet()) {
            V val = interceptor.onGet(e.getKey(), e.getValue());

            if (val != null)
                res.put(e.getKey(), val);
        }

        if (map.size() != keys.size()) { // Not all requested keys were in cache.
            for (K key : keys) {
                if (key != null) {
                    if (!map.containsKey(key)) {
                        V val = interceptor.onGet(key, null);

                        if (val != null)
                            res.put(key, val);
                    }
                }
            }
        }

        return res;
    }

    /**
     * Applies cache interceptor on result of 'getEntries' operation.
     *
     * @param keys All requested keys.
     * @param map Result map.
     * @return Map with values returned by cache interceptor..
     */
    @SuppressWarnings("IfMayBeConditional")
    private Collection<CacheEntry<K, V>> interceptGetEntries(
        @Nullable Collection<? extends K> keys, Map<K, T2<V, GridCacheVersion>> map) {
        Map<K, CacheEntry<K, V>> res;

        if (F.isEmpty(keys)) {
            assert map.isEmpty();

            return Collections.emptySet();
        }

        res = U.newHashMap(keys.size());

        CacheInterceptor<K, V> interceptor = cacheCfg.getInterceptor();

        assert interceptor != null;

        for (Map.Entry<K, T2<V, GridCacheVersion>> e : map.entrySet()) {
            V val = interceptor.onGet(e.getKey(), e.getValue().get1());

            if (val != null)
                res.put(e.getKey(), new CacheEntryImplEx<>(e.getKey(), val, e.getValue().get2()));
        }

        if (map.size() != keys.size()) { // Not all requested keys were in cache.
            for (K key : keys) {
                if (key != null) {
                    if (!map.containsKey(key)) {
                        V val = interceptor.onGet(key, null);

                        if (val != null)
                            res.put(key, new CacheEntryImplEx<>(key, val, null));
                    }
                }
            }
        }

        return res.values();
    }

    /**
     * @param key Key.
     * @param forcePrimary Force primary.
     * @param skipTx Skip tx.
     * @param subjId Subj Id.
     * @param taskName Task name.
     * @param deserializeBinary Deserialize binary.
     * @param skipVals Skip values.
     * @param canRemap Can remap flag.
     * @param needVer Need version.
     * @return Future for the get operation.
     */
    protected IgniteInternalFuture<V> getAsync(
        final K key,
        boolean forcePrimary,
        boolean skipTx,
        @Nullable UUID subjId,
        String taskName,
        boolean deserializeBinary,
        final boolean skipVals,
        boolean canRemap,
        final boolean needVer
    ) {
        return getAllAsync(Collections.singletonList(key),
            forcePrimary,
            skipTx,
            subjId,
            taskName,
            deserializeBinary,
            skipVals,
            canRemap,
            needVer).chain(
            new CX1<IgniteInternalFuture<Map<K, V>>, V>() {
                @Override public V applyx(IgniteInternalFuture<Map<K, V>> e) throws IgniteCheckedException {
                    Map<K, V> map = e.get();

                    assert map.isEmpty() || map.size() == 1 : map.size();

                    if (skipVals) {
                        Boolean val = map.isEmpty() ? false : (Boolean)F.firstValue(map);

                        return (V)(val);
                    }

                    return F.firstValue(map);
                }
            });
    }

    /**
     * @param keys Keys.
     * @param forcePrimary Force primary.
     * @param skipTx Skip tx.
     * @param subjId Subj Id.
     * @param taskName Task name.
     * @param deserializeBinary Deserialize binary.
     * @param skipVals Skip values.
     * @param canRemap Can remap flag.
     * @param needVer Need version.
     * @return Future for the get operation.
     * @see GridCacheAdapter#getAllAsync(Collection)
     */
    protected IgniteInternalFuture<Map<K, V>> getAllAsync(
        @Nullable Collection<? extends K> keys,
        boolean forcePrimary,
        boolean skipTx,
        @Nullable UUID subjId,
        String taskName,
        boolean deserializeBinary,
        boolean skipVals,
        boolean canRemap,
        final boolean needVer
    ) {
        CacheOperationContext opCtx = ctx.operationContextPerCall();

        subjId = ctx.subjectIdPerCall(subjId, opCtx);

        return getAllAsync(keys,
            opCtx == null || !opCtx.skipStore(),
            !skipTx,
            subjId,
            taskName,
            deserializeBinary,
            forcePrimary,
            skipVals ? null : expiryPolicy(opCtx != null ? opCtx.expiry() : null),
            skipVals,
            canRemap,
            needVer);
    }

    /**
     * @param keys Keys.
     * @param readThrough Read through.
     * @param checkTx Check tx.
     * @param subjId Subj Id.
     * @param taskName Task name.
     * @param deserializeBinary Deserialize binary.
     * @param forcePrimary Froce primary.
     * @param expiry Expiry policy.
     * @param skipVals Skip values.
     * @param canRemap Can remap flag.
     * @param needVer Need version.
     * @return Future for the get operation.
     * @see GridCacheAdapter#getAllAsync(Collection)
     */
    public final IgniteInternalFuture<Map<K, V>> getAllAsync(@Nullable final Collection<? extends K> keys,
        boolean readThrough,
        boolean checkTx,
        @Nullable final UUID subjId,
        final String taskName,
        final boolean deserializeBinary,
        final boolean forcePrimary,
        @Nullable IgniteCacheExpiryPolicy expiry,
        final boolean skipVals,
        boolean canRemap,
        final boolean needVer
    ) {
        ctx.checkSecurity(SecurityPermission.CACHE_READ);

        if (keyCheck)
            validateCacheKeys(keys);

        return getAllAsync0(ctx.cacheKeysView(keys),
            readThrough,
            checkTx,
            subjId,
            taskName,
            deserializeBinary,
            expiry,
            skipVals,
            false,
            canRemap,
            needVer);
    }

    /**
     * @param keys Keys.
     * @param readThrough Read-through flag.
     * @param checkTx Check local transaction flag.
     * @param subjId Subject ID.
     * @param taskName Task name/
     * @param deserializeBinary Deserialize binary flag.
     * @param expiry Expiry policy.
     * @param skipVals Skip values flag.
     * @param keepCacheObjects Keep cache objects.
     * @param canRemap Can remap flag.
     * @param needVer If {@code true} returns values as tuples containing value and version.
     * @return Future.
     */
    protected final <K1, V1> IgniteInternalFuture<Map<K1, V1>> getAllAsync0(
        @Nullable final Collection<KeyCacheObject> keys,
        final boolean readThrough,
        boolean checkTx,
        @Nullable final UUID subjId,
        final String taskName,
        final boolean deserializeBinary,
        @Nullable final IgniteCacheExpiryPolicy expiry,
        final boolean skipVals,
        final boolean keepCacheObjects,
        boolean canRemap,
        final boolean needVer
    ) {
        if (F.isEmpty(keys))
            return new GridFinishedFuture<>(Collections.<K1, V1>emptyMap());

        IgniteTxLocalAdapter tx = null;

        if (checkTx) {
            try {
                checkJta();
            }
            catch (IgniteCheckedException e) {
                return new GridFinishedFuture<>(e);
            }

            tx = ctx.tm().threadLocalTx(ctx.systemTx() ? ctx : null);
        }

        if (tx == null || tx.implicit()) {
            try {
                final AffinityTopologyVersion topVer = tx == null ?
                    (canRemap ?
                        ctx.affinity().affinityTopologyVersion() : ctx.shared().exchange().readyAffinityVersion()) :
                    tx.topologyVersion();

                int keysSize = keys.size();

                final Map<K1, V1> map = keysSize == 1 ?
                    (Map<K1, V1>)new IgniteBiTuple<>() :
                    U.<K1, V1>newHashMap(keysSize);

                final boolean storeEnabled = !skipVals && readThrough && ctx.readThrough();

                final boolean needEntry = storeEnabled || ctx.isSwapOrOffheapEnabled();

                Map<KeyCacheObject, GridCacheVersion> misses = null;

                for (KeyCacheObject key : keys) {
                    while (true) {
                        GridCacheEntryEx entry = needEntry ? entryEx(key) : peekEx(key);

                        if (entry == null) {
                            if (!skipVals && ctx.config().isStatisticsEnabled())
                                ctx.cache().metrics0().onRead(false);

                            break;
                        }

                        try {
                            T2<CacheObject, GridCacheVersion> res = entry.innerGetVersioned(
                                null,
                                null,
                                ctx.isSwapOrOffheapEnabled(),
                                /*unmarshal*/true,
                                /*update-metrics*/!skipVals,
                                /*event*/!skipVals,
                                subjId,
                                null,
                                taskName,
                                expiry,
                                !deserializeBinary);

                            if (res == null) {
                                if (storeEnabled) {
                                    GridCacheVersion ver = entry.version();

                                    if (misses == null)
                                        misses = new HashMap<>();

                                    misses.put(key, ver);
                                }
                                else
                                    ctx.evicts().touch(entry, topVer);
                            }
                            else {
                                ctx.addResult(map,
                                    key,
                                    res.get1(),
                                    skipVals,
                                    keepCacheObjects,
                                    deserializeBinary,
                                    true,
                                    needVer ? res.get2() : null);

                                if (tx == null || (!tx.implicit() && tx.isolation() == READ_COMMITTED))
                                    ctx.evicts().touch(entry, topVer);

                                if (keysSize == 1)
                                    // Safe to return because no locks are required in READ_COMMITTED mode.
                                    return new GridFinishedFuture<>(map);
                            }

                            break;
                        }
                        catch (GridCacheEntryRemovedException ignored) {
                            if (log.isDebugEnabled())
                                log.debug("Got removed entry in getAllAsync(..) method (will retry): " + key);
                        }
                    }
                }

                if (storeEnabled && misses != null) {
                    final Map<KeyCacheObject, GridCacheVersion> loadKeys = misses;

                    final IgniteTxLocalAdapter tx0 = tx;

                    final Collection<KeyCacheObject> loaded = new HashSet<>();

                    return new GridEmbeddedFuture(
                        ctx.closures().callLocalSafe(ctx.projectSafe(new GPC<Map<K1, V1>>() {
                            @Override public Map<K1, V1> call() throws Exception {
                                ctx.store().loadAll(null/*tx*/, loadKeys.keySet(), new CI2<KeyCacheObject, Object>() {
                                    @Override public void apply(KeyCacheObject key, Object val) {
                                        GridCacheVersion ver = loadKeys.get(key);

                                        if (ver == null) {
                                            if (log.isDebugEnabled())
                                                log.debug("Value from storage was never asked for [key=" + key +
                                                    ", val=" + val + ']');

                                            return;
                                        }

                                        loaded.add(key);

                                        CacheObject cacheVal = ctx.toCacheObject(val);

                                        while (true) {
                                            GridCacheEntryEx entry = entryEx(key);

                                            try {
                                                GridCacheVersion verSet = entry.versionedValue(cacheVal,
                                                    ver,
                                                    null,
                                                    expiry);

                                                boolean set = verSet != null;

                                                if (log.isDebugEnabled())
                                                    log.debug("Set value loaded from store into entry [" +
                                                        "set=" + set +
                                                        ", curVer=" + ver +
                                                        ", newVer=" + verSet + ", " +
                                                        "entry=" + entry + ']');

                                                // Don't put key-value pair into result map if value is null.
                                                if (val != null) {
                                                    ctx.addResult(map,
                                                        key,
                                                        cacheVal,
                                                        skipVals,
                                                        keepCacheObjects,
                                                        deserializeBinary,
                                                        false,
                                                        needVer ? set ? verSet : ver : null);
                                                }

                                                if (tx0 == null || (!tx0.implicit() &&
                                                    tx0.isolation() == READ_COMMITTED))
                                                    ctx.evicts().touch(entry, topVer);

                                                break;
                                            }
                                            catch (GridCacheEntryRemovedException ignore) {
                                                if (log.isDebugEnabled())
                                                    log.debug("Got removed entry during getAllAsync (will retry): " +
                                                        entry);
                                            }
                                            catch (IgniteCheckedException e) {
                                                // Wrap errors (will be unwrapped).
                                                throw new GridClosureException(e);
                                            }
                                        }
                                    }
                                });

                                if (loaded.size() != loadKeys.size()) {
                                    for (KeyCacheObject key : loadKeys.keySet()) {
                                        if (loaded.contains(key))
                                            continue;

                                        if (tx0 == null || (!tx0.implicit() &&
                                            tx0.isolation() == READ_COMMITTED)) {
                                            GridCacheEntryEx entry = peekEx(key);

                                            if (entry != null)
                                                ctx.evicts().touch(entry, topVer);
                                        }
                                    }
                                }

                                return map;
                            }
                        }), true),
                        new C2<Map<K, V>, Exception, IgniteInternalFuture<Map<K, V>>>() {
                            @Override public IgniteInternalFuture<Map<K, V>> apply(Map<K, V> map, Exception e) {
                                if (e != null)
                                    return new GridFinishedFuture<>(e);

                                if (tx0 == null || (!tx0.implicit() && tx0.isolation() == READ_COMMITTED)) {
                                    Collection<KeyCacheObject> notFound = new HashSet<>(loadKeys.keySet());

                                    notFound.removeAll(loaded);

                                    // Touch entries that were not found in store.
                                    for (KeyCacheObject key : notFound) {
                                        GridCacheEntryEx entry = peekEx(key);

                                        if (entry != null)
                                            ctx.evicts().touch(entry, topVer);
                                    }
                                }

                                // There were no misses.
                                return new GridFinishedFuture<>(Collections.<K,
                                    V>emptyMap());
                            }
                        },
                        new C2<Map<K1, V1>, Exception, Map<K1, V1>>() {
                            @Override public Map<K1, V1> apply(Map<K1, V1> loaded, Exception e) {
                                if (e == null)
                                    map.putAll(loaded);

                                return map;
                            }
                        }
                    );
                }
                else
                    // Misses can be non-zero only if store is enabled.
                    assert misses == null;

                return new GridFinishedFuture<>(map);
            }
            catch (IgniteCheckedException e) {
                return new GridFinishedFuture<>(e);
            }
        }
        else {
            return asyncOp(tx, new AsyncOp<Map<K1, V1>>(keys) {
                @Override public IgniteInternalFuture<Map<K1, V1>> op(IgniteTxLocalAdapter tx, AffinityTopologyVersion readyTopVer) {
                    return tx.getAllAsync(ctx,
                        readyTopVer,
                        keys,
                        deserializeBinary,
                        skipVals,
                        false,
                        !readThrough,
                        needVer);
                }
            }, ctx.operationContextPerCall());
        }
    }

    /** {@inheritDoc} */
    @Override public final V getAndPut(K key, V val) throws IgniteCheckedException {
        return getAndPut(key, val, null);
    }

    /**
     * @param key Key.
     * @param val Value.
     * @param filter Optional filter.
     * @return Previous value.
     * @throws IgniteCheckedException If failed.
     */
    @Nullable public V getAndPut(final K key, final V val, @Nullable final CacheEntryPredicate filter)
        throws IgniteCheckedException {
        boolean statsEnabled = ctx.config().isStatisticsEnabled();

        long start = statsEnabled ? System.nanoTime() : 0L;

        A.notNull(key, "key", val, "val");

        if (keyCheck)
            validateCacheKey(key);

        V prevVal = getAndPut0(key, val, filter);

        if (statsEnabled)
            metrics0().addPutAndGetTimeNanos(System.nanoTime() - start);

        return prevVal;
    }

    /**
     * @param key Key.
     * @param val Value.
     * @param filter Optional filter.
     * @return Previous value.
     * @throws IgniteCheckedException If failed.
     */
    protected V getAndPut0(final K key, final V val, @Nullable final CacheEntryPredicate filter)
        throws IgniteCheckedException {
        return syncOp(new SyncOp<V>(true) {
            @Override public V op(IgniteTxLocalAdapter tx) throws IgniteCheckedException {
                return (V)tx.putAsync(ctx, null, key, val, true, filter).get().value();
            }

            @Override public String toString() {
                return "put [key=" + key + ", val=" + val + ", filter=" + filter + ']';
            }
        });
    }

    /** {@inheritDoc} */
    @Override public final IgniteInternalFuture<V> getAndPutAsync(K key, V val) {
        return getAndPutAsync(key, val, null);
    }

    /**
     * @param key Key.
     * @param val Value.
     * @param filter Filter.
     * @return Put operation future.
     */
    protected final IgniteInternalFuture<V> getAndPutAsync(K key, V val, @Nullable CacheEntryPredicate filter) {
        final boolean statsEnabled = ctx.config().isStatisticsEnabled();

        final long start = statsEnabled ? System.nanoTime() : 0L;

        A.notNull(key, "key", val, "val");

        if (keyCheck)
            validateCacheKey(key);

        IgniteInternalFuture<V> fut = getAndPutAsync0(key, val, filter);

        if (statsEnabled)
            fut.listen(new UpdatePutAndGetTimeStatClosure<V>(metrics0(), start));

        return fut;
    }

    /**
     * @param key Key.
     * @param val Value.
     * @param filter Optional filter.
     * @return Put operation future.
     */
    public IgniteInternalFuture<V> getAndPutAsync0(final K key,
        final V val,
        @Nullable final CacheEntryPredicate filter)
    {
        return asyncOp(new AsyncOp<V>() {
            @Override public IgniteInternalFuture<V> op(IgniteTxLocalAdapter tx, AffinityTopologyVersion readyTopVer) {
                return tx.putAsync(ctx, readyTopVer, key, val, true, filter)
                    .chain((IgniteClosure<IgniteInternalFuture<GridCacheReturn>, V>)RET2VAL);
            }

            @Override public String toString() {
                return "putAsync [key=" + key + ", val=" + val + ", filter=" + filter + ']';
            }
        });
    }

    /** {@inheritDoc} */
    @Override public final boolean put(final K key, final V val) throws IgniteCheckedException {
        return put(key, val, null);
    }

    /**
     * @param key Key.
     * @param val Value.
     * @param filter Filter.
     * @return {@code True} if optional filter passed and value was stored in cache,
     *      {@code false} otherwise. Note that this method will return {@code true} if filter is not
     *      specified.
     * @throws IgniteCheckedException If put operation failed.
     */
    public boolean put(final K key, final V val, final CacheEntryPredicate filter)
        throws IgniteCheckedException {
        boolean statsEnabled = ctx.config().isStatisticsEnabled();

        long start = statsEnabled ? System.nanoTime() : 0L;

        A.notNull(key, "key", val, "val");

        if (keyCheck)
            validateCacheKey(key);

        boolean stored = put0(key, val, filter);

        if (statsEnabled && stored)
            metrics0().addPutTimeNanos(System.nanoTime() - start);

        return stored;
    }

    /**
     * @param key Key.
     * @param val Value.
     * @param filter Filter.
     * @return {@code True} if optional filter passed and value was stored in cache,
     *      {@code false} otherwise. Note that this method will return {@code true} if filter is not
     *      specified.
     * @throws IgniteCheckedException If put operation failed.
     */
    protected boolean put0(final K key, final V val, final CacheEntryPredicate filter)
        throws IgniteCheckedException {
        Boolean res = syncOp(new SyncOp<Boolean>(true) {
            @Override public Boolean op(IgniteTxLocalAdapter tx) throws IgniteCheckedException {
                return tx.putAsync(ctx, null, key, val, false, filter).get().success();
            }

            @Override public String toString() {
                return "putx [key=" + key + ", val=" + val + ", filter=" + filter + ']';
            }
        });

        assert res != null;

        return res;
    }

    /** {@inheritDoc} */
    @Override public void putAllConflict(final Map<KeyCacheObject, GridCacheDrInfo> drMap)
        throws IgniteCheckedException {
        if (F.isEmpty(drMap))
            return;

        ctx.dr().onReceiveCacheEntriesReceived(drMap.size());

        syncOp(new SyncInOp(drMap.size() == 1) {
            @Override public void inOp(IgniteTxLocalAdapter tx) throws IgniteCheckedException {
                tx.putAllDrAsync(ctx, drMap).get();
            }

            @Override public String toString() {
                return "putAllConflict [drMap=" + drMap + ']';
            }
        });
    }

    /** {@inheritDoc} */
    @Override public IgniteInternalFuture<?> putAllConflictAsync(final Map<KeyCacheObject, GridCacheDrInfo> drMap)
        throws IgniteCheckedException {
        if (F.isEmpty(drMap))
            return new GridFinishedFuture<Object>();

        ctx.dr().onReceiveCacheEntriesReceived(drMap.size());

        return asyncOp(new AsyncOp(drMap.keySet()) {
            @Override public IgniteInternalFuture op(IgniteTxLocalAdapter tx, AffinityTopologyVersion readyTopVer) {
                return tx.putAllDrAsync(ctx, drMap);
            }

            @Override public String toString() {
                return "putAllConflictAsync [drMap=" + drMap + ']';
            }
        });
    }

    /** {@inheritDoc} */
    @Nullable @Override public final <T> EntryProcessorResult<T> invoke(@Nullable AffinityTopologyVersion topVer,
        K key,
        EntryProcessor<K, V, T> entryProcessor,
        Object... args) throws IgniteCheckedException {
        return invoke0(topVer, key, entryProcessor, args);
    }

    /** {@inheritDoc} */
    @Override public <T> EntryProcessorResult<T> invoke(final K key,
        final EntryProcessor<K, V, T> entryProcessor,
        final Object... args) throws IgniteCheckedException {
        return invoke0(null, key, entryProcessor, args);
    }

    /**
     * @param topVer Locked topology version.
     * @param key Key.
     * @param entryProcessor Entry processor.
     * @param args Entry processor arguments.
     * @return Invoke result.
     * @throws IgniteCheckedException If failed.
     */
    private <T> EntryProcessorResult<T> invoke0(
        @Nullable final AffinityTopologyVersion topVer,
        final K key,
        final EntryProcessor<K, V, T> entryProcessor,
        final Object... args)
        throws IgniteCheckedException {
        A.notNull(key, "key", entryProcessor, "entryProcessor");

        if (keyCheck)
            validateCacheKey(key);

        return syncOp(new SyncOp<EntryProcessorResult<T>>(true) {
            @Nullable @Override public EntryProcessorResult<T> op(IgniteTxLocalAdapter tx)
                throws IgniteCheckedException {
                assert topVer == null || tx.implicit();

                if (topVer != null)
                    tx.topologyVersion(topVer);

                IgniteInternalFuture<GridCacheReturn> fut = tx.invokeAsync(ctx,
                    null,
                    key,
                    (EntryProcessor<K, V, Object>)entryProcessor,
                    args);

                Map<K, EntryProcessorResult<T>> resMap = fut.get().value();

                EntryProcessorResult<T> res = null;

                if (resMap != null) {
                    assert resMap.isEmpty() || resMap.size() == 1 : resMap.size();

                    res = resMap.isEmpty() ? null : resMap.values().iterator().next();
                }

                return res != null ? res : new CacheInvokeResult();
            }
        });
    }

    /** {@inheritDoc} */
    @Override public <T> Map<K, EntryProcessorResult<T>> invokeAll(final Set<? extends K> keys,
        final EntryProcessor<K, V, T> entryProcessor,
        final Object... args) throws IgniteCheckedException {
        A.notNull(keys, "keys", entryProcessor, "entryProcessor");

        if (keyCheck)
            validateCacheKeys(keys);

        return syncOp(new SyncOp<Map<K, EntryProcessorResult<T>>>(keys.size() == 1) {
            @Nullable @Override public Map<K, EntryProcessorResult<T>> op(IgniteTxLocalAdapter tx)
                throws IgniteCheckedException {
                Map<? extends K, EntryProcessor<K, V, Object>> invokeMap = F.viewAsMap(keys,
                    new C1<K, EntryProcessor<K, V, Object>>() {
                        @Override public EntryProcessor apply(K k) {
                            return entryProcessor;
                        }
                    });

                IgniteInternalFuture<GridCacheReturn> fut = tx.invokeAsync(ctx, null, invokeMap, args);

                Map<K, EntryProcessorResult<T>> res = fut.get().value();

                return res != null ? res : Collections.<K, EntryProcessorResult<T>>emptyMap();
            }
        });
    }

    /** {@inheritDoc} */
    @Override public <T> IgniteInternalFuture<EntryProcessorResult<T>> invokeAsync(
        final K key,
        final EntryProcessor<K, V, T> entryProcessor,
        final Object... args)
        throws EntryProcessorException {
        A.notNull(key, "key", entryProcessor, "entryProcessor");

        if (keyCheck)
            validateCacheKey(key);

        IgniteInternalFuture<?> fut = asyncOp(new AsyncOp() {
            @Override public IgniteInternalFuture op(IgniteTxLocalAdapter tx, AffinityTopologyVersion readyTopVer) {
                Map<? extends K, EntryProcessor<K, V, Object>> invokeMap =
                    Collections.singletonMap(key, (EntryProcessor<K, V, Object>)entryProcessor);

                return tx.invokeAsync(ctx, readyTopVer, invokeMap, args);
            }

            @Override public String toString() {
                return "invokeAsync [key=" + key + ", entryProcessor=" + entryProcessor + ']';
            }
        });

        IgniteInternalFuture<GridCacheReturn> fut0 = (IgniteInternalFuture<GridCacheReturn>)fut;

        return fut0.chain(new CX1<IgniteInternalFuture<GridCacheReturn>, EntryProcessorResult<T>>() {
            @Override public EntryProcessorResult<T> applyx(IgniteInternalFuture<GridCacheReturn> fut)
                throws IgniteCheckedException {
                GridCacheReturn ret = fut.get();

                Map<K, EntryProcessorResult<T>> resMap = ret.value();

                if (resMap != null) {
                    assert resMap.isEmpty() || resMap.size() == 1 : resMap.size();

                    return resMap.isEmpty() ? null : resMap.values().iterator().next();
                }

                return null;
            }
        });
    }

    /** {@inheritDoc} */
    @Override public <T> IgniteInternalFuture<Map<K, EntryProcessorResult<T>>> invokeAllAsync(
        final Set<? extends K> keys,
        final EntryProcessor<K, V, T> entryProcessor,
        final Object... args) {
        A.notNull(keys, "keys", entryProcessor, "entryProcessor");

        if (keyCheck)
            validateCacheKeys(keys);

        IgniteInternalFuture<?> fut = asyncOp(new AsyncOp(keys) {
            @Override public IgniteInternalFuture<GridCacheReturn> op(IgniteTxLocalAdapter tx,
                AffinityTopologyVersion readyTopVer) {
                Map<? extends K, EntryProcessor<K, V, Object>> invokeMap = F.viewAsMap(keys, new C1<K, EntryProcessor<K, V, Object>>() {
                    @Override public EntryProcessor apply(K k) {
                        return entryProcessor;
                    }
                });

                return tx.invokeAsync(ctx, readyTopVer, invokeMap, args);
            }

            @Override public String toString() {
                return "invokeAllAsync [keys=" + keys + ", entryProcessor=" + entryProcessor + ']';
            }
        });

        IgniteInternalFuture<GridCacheReturn> fut0 =
            (IgniteInternalFuture<GridCacheReturn>)fut;

        return fut0.chain(new CX1<IgniteInternalFuture<GridCacheReturn>, Map<K, EntryProcessorResult<T>>>() {
            @Override public Map<K, EntryProcessorResult<T>> applyx(IgniteInternalFuture<GridCacheReturn> fut)
                throws IgniteCheckedException {
                GridCacheReturn ret = fut.get();

                assert ret != null;

                return ret.value() != null ? ret.<Map<K, EntryProcessorResult<T>>>value() : Collections.<K, EntryProcessorResult<T>>emptyMap();
            }
        });
    }

    /** {@inheritDoc} */
    @Override public <T> IgniteInternalFuture<Map<K, EntryProcessorResult<T>>> invokeAllAsync(
        final Map<? extends K, ? extends EntryProcessor<K, V, T>> map,
        final Object... args) {
        A.notNull(map, "map");

        if (keyCheck)
            validateCacheKeys(map.keySet());

        IgniteInternalFuture<?> fut = asyncOp(new AsyncOp(map.keySet()) {
            @Override public IgniteInternalFuture<GridCacheReturn> op(IgniteTxLocalAdapter tx, AffinityTopologyVersion readyTopVer) {
                return tx.invokeAsync(ctx,
                    readyTopVer,
                    (Map<? extends K, ? extends EntryProcessor<K, V, Object>>)map,
                    args);
            }

            @Override public String toString() {
                return "invokeAllAsync [map=" + map + ']';
            }
        });

        IgniteInternalFuture<GridCacheReturn> fut0 = (IgniteInternalFuture<GridCacheReturn>)fut;

        return fut0.chain(new CX1<IgniteInternalFuture<GridCacheReturn>, Map<K, EntryProcessorResult<T>>>() {
            @Override public Map<K, EntryProcessorResult<T>> applyx(IgniteInternalFuture<GridCacheReturn> fut)
                throws IgniteCheckedException {
                GridCacheReturn ret = fut.get();

                assert ret != null;

                return ret.value() != null ? ret.<Map<K, EntryProcessorResult<T>>>value() : Collections.<K, EntryProcessorResult<T>>emptyMap();
            }
        });
    }

    /** {@inheritDoc} */
    @Override public <T> Map<K, EntryProcessorResult<T>> invokeAll(
        final Map<? extends K, ? extends EntryProcessor<K, V, T>> map,
        final Object... args) throws IgniteCheckedException {
        A.notNull(map, "map");

        if (keyCheck)
            validateCacheKeys(map.keySet());

        return syncOp(new SyncOp<Map<K, EntryProcessorResult<T>>>(map.size() == 1) {
            @Nullable @Override public Map<K, EntryProcessorResult<T>> op(IgniteTxLocalAdapter tx)
                throws IgniteCheckedException {
                IgniteInternalFuture<GridCacheReturn> fut =
                    tx.invokeAsync(ctx, null, (Map<? extends K, ? extends EntryProcessor<K, V, Object>>)map, args);

                return fut.get().value();
            }
        });
    }

    /** {@inheritDoc} */
    @Override public final IgniteInternalFuture<Boolean> putAsync(K key, V val) {
        return putAsync(key, val, null);
    }

    /**
     * @param key Key.
     * @param val Value.
     * @param filter Filter.
     * @return Put future.
     */
<<<<<<< HEAD
    public IgniteInternalFuture<Boolean> putAsync(K key, V val, @Nullable CacheEntryPredicate filter) {
        A.notNull(key, "key", val, "val");

=======
    public final IgniteInternalFuture<Boolean> putAsync(K key, V val, @Nullable CacheEntryPredicate filter) {
        A.notNull(key, "key", val, "val");

        if (keyCheck)
            validateCacheKey(key);

>>>>>>> 864af7eb
        final boolean statsEnabled = ctx.config().isStatisticsEnabled();

        final long start = statsEnabled ? System.nanoTime() : 0L;

        IgniteInternalFuture<Boolean> fut = putAsync0(key, val, filter);

        if (statsEnabled)
            fut.listen(new UpdatePutTimeStatClosure<Boolean>(metrics0(), start));

        return fut;
    }

    /**
     * @param key Key.
     * @param val Value.
     * @param filter Optional filter.
     * @return Putx operation future.
     */
    public IgniteInternalFuture<Boolean> putAsync0(final K key, final V val,
        @Nullable final CacheEntryPredicate filter) {
<<<<<<< HEAD
        if (keyCheck)
            validateCacheKey(key);

=======
>>>>>>> 864af7eb
        return asyncOp(new AsyncOp<Boolean>() {
            @Override public IgniteInternalFuture<Boolean> op(IgniteTxLocalAdapter tx, AffinityTopologyVersion readyTopVer) {
                return tx.putAsync(ctx,
                    readyTopVer,
                    key,
                    val,
                    false,
                    filter).chain(
                    (IgniteClosure<IgniteInternalFuture<GridCacheReturn>, Boolean>)RET2FLAG);
            }

            @Override public String toString() {
                return "putxAsync [key=" + key + ", val=" + val + ", filter=" + filter + ']';
            }
        });
    }

    /** {@inheritDoc} */
    @Nullable @Override public V tryGetAndPut(K key, V val) throws IgniteCheckedException {
        // Supported only in ATOMIC cache.
        throw new UnsupportedOperationException();
    }

    /** {@inheritDoc} */
    @Nullable @Override public final V getAndPutIfAbsent(final K key, final V val) throws IgniteCheckedException {
        return getAndPut(key, val, ctx.noVal());
    }

    /** {@inheritDoc} */
    @Override public final IgniteInternalFuture<V> getAndPutIfAbsentAsync(final K key, final V val) {
        return getAndPutAsync(key, val, ctx.noVal());
    }

    /** {@inheritDoc} */
    @Override public final boolean putIfAbsent(final K key, final V val) throws IgniteCheckedException {
        return put(key, val, ctx.noVal());
    }

    /** {@inheritDoc} */
    @Override public final IgniteInternalFuture<Boolean> putIfAbsentAsync(final K key, final V val) {
        return putAsync(key, val, ctx.noVal());
    }

    /** {@inheritDoc} */
    @Nullable @Override public final V getAndReplace(final K key, final V val) throws IgniteCheckedException {
        return getAndPut(key, val, ctx.hasVal());
    }

    /** {@inheritDoc} */
    @Override public final IgniteInternalFuture<V> getAndReplaceAsync(final K key, final V val) {
        return getAndPutAsync(key, val, ctx.hasVal());
    }

    /** {@inheritDoc} */
    @Override public final boolean replace(final K key, final V val) throws IgniteCheckedException {
        return put(key, val, ctx.hasVal());
    }

    /** {@inheritDoc} */
    @Override public final IgniteInternalFuture<Boolean> replaceAsync(final K key, final V val) {
        return putAsync(key, val, ctx.hasVal());
    }

    /** {@inheritDoc} */
    @Override public final boolean replace(final K key, final V oldVal, final V newVal) throws IgniteCheckedException {
        A.notNull(oldVal, "oldVal");

        return put(key, newVal, ctx.equalsVal(oldVal));
    }

    /** {@inheritDoc} */
    @Override public IgniteInternalFuture<Boolean> replaceAsync(final K key, final V oldVal, final V newVal) {
        A.notNull(oldVal, "oldVal");

        return putAsync(key, newVal, ctx.equalsVal(oldVal));
    }

    /** {@inheritDoc} */
    @Override public void putAll(@Nullable final Map<? extends K, ? extends V> m) throws IgniteCheckedException {
        A.notNull(m, "map");

        if (F.isEmpty(m))
            return;

        boolean statsEnabled = ctx.config().isStatisticsEnabled();

        long start = statsEnabled ? System.nanoTime() : 0L;

        if (keyCheck)
            validateCacheKeys(m.keySet());

        putAll0(m);

        if (statsEnabled)
            metrics0().addPutTimeNanos(System.nanoTime() - start);
    }

    /**
     * @param m Map.
     * @throws IgniteCheckedException If failed.
     */
    protected void putAll0(final Map<? extends K, ? extends V> m) throws IgniteCheckedException {
        syncOp(new SyncInOp(m.size() == 1) {
            @Override public void inOp(IgniteTxLocalAdapter tx) throws IgniteCheckedException {
                tx.putAllAsync(ctx, null, m, false).get();
            }

            @Override public String toString() {
                return "putAll [map=" + m + ']';
            }
        });
    }

    /** {@inheritDoc} */
    @Override public IgniteInternalFuture<?> putAllAsync(final Map<? extends K, ? extends V> m) {
        if (F.isEmpty(m))
            return new GridFinishedFuture<Object>();

        if (keyCheck)
            validateCacheKeys(m.keySet());

        return putAllAsync0(m);
    }

    /**
     * @param m Map.
     * @return Future.
     */
    protected IgniteInternalFuture<?> putAllAsync0(final Map<? extends K, ? extends V> m) {
        return asyncOp(new AsyncOp(m.keySet()) {
            @Override public IgniteInternalFuture<?> op(IgniteTxLocalAdapter tx, AffinityTopologyVersion readyTopVer) {
                return tx.putAllAsync(ctx,
                    readyTopVer,
                    m,
                    false).chain(RET2NULL);
            }

            @Override public String toString() {
                return "putAllAsync [map=" + m + ']';
            }
        });
    }

    /** {@inheritDoc} */
    @Nullable @Override public V getAndRemove(final K key) throws IgniteCheckedException {
        boolean statsEnabled = ctx.config().isStatisticsEnabled();

        long start = statsEnabled ? System.nanoTime() : 0L;

        A.notNull(key, "key");

        if (keyCheck)
            validateCacheKey(key);

        V prevVal = getAndRemove0(key);

        if (statsEnabled)
            metrics0().addRemoveAndGetTimeNanos(System.nanoTime() - start);

        return prevVal;
    }

    /**
     * @param key Key.
     * @return Previous value.
     * @throws IgniteCheckedException If failed.
     */
    protected V getAndRemove0(final K key) throws IgniteCheckedException {
        final boolean keepBinary = ctx.keepBinary();

        return syncOp(new SyncOp<V>(true) {
            @Override public V op(IgniteTxLocalAdapter tx) throws IgniteCheckedException {
                K key0 = keepBinary ? (K) ctx.toCacheKeyObject(key) : key;

                V ret = tx.removeAllAsync(ctx,
                    null,
                    Collections.singletonList(key0),
                    /*retval*/true,
                    null,
                    /*singleRmv*/false).get().value();

                if (ctx.config().getInterceptor() != null) {
                    K key = keepBinary ? (K) ctx.unwrapBinaryIfNeeded(key0, true, false) : key0;

                    return (V) ctx.config().getInterceptor().onBeforeRemove(new CacheEntryImpl(key, ret)).get2();
                }

                return ret;
            }

            @Override public String toString() {
                return "remove [key=" + key + ']';
            }
        });
    }

    /** {@inheritDoc} */
    @Override public IgniteInternalFuture<V> getAndRemoveAsync(final K key) {
        final boolean statsEnabled = ctx.config().isStatisticsEnabled();

        final long start = statsEnabled ? System.nanoTime() : 0L;

        A.notNull(key, "key");

        if (keyCheck)
            validateCacheKey(key);

        IgniteInternalFuture<V> fut = getAndRemoveAsync0(key);

        if (statsEnabled)
            fut.listen(new UpdateRemoveTimeStatClosure<V>(metrics0(), start));

        return fut;
    }

    /**
     * @param key Key.
     * @return Future.
     */
    protected IgniteInternalFuture<V> getAndRemoveAsync0(final K key) {
        return asyncOp(new AsyncOp<V>() {
            @Override public IgniteInternalFuture<V> op(IgniteTxLocalAdapter tx, AffinityTopologyVersion readyTopVer) {
                // TODO should we invoke interceptor here?
                return tx.removeAllAsync(ctx,
                    readyTopVer,
                    Collections.singletonList(key),
                    /*retval*/true,
                    null,
                    /*singleRmv*/false).chain((IgniteClosure<IgniteInternalFuture<GridCacheReturn>, V>)RET2VAL);
            }

            @Override public String toString() {
                return "removeAsync [key=" + key + ']';
            }
        });
    }

    /** {@inheritDoc} */
    @SuppressWarnings("unchecked")
    @Override public void removeAll() throws IgniteCheckedException {
        assert ctx.isLocal();

        for (Iterator<KeyCacheObject> it = ctx.swap().offHeapKeyIterator(true, true, AffinityTopologyVersion.NONE);
            it.hasNext(); )
            remove((K)it.next());

        for (Iterator<KeyCacheObject> it = ctx.swap().swapKeyIterator(true, true, AffinityTopologyVersion.NONE);
            it.hasNext(); )
            remove((K)it.next());

        removeAll(keySet());
    }

    /** {@inheritDoc} */
    @Override public void removeAll(final Collection<? extends K> keys) throws IgniteCheckedException {
        boolean statsEnabled = ctx.config().isStatisticsEnabled();

        long start = statsEnabled ? System.nanoTime() : 0L;

        A.notNull(keys, "keys");

        if (F.isEmpty(keys))
            return;

        if (keyCheck)
            validateCacheKeys(keys);

        removeAll0(keys);

        if (statsEnabled)
            metrics0().addRemoveTimeNanos(System.nanoTime() - start);
    }

    /**
     * @param keys Keys.
     * @throws IgniteCheckedException If failed.
     */
    protected void removeAll0(final Collection<? extends K> keys) throws IgniteCheckedException {
        syncOp(new SyncInOp(keys.size() == 1) {
            @Override public void inOp(IgniteTxLocalAdapter tx) throws IgniteCheckedException {
                tx.removeAllAsync(ctx,
                    null,
                    keys,
                    /*retval*/false,
                    null,
                    /*singleRmv*/false).get();
            }

            @Override public String toString() {
                return "removeAll [keys=" + keys + ']';
            }
        });
    }

    /** {@inheritDoc} */
    @Override public IgniteInternalFuture<?> removeAllAsync(@Nullable final Collection<? extends K> keys) {
        if (F.isEmpty(keys))
            return new GridFinishedFuture<Object>();

        final boolean statsEnabled = ctx.config().isStatisticsEnabled();

        final long start = statsEnabled ? System.nanoTime() : 0L;

        if (keyCheck)
            validateCacheKeys(keys);

        IgniteInternalFuture<Object> fut = removeAllAsync0(keys);

        if (statsEnabled)
            fut.listen(new UpdateRemoveTimeStatClosure<>(metrics0(), start));

        return fut;
    }

    /**
     * @param keys Keys.
     * @return Future.
     */
    protected IgniteInternalFuture<Object> removeAllAsync0(final Collection<? extends K> keys) {
        return asyncOp(new AsyncOp(keys) {
            @Override public IgniteInternalFuture<?> op(IgniteTxLocalAdapter tx, AffinityTopologyVersion readyTopVer) {
                return tx.removeAllAsync(ctx,
                    readyTopVer,
                    keys,
                    /*retval*/false,
                    null,
                    /*singleRmv*/false).chain(RET2NULL);
            }

            @Override public String toString() {
                return "removeAllAsync [keys=" + keys + ']';
            }
        });
    }

    /** {@inheritDoc} */
    @Override public boolean remove(final K key) throws IgniteCheckedException {
        return remove(key, (CacheEntryPredicate)null);
    }

    /**
     * @param key Key.
     * @param filter Filter.
     * @return {@code True} if entry was removed.
     * @throws IgniteCheckedException If failed.
     */
    public boolean remove(final K key, @Nullable CacheEntryPredicate filter) throws IgniteCheckedException {
        boolean statsEnabled = ctx.config().isStatisticsEnabled();

        long start = statsEnabled ? System.nanoTime() : 0L;

        A.notNull(key, "key");

        if (keyCheck)
            validateCacheKey(key);

        boolean rmv = remove0(key, filter);

        if (statsEnabled && rmv)
            metrics0().addRemoveTimeNanos(System.nanoTime() - start);

        return rmv;
    }

    /**
     * @param key Key.
     * @param filter Filter.
     * @return {@code True} if entry was removed.
     * @throws IgniteCheckedException If failed.
     */
    protected boolean remove0(final K key, final CacheEntryPredicate filter) throws IgniteCheckedException {
        Boolean res = syncOp(new SyncOp<Boolean>(true) {
            @Override public Boolean op(IgniteTxLocalAdapter tx) throws IgniteCheckedException {
                return tx.removeAllAsync(ctx,
                    null,
                    Collections.singletonList(key),
                    /*retval*/false,
                    filter,
                    /*singleRmv*/filter == null).get().success();
            }

            @Override public String toString() {
                return "removex [key=" + key + ']';
            }
        });

        assert res != null;

        return res;
    }

    /** {@inheritDoc} */
    @Override public IgniteInternalFuture<Boolean> removeAsync(K key) {
        A.notNull(key, "key");

        return removeAsync(key, (CacheEntryPredicate)null);
    }

    /**
     * @param key Key to remove.
     * @param filter Optional filter.
     * @return Putx operation future.
     */
    public IgniteInternalFuture<Boolean> removeAsync(final K key, @Nullable final CacheEntryPredicate filter) {
        final boolean statsEnabled = ctx.config().isStatisticsEnabled();

        final long start = statsEnabled ? System.nanoTime() : 0L;

        A.notNull(key, "key");

        if (keyCheck)
            validateCacheKey(key);

        IgniteInternalFuture<Boolean> fut = removeAsync0(key, filter);

        if (statsEnabled)
            fut.listen(new UpdateRemoveTimeStatClosure<Boolean>(metrics0(), start));

        return fut;
    }

    /**
     * @param key Key.
     * @param filter Filter.
     * @return Future.
     */
    protected IgniteInternalFuture<Boolean> removeAsync0(final K key, @Nullable final CacheEntryPredicate filter) {
        return asyncOp(new AsyncOp<Boolean>() {
            @Override public IgniteInternalFuture<Boolean> op(IgniteTxLocalAdapter tx, AffinityTopologyVersion readyTopVer) {
                return tx.removeAllAsync(ctx,
                    readyTopVer,
                    Collections.singletonList(key),
                    /*retval*/false,
                    filter,
                    /*singleRmv*/true).chain(
                    (IgniteClosure<IgniteInternalFuture<GridCacheReturn>, Boolean>)RET2FLAG);
            }

            @Override public String toString() {
                return "removeAsync [key=" + key + ", filter=" + filter + ']';
            }
        });
    }

    /** {@inheritDoc} */
    @Override public void removeAllConflict(final Map<KeyCacheObject, GridCacheVersion> drMap)
        throws IgniteCheckedException {
        if (F.isEmpty(drMap))
            return;

        ctx.dr().onReceiveCacheEntriesReceived(drMap.size());

        syncOp(new SyncInOp(false) {
            @Override public void inOp(IgniteTxLocalAdapter tx) throws IgniteCheckedException {
                tx.removeAllDrAsync(ctx, (Map)drMap).get();
            }

            @Override public String toString() {
                return "removeAllConflict [drMap=" + drMap + ']';
            }
        });
    }

    /** {@inheritDoc} */
    @Override public IgniteInternalFuture<?> removeAllConflictAsync(final Map<KeyCacheObject, GridCacheVersion> drMap)
        throws IgniteCheckedException {
        if (F.isEmpty(drMap))
            return new GridFinishedFuture<Object>();

        ctx.dr().onReceiveCacheEntriesReceived(drMap.size());

        return asyncOp(new AsyncOp(drMap.keySet()) {
            @Override public IgniteInternalFuture<?> op(IgniteTxLocalAdapter tx, AffinityTopologyVersion readyTopVer) {
                return tx.removeAllDrAsync(ctx, (Map)drMap);
            }

            @Override public String toString() {
                return "removeAllDrASync [drMap=" + drMap + ']';
            }
        });
    }

    /** {@inheritDoc} */
    @Override public final boolean remove(final K key, final V val) throws IgniteCheckedException {
        A.notNull(val, "val");

        return remove(key, ctx.equalsVal(val));
    }

    /** {@inheritDoc} */
    @Override public final IgniteInternalFuture<Boolean> removeAsync(final K key, final V val) {
        A.notNull(key, "val");

        return removeAsync(key, ctx.equalsVal(val));
    }

    /** {@inheritDoc} */
    @Override public final CacheMetrics clusterMetrics() {
        return clusterMetrics(ctx.grid().cluster().forDataNodes(ctx.name()));
    }

    /** {@inheritDoc} */
    @Override public CacheMetrics clusterMetrics(ClusterGroup grp) {
        List<CacheMetrics> metrics = new ArrayList<>(grp.nodes().size());

        for (ClusterNode node : grp.nodes()) {
            Map<Integer, CacheMetrics> nodeCacheMetrics = ((TcpDiscoveryNode)node).cacheMetrics();

            if (nodeCacheMetrics != null) {
                CacheMetrics e = nodeCacheMetrics.get(context().cacheId());

                if (e != null)
                    metrics.add(e);
            }
        }

        return new CacheMetricsSnapshot(ctx.cache().localMetrics(), metrics);
    }

    /** {@inheritDoc} */
    @Override public CacheMetrics localMetrics() {
        return new CacheMetricsSnapshot(metrics);
    }

    /** {@inheritDoc} */
    @Override public CacheMetricsMXBean localMxBean() {
        return locMxBean;
    }

    /** {@inheritDoc} */
    @Override public CacheMetricsMXBean clusterMxBean() {
        return clusterMxBean;
    }

    /**
     * @return Metrics.
     */
    public CacheMetricsImpl metrics0() {
        return metrics;
    }

    /** {@inheritDoc} */
    @Nullable @Override public Transaction tx() {
        IgniteTxAdapter tx = ctx.tm().threadLocalTx(ctx);

        return tx == null ? null : new TransactionProxyImpl<>(tx, ctx.shared(), false);
    }

    /** {@inheritDoc} */
    @Override public boolean lock(K key, long timeout) throws IgniteCheckedException {
        A.notNull(key, "key");

        return lockAll(Collections.singletonList(key), timeout);
    }

    /** {@inheritDoc} */
    @Override public boolean lockAll(@Nullable Collection<? extends K> keys, long timeout)
        throws IgniteCheckedException {
        if (F.isEmpty(keys))
            return true;

        if (keyCheck)
            validateCacheKeys(keys);

        IgniteInternalFuture<Boolean> fut = lockAllAsync(keys, timeout);

        boolean isInterrupted = false;

        try {
            while (true) {
                try {
                    return fut.get();
                }
                catch (IgniteInterruptedCheckedException ignored) {
                    // Interrupted status of current thread was cleared, retry to get lock.
                    isInterrupted = true;
                }
            }
        }
        finally {
            if (isInterrupted)
                Thread.currentThread().interrupt();
        }
    }

    /** {@inheritDoc} */
    @Override public IgniteInternalFuture<Boolean> lockAsync(K key, long timeout) {
        A.notNull(key, "key");

        if (keyCheck)
            validateCacheKey(key);

        return lockAllAsync(Collections.singletonList(key), timeout);
    }

    /** {@inheritDoc} */
    @Override public void unlock(K key)
        throws IgniteCheckedException {
        A.notNull(key, "key");

        if (keyCheck)
            validateCacheKey(key);

        unlockAll(Collections.singletonList(key));
    }

    /** {@inheritDoc} */
    @Override public boolean isLocked(K key) {
        A.notNull(key, "key");

        if (keyCheck)
            validateCacheKey(key);

        KeyCacheObject cacheKey = ctx.toCacheKeyObject(key);

        while (true) {
            try {
                GridCacheEntryEx entry = peekEx(cacheKey);

                return entry != null && entry.lockedByAny();
            }
            catch (GridCacheEntryRemovedException ignore) {
                // No-op.
            }
        }
    }

    /** {@inheritDoc} */
    @Override public boolean isLockedByThread(K key) {
        A.notNull(key, "key");

        if (keyCheck)
            validateCacheKey(key);

        try {
            KeyCacheObject cacheKey = ctx.toCacheKeyObject(key);

            GridCacheEntryEx e = entry0(cacheKey, ctx.discovery().topologyVersionEx(),
                false, false);

            if (e == null)
                return false;

            // Delegate to near if dht.
            if (e.isDht() && CU.isNearEnabled(ctx)) {
                IgniteInternalCache<K, V> near = ctx.isDht() ? ctx.dht().near() : ctx.near();

                return near.isLockedByThread(key) || e.lockedByThread();
            }

            return e.lockedByThread();
        }
        catch (GridCacheEntryRemovedException ignore) {
            return false;
        }
    }

    /** {@inheritDoc} */
    @Override public Transaction txStart(TransactionConcurrency concurrency, TransactionIsolation isolation) {
        A.notNull(concurrency, "concurrency");
        A.notNull(isolation, "isolation");

        TransactionConfiguration cfg = CU.transactionConfiguration(ctx, ctx.kernalContext().config());

        return txStart(
            concurrency,
            isolation,
            cfg.getDefaultTxTimeout(),
            0
        );
    }

    /** {@inheritDoc} */
    @Override public IgniteInternalTx txStartEx(TransactionConcurrency concurrency, TransactionIsolation isolation) {
        IgniteTransactionsEx txs = ctx.kernalContext().cache().transactions();

        return txs.txStartEx(ctx, concurrency, isolation);
    }

    /** {@inheritDoc} */
    @Override public Transaction txStart(TransactionConcurrency concurrency,
        TransactionIsolation isolation, long timeout, int txSize) throws IllegalStateException {
        IgniteTransactionsEx txs = ctx.kernalContext().cache().transactions();

        return txs.txStartEx(ctx, concurrency, isolation, timeout, txSize).proxy();
    }

    /** {@inheritDoc} */
    @Override public long overflowSize() throws IgniteCheckedException {
        GridCacheSwapManager swapMgr = ctx.swap();

        return swapMgr != null ? swapMgr.swapSize() : -1;
    }

    /**
     * Checks if cache is working in JTA transaction and enlist cache as XAResource if necessary.
     *
     * @throws IgniteCheckedException In case of error.
     */
    protected void checkJta() throws IgniteCheckedException {
        ctx.jta().checkJta();
    }

    /** {@inheritDoc} */
    @Override public void localLoadCache(final IgniteBiPredicate<K, V> p, Object[] args)
        throws IgniteCheckedException {
        final boolean replicate = ctx.isDrEnabled();
        final AffinityTopologyVersion topVer = ctx.affinity().affinityTopologyVersion();

        CacheOperationContext opCtx = ctx.operationContextPerCall();

        ExpiryPolicy plc0 = opCtx != null ? opCtx.expiry() : null;

        final ExpiryPolicy plc = plc0 != null ? plc0 : ctx.expiry();

        final boolean keepBinary = opCtx != null && opCtx.isKeepBinary();

        if (p != null)
            ctx.kernalContext().resource().injectGeneric(p);

        try {
            if (ctx.store().isLocal()) {
                DataStreamerImpl ldr = ctx.kernalContext().dataStream().dataStreamer(ctx.namex());

                try {
                    ldr.skipStore(true);

                    ldr.receiver(new IgniteDrDataStreamerCacheUpdater());

                    ldr.keepBinary(keepBinary);

                    LocalStoreLoadClosure c = new LocalStoreLoadClosure(p, ldr, plc);

                    ctx.store().loadCache(c, args);

                    c.onDone();
                }
                finally {
                    ldr.closeEx(false);
                }
            }
            else {
                // Version for all loaded entries.
                final GridCacheVersion ver0 = ctx.versions().nextForLoad();

                ctx.store().loadCache(new CIX3<KeyCacheObject, Object, GridCacheVersion>() {
                    @Override public void applyx(KeyCacheObject key, Object val, @Nullable GridCacheVersion ver)
                        throws IgniteException {
                        assert ver == null;

                        long ttl = CU.ttlForLoad(plc);

                        if (ttl == CU.TTL_ZERO)
                            return;

                        loadEntry(key, val, ver0, (IgniteBiPredicate<Object, Object>)p, topVer, replicate, ttl);
                    }
                }, args);
            }
        }
        finally {
            if (p instanceof PlatformCacheEntryFilter)
                ((PlatformCacheEntryFilter)p).onClose();
        }
    }

    /**
     * @param key Key.
     * @param val Value.
     * @param ver Cache version.
     * @param p Optional predicate.
     * @param topVer Topology version.
     * @param replicate Replication flag.
     * @param ttl TTL.
     */
    private void loadEntry(KeyCacheObject key,
        Object val,
        GridCacheVersion ver,
        @Nullable IgniteBiPredicate<Object, Object> p,
        AffinityTopologyVersion topVer,
        boolean replicate,
        long ttl) {
        if (p != null && !p.apply(key.value(ctx.cacheObjectContext(), false), val))
            return;

        CacheObject cacheVal = ctx.toCacheObject(val);

        GridCacheEntryEx entry = entryEx(key, false);

        try {
            entry.initialValue(cacheVal,
                ver,
                ttl,
                CU.EXPIRE_TIME_CALCULATE,
                false,
                topVer,
                replicate ? DR_LOAD : DR_NONE,
                true);
        }
        catch (IgniteCheckedException e) {
            throw new IgniteException("Failed to put cache value: " + entry, e);
        }
        catch (GridCacheEntryRemovedException ignore) {
            if (log.isDebugEnabled())
                log.debug("Got removed entry during loadCache (will ignore): " + entry);
        }
        finally {
            ctx.evicts().touch(entry, topVer);
        }

        CU.unwindEvicts(ctx);
    }

    /** {@inheritDoc} */
    @Override public IgniteInternalFuture<?> localLoadCacheAsync(final IgniteBiPredicate<K, V> p,
        final Object[] args) {
        return ctx.closures().callLocalSafe(
            ctx.projectSafe(new Callable<Object>() {
                @Nullable @Override public Object call() throws IgniteCheckedException {
                    localLoadCache(p, args);

                    return null;
                }
            }), true);
    }

    /**
     * @param keys Keys.
     * @param replaceExisting Replace existing values flag.
     * @return Load future.
     */
    public IgniteInternalFuture<?> loadAll(
        final Set<? extends K> keys,
        boolean replaceExisting
    ) {
        A.notNull(keys, "keys");

        for (Object key : keys)
            A.notNull(key, "key");

        if (!ctx.store().configured())
            return new GridFinishedFuture<>();

        CacheOperationContext opCtx = ctx.operationContextPerCall();

        ExpiryPolicy plc = opCtx != null ? opCtx.expiry() : null;

        final boolean keepBinary = opCtx != null && opCtx.isKeepBinary();

        if (replaceExisting) {
            if (ctx.store().isLocal())
                return runLoadKeysCallable(keys, plc, keepBinary, true);
            else {
                return ctx.closures().callLocalSafe(new Callable<Void>() {
                    @Override public Void call() throws Exception {
                        localLoadAndUpdate(keys);

                        return null;
                    }
                });
            }
        }
        else
            return runLoadKeysCallable(keys, plc, keepBinary, false);
    }

    /**
     * Run load keys callable on appropriate nodes.
     *
     * @param keys Keys.
     * @param plc Expiry policy.
     * @param keepBinary Keep binary flag. Will be ignored for releases older than {@link #LOAD_CACHE_JOB_V2_SINCE}.
     * @return Operation future.
     */
    private IgniteInternalFuture<?> runLoadKeysCallable(final Set<? extends K> keys, final ExpiryPolicy plc,
        final boolean keepBinary, final boolean update) {
        Collection<ClusterNode> nodes = ctx.grid().cluster().forDataNodes(name()).nodes();

        if (nodes.isEmpty())
            return new GridFinishedFuture<>();

        Collection<ClusterNode> oldNodes = ctx.grid().cluster().forDataNodes(name()).forPredicate(
            new IgnitePredicate<ClusterNode>() {
                @Override public boolean apply(ClusterNode node) {
                    return node.version().compareToIgnoreTimestamp(LOAD_CACHE_JOB_V2_SINCE) < 0;
                }
            }).nodes();

        if (oldNodes.isEmpty()) {
            return ctx.closures().callAsyncNoFailover(BROADCAST,
                new LoadKeysCallableV2<>(ctx.name(), keys, update, plc, keepBinary),
                nodes,
                true,
                0);
        }
        else {
            return ctx.closures().callAsyncNoFailover(BROADCAST,
                new LoadKeysCallable<>(ctx.name(), keys, update, plc),
                nodes,
                true,
                0);
        }
    }

    /**
     * @param keys Keys.
     * @throws IgniteCheckedException If failed.
     */
    private void localLoadAndUpdate(final Collection<? extends K> keys) throws IgniteCheckedException {
        try (final DataStreamerImpl<KeyCacheObject, CacheObject> ldr =
                 ctx.kernalContext().<KeyCacheObject, CacheObject>dataStream().dataStreamer(ctx.namex())) {
            ldr.allowOverwrite(true);
            ldr.skipStore(true);

            final Collection<DataStreamerEntry> col = new ArrayList<>(ldr.perNodeBufferSize());

            Collection<KeyCacheObject> keys0 = ctx.cacheKeysView(keys);

            ctx.store().loadAll(null, keys0, new CIX2<KeyCacheObject, Object>() {
                @Override public void applyx(KeyCacheObject key, Object val) {
                    col.add(new DataStreamerEntry(key, ctx.toCacheObject(val)));

                    if (col.size() == ldr.perNodeBufferSize()) {
                        ldr.addDataInternal(col);

                        col.clear();
                    }
                }
            });

            if (!col.isEmpty())
                ldr.addData(col);
        }
    }

    /**
     * @param keys Keys to load.
     * @param plc Optional expiry policy.
     * @throws IgniteCheckedException If failed.
     */
    public void localLoad(Collection<? extends K> keys, @Nullable ExpiryPolicy plc, final boolean keepBinary)
        throws IgniteCheckedException {
        final boolean replicate = ctx.isDrEnabled();
        final AffinityTopologyVersion topVer = ctx.affinity().affinityTopologyVersion();

        final ExpiryPolicy plc0 = plc != null ? plc : ctx.expiry();

        Collection<KeyCacheObject> keys0 = ctx.cacheKeysView(keys);

        if (ctx.store().isLocal()) {
            DataStreamerImpl ldr = ctx.kernalContext().dataStream().dataStreamer(ctx.namex());

            try {
                ldr.skipStore(true);

                ldr.keepBinary(keepBinary);

                ldr.receiver(new IgniteDrDataStreamerCacheUpdater());

                LocalStoreLoadClosure c = new LocalStoreLoadClosure(null, ldr, plc0);

                ctx.store().localStoreLoadAll(null, keys0, c);

                c.onDone();
            }
            finally {
                ldr.closeEx(false);
            }
        }
        else {
            // Version for all loaded entries.
            final GridCacheVersion ver0 = ctx.versions().nextForLoad();

            ctx.store().loadAll(null, keys0, new CI2<KeyCacheObject, Object>() {
                @Override public void apply(KeyCacheObject key, Object val) {
                    long ttl = CU.ttlForLoad(plc0);

                    if (ttl == CU.TTL_ZERO)
                        return;

                    loadEntry(key, val, ver0, null, topVer, replicate, ttl);
                }
            });
        }
    }

    /**
     * @param p Predicate.
     * @param args Arguments.
     * @throws IgniteCheckedException If failed.
     */
    void globalLoadCache(@Nullable IgniteBiPredicate<K, V> p, @Nullable Object... args) throws IgniteCheckedException {
        globalLoadCacheAsync(p, args).get();
    }

    /**
     * @param p Predicate.
     * @param args Arguments.
     * @throws IgniteCheckedException If failed.
     * @return Load cache future.
     */
    IgniteInternalFuture<?> globalLoadCacheAsync(@Nullable IgniteBiPredicate<K, V> p, @Nullable Object... args)
        throws IgniteCheckedException {
        ClusterGroup oldNodes = ctx.kernalContext().grid().cluster().forDataNodes(ctx.name())
            .forPredicate(new IgnitePredicate<ClusterNode>() {
                @Override public boolean apply(ClusterNode node) {
                    return node.version().compareToIgnoreTimestamp(LOAD_CACHE_JOB_SINCE) < 0;
                }
            });

        ClusterGroup newNodes = ctx.kernalContext().grid().cluster().forDataNodes(ctx.name())
            .forPredicate(new IgnitePredicate<ClusterNode>() {
                @Override public boolean apply(ClusterNode node) {
                    return node.version().compareToIgnoreTimestamp(LOAD_CACHE_JOB_SINCE) >= 0 &&
                        node.version().compareToIgnoreTimestamp(LOAD_CACHE_JOB_V2_SINCE) < 0;
                }
            });

        ClusterGroup newNodesV2 = ctx.kernalContext().grid().cluster().forDataNodes(ctx.name())
            .forPredicate(new IgnitePredicate<ClusterNode>() {
                @Override public boolean apply(ClusterNode node) {
                    return node.version().compareToIgnoreTimestamp(LOAD_CACHE_JOB_V2_SINCE) >= 0;
                }
            });

        ctx.kernalContext().task().setThreadContext(TC_NO_FAILOVER, true);

        CacheOperationContext opCtx = ctx.operationContextPerCall();

        ExpiryPolicy plc = opCtx != null ? opCtx.expiry() : null;

        GridCompoundFuture<Object, ?> fut = new GridCompoundFuture<>();

        if (!F.isEmpty(oldNodes.nodes())) {
            ComputeTaskInternalFuture oldNodesFut = ctx.kernalContext().closure().callAsync(BROADCAST,
                Collections.singletonList(new LoadCacheClosure<>(ctx.name(), p, args, plc)),
                oldNodes.nodes());

            fut.add(oldNodesFut);
        }

        if (!F.isEmpty(newNodes.nodes())) {
            ComputeTaskInternalFuture newNodesFut = ctx.kernalContext().closure().callAsync(BROADCAST,
                Collections.singletonList(
                    new LoadCacheJob<>(ctx.name(), ctx.affinity().affinityTopologyVersion(), p, args, plc)),
                newNodes.nodes());

            fut.add(newNodesFut);
        }

        if (!F.isEmpty(newNodesV2.nodes())) {
            final boolean keepBinary = opCtx != null && opCtx.isKeepBinary();

            ComputeTaskInternalFuture newNodesV2Fut = ctx.kernalContext().closure().callAsync(BROADCAST,
                Collections.singletonList(
                    new LoadCacheJobV2<>(ctx.name(), ctx.affinity().affinityTopologyVersion(), p, args, plc, keepBinary)),
                newNodesV2.nodes());

            fut.add(newNodesV2Fut);
        }

        fut.markInitialized();

        return fut;
    }

    /**
     * @return Random cache entry.
     */
    @Deprecated
    @Nullable public Cache.Entry<K, V> randomEntry() {
        GridCacheMapEntry entry;

        if (ctx.offheapTiered()) {
            Iterator<Cache.Entry<K, V>> it;

            try {
                it = ctx.swap().offheapIterator(true, true, ctx.affinity().affinityTopologyVersion(), ctx.keepBinary());
            }
            catch (IgniteCheckedException e) {
                throw CU.convertToCacheException(e);
            }

            return it.hasNext() ? it.next() : null;
        }
        else
            entry = map.randomEntry();

        return entry == null || entry.obsolete() ? null : entry.<K, V>wrapLazyValue(ctx.keepBinary());
    }

    /** {@inheritDoc} */
    @Override public int size(CachePeekMode[] peekModes) throws IgniteCheckedException {
        if (isLocal())
            return localSize(peekModes);

        return sizeAsync(peekModes).get();
    }

    /** {@inheritDoc} */
    @Override public long sizeLong(CachePeekMode[] peekModes) throws IgniteCheckedException {
        if (isLocal())
            return localSizeLong(peekModes);

        return sizeLongAsync(peekModes).get();
    }

    /** {@inheritDoc} */
    @Override public long sizeLong(int partition, CachePeekMode[] peekModes) throws IgniteCheckedException {
        if (isLocal())
            return localSizeLong(partition, peekModes);

        return sizeLongAsync(partition, peekModes).get();
    }

    /** {@inheritDoc} */
    @Override public IgniteInternalFuture<Integer> sizeAsync(final CachePeekMode[] peekModes) {
        assert peekModes != null;

        PeekModes modes = parsePeekModes(peekModes, true);

        IgniteClusterEx cluster = ctx.grid().cluster();

        ClusterGroup grp = modes.near ? cluster.forCacheNodes(name(), true, true, false) : cluster.forDataNodes(name());

        Collection<ClusterNode> nodes = grp.nodes();

        if (nodes.isEmpty())
            return new GridFinishedFuture<>(0);

        ctx.kernalContext().task().setThreadContext(TC_SUBGRID, nodes);

        return ctx.kernalContext().task().execute(
            new SizeTask(ctx.name(), ctx.affinity().affinityTopologyVersion(), peekModes), null);
    }

    /** {@inheritDoc} */
    @Override public IgniteInternalFuture<Long> sizeLongAsync(final CachePeekMode[] peekModes) {
        assert peekModes != null;

        PeekModes modes = parsePeekModes(peekModes, true);

        IgniteClusterEx cluster = ctx.grid().cluster();

        ClusterGroup grp = modes.near ? cluster.forCacheNodes(name(), true, true, false) : cluster.forDataNodes(name());

        Collection<ClusterNode> nodes = grp.nodes();

        if (nodes.isEmpty())
            return new GridFinishedFuture<>(0L);

        ctx.kernalContext().task().setThreadContext(TC_SUBGRID, nodes);

        return ctx.kernalContext().task().execute(
            new SizeLongTask(ctx.name(), ctx.affinity().affinityTopologyVersion(), peekModes), null);
    }

    /** {@inheritDoc} */
    @Override public IgniteInternalFuture<Long> sizeLongAsync(final int part, final CachePeekMode[] peekModes) {
        assert peekModes != null;

        final PeekModes modes = parsePeekModes(peekModes, true);

        IgniteClusterEx cluster = ctx.grid().cluster();
        final GridCacheAffinityManager aff = ctx.affinity();
        final AffinityTopologyVersion topVer = aff.affinityTopologyVersion();

        ClusterGroup grp = cluster.forDataNodes(name());

        Collection<ClusterNode> nodes = grp.forPredicate(new IgnitePredicate<ClusterNode>() {
            /** {@inheritDoc} */
            @Override public boolean apply(ClusterNode clusterNode) {
                return clusterNode.version().compareTo(PartitionSizeLongTask.SINCE_VER) >= 0 &&
                    ((modes.primary && aff.primary(clusterNode, part, topVer)) ||
                        (modes.backup && aff.backup(clusterNode, part, topVer)));
            }
        }).nodes();

        if (nodes.isEmpty())
            return new GridFinishedFuture<>(0L);

        ctx.kernalContext().task().setThreadContext(TC_SUBGRID, nodes);

        return ctx.kernalContext().task().execute(
                new PartitionSizeLongTask(ctx.name(), ctx.affinity().affinityTopologyVersion(), peekModes, part), null);
    }

    /** {@inheritDoc} */
    @Override public int localSize(CachePeekMode[] peekModes) throws IgniteCheckedException {
        return (int)localSizeLong(peekModes);
    }

    /** {@inheritDoc} */
    @Override public long localSizeLong(CachePeekMode[] peekModes) throws IgniteCheckedException {
        PeekModes modes = parsePeekModes(peekModes, true);

        long size = 0;

        if (ctx.isLocal()) {
            modes.primary = true;
            modes.backup = true;

            if (modes.heap)
                size += size();
        }
        else {
            if (modes.heap) {
                if (modes.near)
                    size += nearSize();

                GridCacheAdapter cache = ctx.isNear() ? ctx.near().dht() : ctx.cache();

                if (!(modes.primary && modes.backup)) {
                    if (modes.primary)
                        size += cache.primarySize();

                    if (modes.backup)
                        size += (cache.size() - cache.primarySize());
                }
                else
                    size += cache.size();
            }
        }

        // Swap and offheap are disabled for near cache.
        if (modes.primary || modes.backup) {
            AffinityTopologyVersion topVer = ctx.affinity().affinityTopologyVersion();

            GridCacheSwapManager swapMgr = ctx.isNear() ? ctx.near().dht().context().swap() : ctx.swap();

            if (modes.swap)
                size += swapMgr.swapEntriesCount(modes.primary, modes.backup, topVer);

            if (modes.offheap)
                size += swapMgr.offheapEntriesCount(modes.primary, modes.backup, topVer);
        }

        return size;
    }

    /** {@inheritDoc} */
    @Override public long localSizeLong(int part, CachePeekMode[] peekModes) throws IgniteCheckedException {
        PeekModes modes = parsePeekModes(peekModes, true);

        long size = 0;

        AffinityTopologyVersion topVer = ctx.affinity().affinityTopologyVersion();

        // Swap and offheap are disabled for near cache.
        GridCacheSwapManager swapMgr = ctx.isNear() ? ctx.near().dht().context().swap() : ctx.swap();

        if (ctx.isLocal()){
            modes.primary = true;
            modes.backup = true;

            if (modes.heap)
                size += size();

            if (modes.swap)
                size += swapMgr.swapEntriesCount(0);

            if (modes.offheap)
                size += swapMgr.offheapEntriesCount(0);
        }
        else {
            GridDhtLocalPartition dhtPart = ctx.topology().localPartition(part, topVer, false);

            if (dhtPart != null) {
                if (modes.primary && dhtPart.primary(topVer) || modes.backup && dhtPart.backup(topVer)) {
                    if (modes.heap)
                        size += dhtPart.publicSize();

                    if (modes.swap)
                        size += swapMgr.swapEntriesCount(part);

                    if (modes.offheap)
                        size += swapMgr.offheapEntriesCount(part);
                }
            }
        }

        return size;
    }

    /** {@inheritDoc} */
    @Override public int size() {
        return map.publicSize();
    }

    /** {@inheritDoc} */
    @Override public long sizeLong() {
        return map.publicSize();
    }

    /** {@inheritDoc} */
    @Override public int nearSize() {
        return 0;
    }

    /** {@inheritDoc} */
    @Override public int primarySize() {
        return map.publicSize();
    }

    /** {@inheritDoc} */
    @Override public long primarySizeLong() {
        return map.publicSize();
    }

    /** {@inheritDoc} */
    @Override public String toString() {
        return S.toString(GridCacheAdapter.class, this, "name", name(), "size", size());
    }

    /** {@inheritDoc} */
    @Override public Iterator<Cache.Entry<K, V>> iterator() {
        return entrySet().iterator();
    }

    /**
     * @return JCache Iterator.
     */
    private Iterator<Cache.Entry<K, V>> localIteratorHonorExpirePolicy(final CacheOperationContext opCtx) {
        return F.iterator(iterator(),
            new IgniteClosure<Cache.Entry<K, V>, Cache.Entry<K, V>>() {
                private IgniteCacheExpiryPolicy expiryPlc =
                    ctx.cache().expiryPolicy(opCtx != null ? opCtx.expiry() : null);

                @Override public Cache.Entry<K, V> apply(Cache.Entry<K, V> lazyEntry) {
                    CacheOperationContext prev = ctx.gate().enter(opCtx);
                    try {
                        V val = localPeek(lazyEntry.getKey(), CachePeekModes.ONHEAP_ONLY, expiryPlc);

                        GridCacheVersion ver = null;

                        try {
                            ver = lazyEntry.unwrap(GridCacheVersion.class);
                        }
                        catch (IllegalArgumentException e) {
                            log.error("Failed to unwrap entry version information", e);
                        }

                        return new CacheEntryImpl<>(lazyEntry.getKey(), val, ver);
                    }
                    catch (IgniteCheckedException e) {
                        throw CU.convertToCacheException(e);
                    }
                    finally {
                        ctx.gate().leave(prev);
                    }
                }
            }, false
        );
    }

    /**
     * @return Distributed ignite cache iterator.
     * @throws IgniteCheckedException If failed.
     */
    public Iterator<Cache.Entry<K, V>> igniteIterator() throws IgniteCheckedException {
        return igniteIterator(ctx.keepBinary());
    }

    /**
     * @param keepBinary
     * @return Distributed ignite cache iterator.
     * @throws IgniteCheckedException If failed.
     */
    public Iterator<Cache.Entry<K, V>> igniteIterator(boolean keepBinary) throws IgniteCheckedException {
        GridCacheContext ctx0 = ctx.isNear() ? ctx.near().dht().context() : ctx;

        final CacheOperationContext opCtx = ctx.operationContextPerCall();

        if (!ctx0.isSwapOrOffheapEnabled() && ctx0.kernalContext().discovery().size() == 1)
            return localIteratorHonorExpirePolicy(opCtx);

        final GridCloseableIterator<Map.Entry<K, V>> iter = ctx0.queries().createScanQuery(null, null, keepBinary)
            .keepAll(false)
            .executeScanQuery();

        return ctx.itHolder().iterator(iter, new CacheIteratorConverter<Cache.Entry<K, V>, Map.Entry<K, V>>() {
            @Override protected Cache.Entry<K, V> convert(Map.Entry<K, V> e) {
                return new CacheEntryImpl<>(e.getKey(), e.getValue());
            }

            @Override protected void remove(Cache.Entry<K, V> item) {
                CacheOperationContext prev = ctx.gate().enter(opCtx);

                try {
                    GridCacheAdapter.this.remove(item.getKey());
                }
                catch (IgniteCheckedException e) {
                    throw CU.convertToCacheException(e);
                }
                finally {
                    ctx.gate().leave(prev);
                }
            }
        });
    }

    /**
     * @param key Key.
     * @param deserializeBinary Deserialize binary flag.
     * @return Value.
     * @throws IgniteCheckedException If failed.
     */
    @SuppressWarnings("IfMayBeConditional")
    @Nullable public V promote(K key, boolean deserializeBinary) throws IgniteCheckedException {
        A.notNull(key, "key");

        if (keyCheck)
            validateCacheKey(key);

        KeyCacheObject cacheKey = ctx.toCacheKeyObject(key);

        GridCacheSwapEntry unswapped = ctx.swap().readAndRemove(cacheKey);

        if (unswapped == null)
            return null;

        GridCacheEntryEx entry = entryEx(cacheKey);

        try {
            if (!entry.initialValue(cacheKey, unswapped))
                return null;
        }
        catch (GridCacheEntryRemovedException ignored) {
            if (log.isDebugEnabled())
                log.debug("Entry has been concurrently removed.");

            return null;
        }

        CacheObject val = unswapped.value();

        Object val0 = val != null ? val.value(ctx.cacheObjectContext(), true) : null;

        return (V)ctx.unwrapBinaryIfNeeded(val0, !deserializeBinary);
    }

    /** {@inheritDoc} */
    @Override public void promoteAll(@Nullable Collection<? extends K> keys) throws IgniteCheckedException {
        if (F.isEmpty(keys))
            return;

        if (keyCheck)
            validateCacheKeys(keys);

        Collection<KeyCacheObject> unswap = new ArrayList<>(keys.size());

        for (K key : keys) {
            KeyCacheObject cacheKey = ctx.toCacheKeyObject(key);

            // Do not look up in swap for existing entries.
            GridCacheEntryEx entry = peekEx(cacheKey);

            try {
                if (entry == null || entry.obsolete() || entry.isNewLocked()) {
                    if (entry != null)
                        cacheKey = entry.key();

                    unswap.add(cacheKey);
                }
            }
            catch (GridCacheEntryRemovedException ignored) {
                // No-op.
            }
        }

        Collection<GridCacheBatchSwapEntry> swapped = ctx.swap().readAndRemove(unswap);

        for (GridCacheBatchSwapEntry swapEntry : swapped) {
            KeyCacheObject key = swapEntry.key();

            GridCacheEntryEx entry = entryEx(key);

            try {
                entry.initialValue(key, swapEntry);
            }
            catch (GridCacheEntryRemovedException ignored) {
                if (log.isDebugEnabled())
                    log.debug("Entry has been concurrently removed.");
            }
        }
    }

    /** {@inheritDoc} */
    @Override public long offHeapEntriesCount() {
        GridCacheSwapManager swapMgr = ctx.swap();

        return swapMgr != null ? swapMgr.offHeapEntriesCount() : -1;
    }

    /** {@inheritDoc} */
    @Override public long offHeapAllocatedSize() {
        if (ctx.config().getMemoryMode() == CacheMemoryMode.OFFHEAP_VALUES) {
            assert ctx.unsafeMemory() != null;

            return ctx.unsafeMemory().allocatedSize();
        }

        GridCacheSwapManager swapMgr = ctx.swap();

        return swapMgr != null ? swapMgr.offHeapAllocatedSize() : -1;
    }

    /** {@inheritDoc} */
    @Override public long swapSize() throws IgniteCheckedException {
        return ctx.swap().swapSize();
    }

    /** {@inheritDoc} */
    @Override public long swapKeys() throws IgniteCheckedException {
        return ctx.swap().swapKeys();
    }

    /**
     * Asynchronously commits transaction after all previous asynchronous operations are completed.
     *
     * @param tx Transaction to commit.
     * @return Transaction commit future.
     */
    @SuppressWarnings("unchecked")
    public IgniteInternalFuture<IgniteInternalTx> commitTxAsync(final IgniteInternalTx tx) {
        FutureHolder holder = lastFut.get();

        holder.lock();

        try {
            IgniteInternalFuture fut = holder.future();

            if (fut != null && !fut.isDone()) {
                IgniteInternalFuture<IgniteInternalTx> f = new GridEmbeddedFuture<>(fut,
                    new C2<Object, Exception, IgniteInternalFuture<IgniteInternalTx>>() {
                        @Override public IgniteInternalFuture<IgniteInternalTx> apply(Object o, Exception e) {
                            return tx.commitAsync();
                        }
                    });

                saveFuture(holder, f);

                return f;
            }

            IgniteInternalFuture<IgniteInternalTx> f = tx.commitAsync();

            saveFuture(holder, f);

            ctx.tm().resetContext();

            return f;
        }
        finally {
            holder.unlock();
        }
    }

    /**
     * Awaits for previous async operation to be completed.
     */
    @SuppressWarnings("unchecked")
    public void awaitLastFut() {
        FutureHolder holder = lastFut.get();

        IgniteInternalFuture fut = holder.future();

        if (fut != null && !fut.isDone()) {
            try {
                // Ignore any exception from previous async operation as it should be handled by user.
                fut.get();
            }
            catch (IgniteCheckedException ignored) {
                // No-op.
            }
        }
    }

    /**
     * @param op Cache operation.
     * @param <T> Return type.
     * @return Operation result.
     * @throws IgniteCheckedException If operation failed.
     */
    @SuppressWarnings({"TypeMayBeWeakened", "ErrorNotRethrown", "AssignmentToCatchBlockParameter"})
    @Nullable private <T> T syncOp(SyncOp<T> op) throws IgniteCheckedException {
        checkJta();

        awaitLastFut();

        IgniteTxLocalAdapter tx = ctx.tm().threadLocalTx(ctx);

        if (tx == null || tx.implicit()) {
            TransactionConfiguration tCfg = CU.transactionConfiguration(ctx, ctx.kernalContext().config());

            CacheOperationContext opCtx = ctx.operationContextPerCall();

            int retries = opCtx != null && opCtx.noRetries() ? 1 : MAX_RETRIES;

            for (int i = 0; i < retries; i++) {
                tx = ctx.tm().newTx(
                    true,
                    op.single(),
                    ctx.systemTx() ? ctx : null,
                    OPTIMISTIC,
                    READ_COMMITTED,
                    tCfg.getDefaultTxTimeout(),
                    !ctx.skipStore(),
                    0
                );

                assert tx != null;

                try {
                    T t = op.op(tx);

                    assert tx.done() : "Transaction is not done: " + tx;

                    return t;
                }
                catch (IgniteInterruptedCheckedException | IgniteTxHeuristicCheckedException e) {
                    throw e;
                }
                catch (IgniteCheckedException e) {
                    if (!(e instanceof IgniteTxRollbackCheckedException)) {
                        try {
                            tx.rollback();

                            e = new IgniteTxRollbackCheckedException("Transaction has been rolled back: " +
                                tx.xid(), e);
                        }
                        catch (IgniteCheckedException | AssertionError | RuntimeException e1) {
                            U.error(log, "Failed to rollback transaction (cache may contain stale locks): " + tx, e1);

                            U.addLastCause(e, e1, log);
                        }
                    }

                    if (X.hasCause(e, ClusterTopologyCheckedException.class) && i != retries - 1) {
                        ClusterTopologyCheckedException topErr = e.getCause(ClusterTopologyCheckedException.class);

                        if (!(topErr instanceof ClusterTopologyServerNotFoundException)) {
                            AffinityTopologyVersion topVer = tx.topologyVersion();

                            assert topVer != null && topVer.topologyVersion() > 0 : tx;

                            ctx.affinity().affinityReadyFuture(topVer.topologyVersion() + 1).get();

                            continue;
                        }
                    }

                    throw e;
                }
                finally {
                    ctx.tm().resetContext();

                    if (ctx.isNear())
                        ctx.near().dht().context().tm().resetContext();
                }
            }

            // Should not happen.
            throw new IgniteCheckedException("Failed to perform cache operation (maximum number of retries exceeded).");
        }
        else
            return op.op(tx);
    }

    /**
     * @param op Cache operation.
     * @param <T> Return type.
     * @return Future.
     */
    @SuppressWarnings("unchecked")
    private <T> IgniteInternalFuture<T> asyncOp(final AsyncOp<T> op) {
        try {
            checkJta();
        }
        catch (IgniteCheckedException e) {
            return new GridFinishedFuture<>(e);
        }

        if (log.isDebugEnabled())
            log.debug("Performing async op: " + op);

        IgniteTxLocalAdapter tx = ctx.tm().threadLocalTx(ctx);

        CacheOperationContext opCtx = ctx.operationContextPerCall();

        final TransactionConfiguration txCfg = CU.transactionConfiguration(ctx, ctx.kernalContext().config());

        if (tx == null || tx.implicit()) {
            boolean skipStore = ctx.skipStore(); // Save value of thread-local flag.

            int retries = opCtx != null && opCtx.noRetries() ? 1 : MAX_RETRIES;

            if (retries == 1) {
                tx = ctx.tm().newTx(
                    true,
                    op.single(),
                    ctx.systemTx() ? ctx : null,
                    OPTIMISTIC,
                    READ_COMMITTED,
                    txCfg.getDefaultTxTimeout(),
                    !skipStore,
                    0);

                return asyncOp(tx, op, opCtx);
            }
            else {
                AsyncOpRetryFuture<T> fut = new AsyncOpRetryFuture<>(op, retries, opCtx);

                fut.execute();

                return fut;
            }
        }
        else
            return asyncOp(tx, op, opCtx);
    }

    /**
     * @param tx Transaction.
     * @param op Cache operation.
     * @param <T> Return type.
     * @return Future.
     */
    @SuppressWarnings("unchecked")
    protected <T> IgniteInternalFuture<T> asyncOp(
        IgniteTxLocalAdapter tx,
        final AsyncOp<T> op,
        final CacheOperationContext opCtx
    ) {
        IgniteInternalFuture<T> fail = asyncOpAcquire();

        if (fail != null)
            return fail;

        FutureHolder holder = lastFut.get();

        holder.lock();

        try {
            IgniteInternalFuture fut = holder.future();

            final IgniteTxLocalAdapter tx0 = tx;

            if (fut != null && !fut.isDone()) {
                IgniteInternalFuture<T> f = new GridEmbeddedFuture(fut,
                    new IgniteOutClosure<IgniteInternalFuture>() {
                        @Override public IgniteInternalFuture<T> apply() {
                            if (ctx.kernalContext().isStopping())
                                return new GridFinishedFuture<>(
                                    new IgniteCheckedException("Operation has been cancelled (node is stopping)."));

                            return op.op(tx0, opCtx).chain(new CX1<IgniteInternalFuture<T>, T>() {
                                @Override public T applyx(IgniteInternalFuture<T> tFut) throws IgniteCheckedException {
                                    try {
                                        return tFut.get();
                                    }
                                    catch (IgniteTxRollbackCheckedException e) {
                                        throw e;
                                    }
                                    catch (IgniteCheckedException e1) {
                                        tx0.rollbackAsync();

                                        throw e1;
                                    }
                                    finally {
                                        ctx.shared().txContextReset();
                                    }
                                }
                            });
                        }
                    });

                saveFuture(holder, f);

                return f;
            }

            final IgniteInternalFuture<T> f = op.op(tx, opCtx).chain(new CX1<IgniteInternalFuture<T>, T>() {
                @Override public T applyx(IgniteInternalFuture<T> tFut) throws IgniteCheckedException {
                    try {
                        return tFut.get();
                    }
                    catch (IgniteTxRollbackCheckedException e) {
                        throw e;
                    }
                    catch (IgniteCheckedException e1) {
                        tx0.rollbackAsync();

                        throw e1;
                    }
                    finally {
                        ctx.shared().txContextReset();
                    }
                }
            });

            saveFuture(holder, f);

            if (tx.implicit())
                ctx.tm().resetContext();

            return f;
        }
        finally {
            holder.unlock();
        }
    }

    /**
     * Saves future in thread local holder and adds listener
     * that will clear holder when future is finished.
     *
     * @param holder Future holder.
     * @param fut Future to save.
     */
    protected void saveFuture(final FutureHolder holder, IgniteInternalFuture<?> fut) {
        assert holder != null;
        assert fut != null;
        assert holder.holdsLock();

        holder.future(fut);

        if (fut.isDone()) {
            holder.future(null);

            asyncOpRelease();
        }
        else {
            fut.listen(new CI1<IgniteInternalFuture<?>>() {
                @Override public void apply(IgniteInternalFuture<?> f) {
                    asyncOpRelease();

                    if (!holder.tryLock())
                        return;

                    try {
                        if (holder.future() == f)
                            holder.future(null);
                    }
                    finally {
                        holder.unlock();
                    }
                }
            });
        }
    }

    /**
     * Tries to acquire asynchronous operations permit, if limited.
     *
     * @return Failed future if waiting was interrupted.
     */
    @Nullable protected <T> IgniteInternalFuture<T> asyncOpAcquire() {
        if (!asyncToggled)
            return null;

        try {
            if (asyncOpsSem != null)
                asyncOpsSem.acquire();

            return null;
        }
        catch (InterruptedException e) {
            Thread.currentThread().interrupt();

            return new GridFinishedFuture<>(new IgniteInterruptedCheckedException("Failed to wait for asynchronous " +
                "operation permit (thread got interrupted).", e));
        }
    }

    /**
     * Releases asynchronous operations permit, if limited.
     */
<<<<<<< HEAD
    protected void asyncOpRelease() {
        if (asyncOpsSem != null && asyncToggled)
=======
    private void asyncOpRelease() {
        if (asyncOpsSem != null)
>>>>>>> 864af7eb
            asyncOpsSem.release();
    }

    /** {@inheritDoc} */
    @Override public void writeExternal(ObjectOutput out) throws IOException {
        U.writeString(out, ctx.gridName());
        U.writeString(out, ctx.namex());
    }

    /** {@inheritDoc} */
    @SuppressWarnings({"MismatchedQueryAndUpdateOfCollection"})
    @Override public void readExternal(ObjectInput in) throws IOException, ClassNotFoundException {
        IgniteBiTuple<String, String> t = stash.get();

        t.set1(U.readString(in));
        t.set2(U.readString(in));
    }

    /**
     * Reconstructs object on unmarshalling.
     *
     * @return Reconstructed object.
     * @throws ObjectStreamException Thrown in case of unmarshalling error.
     */
    protected Object readResolve() throws ObjectStreamException {
        try {
            IgniteBiTuple<String, String> t = stash.get();

            return IgnitionEx.localIgnite().cachex(t.get2());
        }
        catch (IllegalStateException e) {
            throw U.withCause(new InvalidObjectException(e.getMessage()), e);
        }
        finally {
            stash.remove();
        }
    }

    /** {@inheritDoc} */
    @Override public IgniteInternalFuture<?> rebalance() {
        return ctx.preloader().forceRebalance();
    }

    /** {@inheritDoc} */
    @Override public boolean isIgfsDataCache() {
        return igfsDataCache;
    }

    /** {@inheritDoc} */
    @Override public long igfsDataSpaceUsed() {
        assert igfsDataCache;

        return igfsDataCacheSize.longValue();
    }

    /** {@inheritDoc} */
    @Override public long igfsDataSpaceMax() {
        return igfsDataSpaceMax;
    }

    /** {@inheritDoc} */
    @Override public boolean isMongoDataCache() {
        return mongoDataCache;
    }

    /** {@inheritDoc} */
    @Override public boolean isMongoMetaCache() {
        return mongoMetaCache;
    }

    /**
     * Callback invoked when data is added to IGFS cache.
     *
     * @param delta Size delta.
     */
    public void onIgfsDataSizeChanged(long delta) {
        assert igfsDataCache;

        igfsDataCacheSize.add(delta);
    }

    /**
     * @param key Key.
     * @param readers Whether to clear readers.
     */
    private boolean clearLocally0(K key, boolean readers) {
        ctx.checkSecurity(SecurityPermission.CACHE_REMOVE);

        if (keyCheck)
            validateCacheKey(key);

        GridCacheVersion obsoleteVer = ctx.versions().next();

        try {
            KeyCacheObject cacheKey = ctx.toCacheKeyObject(key);

            GridCacheEntryEx entry = ctx.isSwapOrOffheapEnabled() ? entryEx(cacheKey) : peekEx(cacheKey);

            if (entry != null)
                return entry.clear(obsoleteVer, readers);
        }
        catch (GridDhtInvalidPartitionException ignored) {
            // No-op.
        }
        catch (IgniteCheckedException ex) {
            U.error(log, "Failed to clearLocally entry for key: " + key, ex);
        }

        return false;
    }

    /** {@inheritDoc} */
    @Override public boolean evict(K key) {
        A.notNull(key, "key");

        if (keyCheck)
            validateCacheKey(key);

        return evictx(key, ctx.versions().next(), CU.empty0());
    }

    /** {@inheritDoc} */
    @Override public void evictAll(Collection<? extends K> keys) {
        A.notNull(keys, "keys");

        if (F.isEmpty(keys))
            return;

        if (keyCheck)
            validateCacheKey(keys);

        GridCacheVersion obsoleteVer = ctx.versions().next();

        if (!ctx.evicts().evictSyncOrNearSync() && ctx.isSwapOrOffheapEnabled()) {
            try {
                ctx.evicts().batchEvict(keys, obsoleteVer);
            }
            catch (IgniteCheckedException e) {
                U.error(log, "Failed to perform batch evict for keys: " + keys, e);
            }
        }
        else {
            for (K k : keys)
                evictx(k, obsoleteVer, CU.empty0());
        }
    }

    /**
     * @param filter Filters to evaluate.
     * @return Entry set.
     */
    public Set<Cache.Entry<K, V>> entrySet(@Nullable CacheEntryPredicate... filter) {
        return entrySetx(filter);
    }

    /**
     * @param key Key.
     * @param deserializeBinary Deserialize binary flag.
     * @param needVer Need version.
     * @return Cached value.
     * @throws IgniteCheckedException If failed.
     */
    @Nullable public final V get(K key, boolean deserializeBinary, final boolean needVer) throws IgniteCheckedException {
        String taskName = ctx.kernalContext().job().currentTaskName();

        return get0(key, taskName, deserializeBinary, needVer);
    }

    /**
     * @param key Key.
     * @param taskName Task name.
     * @param deserializeBinary Deserialize binary flag.
     * @param needVer Need version.
     * @return Cached value.
     * @throws IgniteCheckedException If failed.
     */
    protected V get0(
        final K key,
        String taskName,
        boolean deserializeBinary,
        boolean needVer) throws IgniteCheckedException {
        checkJta();

        try {
            return getAsync(key,
                !ctx.config().isReadFromBackup(),
                /*skip tx*/false,
                null,
                taskName,
                deserializeBinary,
                false,
                /*can remap*/true,
                needVer).get();
        }
        catch (IgniteException e) {
            if (e.getCause(IgniteCheckedException.class) != null)
                throw e.getCause(IgniteCheckedException.class);
            else
                throw e;
        }
    }

    /**
     * @param key Key.
     * @param deserializeBinary Deserialize binary flag.
     * @param needVer Need version.
     * @return Read operation future.
     */
    public final IgniteInternalFuture<V> getAsync(final K key, boolean deserializeBinary, final boolean needVer) {
        try {
            checkJta();
        }
        catch (IgniteCheckedException e) {
            return new GridFinishedFuture<>(e);
        }

        String taskName = ctx.kernalContext().job().currentTaskName();

        return getAsync(key,
            !ctx.config().isReadFromBackup(),
            /*skip tx*/false,
            null,
            taskName,
            deserializeBinary,
            false,
            /*can remap*/true,
            needVer);
    }

    /**
     * @param keys Keys.
     * @param deserializeBinary Deserialize binary flag.
     * @param needVer Need version.
     * @return Map of cached values.
     * @throws IgniteCheckedException If read failed.
     */
    protected Map<K, V> getAll0(Collection<? extends K> keys, boolean deserializeBinary,
        boolean needVer) throws IgniteCheckedException {
        checkJta();

        return getAllAsync(keys, deserializeBinary, needVer).get();
    }

    /**
     * @param keys Keys.
     * @param deserializeBinary Deserialize binary flag.
     * @param needVer Need version.
     * @return Read future.
     */
    public IgniteInternalFuture<Map<K, V>> getAllAsync(@Nullable Collection<? extends K> keys,
        boolean deserializeBinary, boolean needVer) {
        String taskName = ctx.kernalContext().job().currentTaskName();

        return getAllAsync(keys,
            !ctx.config().isReadFromBackup(),
            /*skip tx*/false,
            /*subject id*/null,
            taskName,
            deserializeBinary,
            /*skip vals*/false,
            /*can remap*/true,
            needVer);
    }

    /**
     * @param entry Entry.
     * @param ver Version.
     */
    public abstract void onDeferredDelete(GridCacheEntryEx entry, GridCacheVersion ver);

    /**
     *
     */
    public void onReconnected() {
        // No-op.
    }

    /**
     * For tests only.
     */
    public void forceKeyCheck() {
        keyCheck = true;
    }

    /**
     * Validates that given cache key has overridden equals and hashCode methods and
     * implements {@link Externalizable}.
     *
     * @param key Cache key.
     * @throws IllegalArgumentException If validation fails.
     */
    protected final void validateCacheKey(Object key) {
        if (keyCheck) {
            CU.validateCacheKey(key);

            keyCheck = false;
        }
    }

    /**
     * Validates that given cache keys have overridden equals and hashCode methods and
     * implement {@link Externalizable}.
     *
     * @param keys Cache keys.
     * @throws IgniteException If validation fails.
     */
    protected final void validateCacheKeys(Iterable<?> keys) {
        if (keys == null)
            return;

        if (keyCheck) {
            for (Object key : keys) {
                if (key == null || key instanceof GridCacheInternal)
                    continue;

                CU.validateCacheKey(key);

                keyCheck = false;
            }
        }
    }

    /**
     * @param it Internal entry iterator.
     * @param deserializeBinary Deserialize binary flag.
     * @return Public API iterator.
     */
    protected final Iterator<Cache.Entry<K, V>> iterator(final Iterator<? extends GridCacheEntryEx> it,
        final boolean deserializeBinary) {
        return new Iterator<Cache.Entry<K, V>>() {
            {
                advance();
            }

            /** */
            private Cache.Entry<K, V> next;

            @Override public boolean hasNext() {
                return next != null;
            }

            @Override public Cache.Entry<K, V> next() {
                if (next == null)
                    throw new NoSuchElementException();

                Cache.Entry<K, V> e = next;

                advance();

                return e;
            }

            @Override public void remove() {
                throw new UnsupportedOperationException();
            }

            /**
             * Switch to next entry.
             */
            private void advance() {
                next = null;

                while (it.hasNext()) {
                    GridCacheEntryEx entry = it.next();

                    try {
                        next = toCacheEntry(entry, deserializeBinary);

                        if (next == null)
                            continue;

                        break;
                    }
                    catch (IgniteCheckedException e) {
                        throw CU.convertToCacheException(e);
                    }
                    catch (GridCacheEntryRemovedException ignore) {
                        // No-op.
                    }
                }
            }
        };
    }

    /**
     * @param entry Internal entry.
     * @param deserializeBinary Deserialize binary flag.
     * @return Public API entry.
     * @throws IgniteCheckedException If failed.
     * @throws GridCacheEntryRemovedException If entry removed.
     */
    @Nullable private Cache.Entry<K, V> toCacheEntry(GridCacheEntryEx entry,
        boolean deserializeBinary)
        throws IgniteCheckedException, GridCacheEntryRemovedException {
        CacheObject val = entry.innerGet(
            /*ver*/null,
            /*tx*/null,
            /*swap*/false,
            /*readThrough*/false,
            /*metrics*/false,
            /*evt*/false,
            /*tmp*/false,
            /*subjId*/null,
            /*transformClo*/null,
            /*taskName*/null,
            /*expiryPlc*/null,
            !deserializeBinary);

        if (val == null)
            return null;

        KeyCacheObject key = entry.key();

        Object key0 = ctx.unwrapBinaryIfNeeded(key, !deserializeBinary, true);
        Object val0 = ctx.unwrapBinaryIfNeeded(val, !deserializeBinary, true);

        return new CacheEntryImpl<>((K)key0, (V)val0, entry.version());
    }

    /**
     *
     */
    private class AsyncOpRetryFuture<T> extends GridFutureAdapter<T> {
        /** */
        private AsyncOp<T> op;

        /** */
        private int retries;

        /** */
        private IgniteTxLocalAdapter tx;

        /** */
        private CacheOperationContext opCtx;

        /**
         * @param op Operation.
         * @param retries Number of retries.
         * @param opCtx Operation context per call to save.
         */
        public AsyncOpRetryFuture(
            AsyncOp<T> op,
            int retries,
            CacheOperationContext opCtx
        ) {
            assert retries > 1 : retries;

            tx = null;

            this.op = op;
            this.retries = retries;
            this.opCtx = opCtx;
        }

        /**
         *
         */
        public void execute() {
            tx = ctx.tm().newTx(
                true,
                op.single(),
                ctx.systemTx() ? ctx : null,
                OPTIMISTIC,
                READ_COMMITTED,
                CU.transactionConfiguration(ctx, ctx.kernalContext().config()).getDefaultTxTimeout(),
                opCtx == null || !opCtx.skipStore(),
                0);

            IgniteInternalFuture<T> fut = asyncOp(tx, op, opCtx);

            fut.listen(new IgniteInClosure<IgniteInternalFuture<T>>() {
                @Override public void apply(IgniteInternalFuture<T> fut) {
                    try {
                        T res = fut.get();

                        onDone(res);
                    }
                    catch (IgniteCheckedException e) {
                        if (X.hasCause(e, ClusterTopologyCheckedException.class) && --retries > 0) {
                            ClusterTopologyCheckedException topErr = e.getCause(ClusterTopologyCheckedException.class);

                            if (!(topErr instanceof ClusterTopologyServerNotFoundException)) {
                                IgniteTxLocalAdapter tx = AsyncOpRetryFuture.this.tx;

                                assert tx != null;

                                AffinityTopologyVersion topVer = tx.topologyVersion();

                                assert topVer != null && topVer.topologyVersion() > 0 : tx;

                                IgniteInternalFuture<?> topFut =
                                    ctx.affinity().affinityReadyFuture(topVer.topologyVersion() + 1);

                                topFut.listen(new IgniteInClosure<IgniteInternalFuture<?>>() {
                                    @Override public void apply(IgniteInternalFuture<?> topFut) {
                                        try {
                                            topFut.get();

                                            execute();
                                        }
                                        catch (IgniteCheckedException e) {
                                            onDone(e);
                                        }
                                        finally {
                                            ctx.shared().txContextReset();
                                        }
                                    }
                                });

                                return;
                            }
                        }

                        onDone(e);
                    }
                }
            });
        }
    }

    /**
     *
     */
    private static class PeekModes {
        /** */
        private boolean near;

        /** */
        private boolean primary;

        /** */
        private boolean backup;

        /** */
        private boolean heap;

        /** */
        private boolean offheap;

        /** */
        private boolean swap;

        /** {@inheritDoc} */
        @Override public String toString() {
            return S.toString(PeekModes.class, this);
        }
    }

    /**
     * @param peekModes Cache peek modes array.
     * @param primary Defines the default behavior if affinity flags are not specified.
     * @return Peek modes flags.
     */
    private static PeekModes parsePeekModes(CachePeekMode[] peekModes, boolean primary) {
        PeekModes modes = new PeekModes();

        if (F.isEmpty(peekModes)) {
            modes.primary = true;

            if (!primary) {
                modes.backup = true;
                modes.near = true;
            }

            modes.heap = true;
            modes.offheap = true;
            modes.swap = true;
        }
        else {
            for (CachePeekMode peekMode : peekModes) {
                A.notNull(peekMode, "peekMode");

                switch (peekMode) {
                    case ALL:
                        modes.near = true;
                        modes.primary = true;
                        modes.backup = true;

                        modes.heap = true;
                        modes.offheap = true;
                        modes.swap = true;

                        break;

                    case BACKUP:
                        modes.backup = true;

                        break;

                    case PRIMARY:
                        modes.primary = true;

                        break;

                    case NEAR:
                        modes.near = true;

                        break;

                    case ONHEAP:
                        modes.heap = true;

                        break;

                    case OFFHEAP:
                        modes.offheap = true;

                        break;

                    case SWAP:
                        modes.swap = true;

                        break;

                    default:
                        assert false : peekMode;
                }
            }
        }

        if (!(modes.heap || modes.offheap || modes.swap)) {
            modes.heap = true;
            modes.offheap = true;
            modes.swap = true;
        }

        if (!(modes.primary || modes.backup || modes.near)) {
            modes.primary = true;

            if (!primary) {
                modes.backup = true;
                modes.near = true;
            }
        }

        assert modes.heap || modes.offheap || modes.swap;
        assert modes.primary || modes.backup || modes.near;

        return modes;
    }

    /**
     * @param plc Explicitly specified expiry policy for cache operation.
     * @return Expiry policy wrapper.
     */
    @Nullable public final IgniteCacheExpiryPolicy expiryPolicy(@Nullable ExpiryPolicy plc) {
        if (plc == null)
            plc = ctx.expiry();

        return CacheExpiryPolicy.forPolicy(plc);
    }

    /**
     * Cache operation.
     */
    private abstract class SyncOp<T> {
        /** Flag to indicate only-one-key operation. */
        private final boolean single;

        /**
         * @param single Flag to indicate only-one-key operation.
         */
        SyncOp(boolean single) {
            this.single = single;
        }

        /**
         * @return Flag to indicate only-one-key operation.
         */
        final boolean single() {
            return single;
        }

        /**
         * @param tx Transaction.
         * @return Operation return value.
         * @throws IgniteCheckedException If failed.
         */
        @Nullable public abstract T op(IgniteTxLocalAdapter tx) throws IgniteCheckedException;
    }

    /**
     * Cache operation.
     */
    private abstract class SyncInOp extends SyncOp<Object> {
        /**
         * @param single Flag to indicate only-one-key operation.
         */
        SyncInOp(boolean single) {
            super(single);
        }

        /** {@inheritDoc} */
        @Nullable @Override public final Object op(IgniteTxLocalAdapter tx) throws IgniteCheckedException {
            inOp(tx);

            return null;
        }

        /**
         * @param tx Transaction.
         * @throws IgniteCheckedException If failed.
         */
        public abstract void inOp(IgniteTxLocalAdapter tx) throws IgniteCheckedException;
    }

    /**
     * Cache operation.
     */
    protected abstract class AsyncOp<T> {
        /** Flag to indicate only-one-key operation. */
        private final boolean single;

        /**
         *
         */
        protected AsyncOp() {
            single = true;
        }

        /**
         * @param keys Keys involved.
         */
        protected AsyncOp(Collection<?> keys) {
            single = keys.size() == 1;
        }

        /**
         * @return Flag to indicate only-one-key operation.
         */
        final boolean single() {
            return single;
        }

        /**
         * @param tx Transaction.
         * @param readyTopVer Ready topology version.
         * @return Operation future.
         */
        public abstract IgniteInternalFuture<T> op(IgniteTxLocalAdapter tx, AffinityTopologyVersion readyTopVer);

        /**
         * @param tx Transaction.
         * @param opCtx Operation context.
         * @return Operation future.
         */
        public IgniteInternalFuture<T> op(final IgniteTxLocalAdapter tx, CacheOperationContext opCtx) {
            AffinityTopologyVersion txTopVer = tx.topologyVersionSnapshot();

            if (txTopVer != null)
                return op(tx, (AffinityTopologyVersion)null);

            // Tx needs affinity for entry creation, wait when affinity is ready to avoid blocking inside async operation.
            final AffinityTopologyVersion topVer = ctx.shared().exchange().topologyVersion();

            IgniteInternalFuture<?> topFut = ctx.shared().exchange().affinityReadyFuture(topVer);

            if (topFut == null || topFut.isDone())
                return op(tx, topVer);
            else
                return waitTopologyFuture(topFut, topVer, tx, opCtx);
        }

        /**
         * @param topFut Topology future.
         * @param topVer Topology version to use.
         * @param tx Transaction.
         * @param opCtx Operation context.
         * @return Operation future.
         */
        private IgniteInternalFuture<T> waitTopologyFuture(IgniteInternalFuture<?> topFut,
            final AffinityTopologyVersion topVer,
            final IgniteTxLocalAdapter tx,
            final CacheOperationContext opCtx) {
            final GridFutureAdapter fut0 = new GridFutureAdapter();

            topFut.listen(new CI1<IgniteInternalFuture<?>>() {
                @Override public void apply(IgniteInternalFuture<?> topFut) {
                    try {
                        topFut.get();

                        IgniteInternalFuture<?> opFut = runOp(tx, topVer, opCtx);

                        opFut.listen(new CI1<IgniteInternalFuture<?>>() {
                            @Override public void apply(IgniteInternalFuture<?> opFut) {
                                try {
                                    fut0.onDone(opFut.get());
                                }
                                catch (IgniteCheckedException e) {
                                    fut0.onDone(e);
                                }
                            }
                        });
                    }
                    catch (IgniteCheckedException e) {
                        fut0.onDone(e);
                    }
                }
            });

            return fut0;
        }

        /**
         * @param tx Transaction.
         * @param topVer Ready topology version.
         * @param opCtx Operation context.
         * @return Future.
         */
        private IgniteInternalFuture<T> runOp(IgniteTxLocalAdapter tx,
            AffinityTopologyVersion topVer,
            CacheOperationContext opCtx) {
            ctx.operationContextPerCall(opCtx);

            ctx.shared().txContextReset();

            try {
                return op(tx, topVer);
            }
            finally {
                ctx.shared().txContextReset();

                ctx.operationContextPerCall(null);
            }
        }
    }

    /**
     * Global clear all.
     */
    private static class GlobalClearAllJob extends TopologyVersionAwareJob {
        /** */
        private static final long serialVersionUID = 0L;

        /**
         * @param cacheName Cache name.
         * @param topVer Affinity topology version.
         */
        private GlobalClearAllJob(String cacheName, AffinityTopologyVersion topVer) {
            super(cacheName, topVer);
        }

        /** {@inheritDoc} */
        @Nullable @Override public Object localExecute(@Nullable IgniteInternalCache cache) {
            if (cache != null)
                cache.clearLocally(clearServerCache(), clearNearCache(), true);

            return null;
        }

        /**
         * @return Whether to clear server cache.
         */
        protected boolean clearServerCache() {
            return true;
        }

        /**
         * @return Whether to clear near cache.
         */
        protected boolean clearNearCache() {
            return false;
        }
    }

    /**
     * Global clear keys.
     */
    private static class GlobalClearKeySetJob<K> extends TopologyVersionAwareJob {
        /** */
        private static final long serialVersionUID = 0L;

        /** Keys to remove. */
        private final Set<? extends K> keys;

        /**
         * @param cacheName Cache name.
         * @param topVer Affinity topology version.
         * @param keys Keys to clear.
         */
        private GlobalClearKeySetJob(String cacheName, AffinityTopologyVersion topVer, Set<? extends K> keys) {
            super(cacheName, topVer);

            this.keys = keys;
        }

        /** {@inheritDoc} */
        @Nullable @Override public Object localExecute(@Nullable IgniteInternalCache cache) {
            if (cache != null)
                cache.clearLocallyAll(keys, clearServerCache(), clearNearCache(), true);

            return null;
        }

        /**
         * @return Whether to clear server cache.
         */
        protected boolean clearServerCache() {
            return true;
        }

        /**
         * @return Whether to clear near cache.
         */
        protected boolean clearNearCache() {
            return false;
        }
    }

    /**
     * Global clear all for near cache.
     */
    private static class GlobalClearAllNearJob extends GlobalClearAllJob {
        /** */
        private static final long serialVersionUID = 0L;

        /**
         * @param cacheName Cache name.
         * @param topVer Affinity topology version.
         */
        private GlobalClearAllNearJob(String cacheName, AffinityTopologyVersion topVer) {
            super(cacheName, topVer);
        }

        /**
         * @return Whether to clear server cache.
         */
        @Override protected boolean clearServerCache() {
            return false;
        }

        /**
         * @return Whether to clear near cache.
         */
        @Override protected boolean clearNearCache() {
            return true;
        }
    }

    /**
     * Global clear keys for near cache.
     */
    private static class GlobalClearKeySetNearJob<K> extends GlobalClearKeySetJob<K> {
        /** */
        private static final long serialVersionUID = 0L;

        /**
         * @param cacheName Cache name.
         * @param topVer Affinity topology version.
         * @param keys Keys to clear.
         */
        private GlobalClearKeySetNearJob(String cacheName, AffinityTopologyVersion topVer, Set<? extends K> keys) {
            super(cacheName, topVer, keys);
        }

        /**
         * @return Whether to clear server cache.
         */
        protected boolean clearServerCache() {
            return false;
        }

        /**
         * @return Whether to clear near cache.
         */
        protected boolean clearNearCache() {
            return true;
        }
    }

    /**
     * Internal callable for partition size calculation.
     */
    private static class PartitionSizeLongJob extends TopologyVersionAwareJob {
        /** */
        private static final long serialVersionUID = 0L;

        /** Partition. */
        private final int partition;

        /** Peek modes. */
        private final CachePeekMode[] peekModes;

        /**
         * @param cacheName Cache name.
         * @param topVer Affinity topology version.
         * @param peekModes Cache peek modes.
         * @param partition partition.
         */
        private PartitionSizeLongJob(String cacheName, AffinityTopologyVersion topVer, CachePeekMode[] peekModes, int partition) {
            super(cacheName, topVer);

            this.peekModes = peekModes;
            this.partition = partition;
        }

        /** {@inheritDoc} */
        @Nullable @Override public Object localExecute(@Nullable IgniteInternalCache cache) {
            if (cache == null)
                return 0;

            try {
                return cache.localSizeLong(partition, peekModes);
            }
            catch (IgniteCheckedException e) {
                throw U.convertException(e);
            }
        }

        /** {@inheritDoc} */
        public String toString() {
            return S.toString(PartitionSizeLongJob.class, this);
        }
    }

    /**
     * Internal callable for global size calculation.
     */
    private static class SizeJob extends TopologyVersionAwareJob {
        /** */
        private static final long serialVersionUID = 0L;

        /** Peek modes. */
        private final CachePeekMode[] peekModes;

        /**
         * @param cacheName Cache name.
         * @param topVer Affinity topology version.
         * @param peekModes Cache peek modes.
         */
        private SizeJob(String cacheName, AffinityTopologyVersion topVer, CachePeekMode[] peekModes) {
            super(cacheName, topVer);

            this.peekModes = peekModes;
        }

        /** {@inheritDoc} */
        @Nullable @Override public Object localExecute(@Nullable IgniteInternalCache cache) {
            if (cache == null)
                return 0;

            try {
                return cache.localSize(peekModes);
            }
            catch (IgniteCheckedException e) {
                throw U.convertException(e);
            }
        }

        /** {@inheritDoc} */
        public String toString() {
            return S.toString(SizeJob.class, this);
        }
    }

    /**
     * Internal callable for global size calculation.
     */
    private static class SizeLongJob extends TopologyVersionAwareJob {
        /** */
        private static final long serialVersionUID = 0L;

        /** Peek modes. */
        private final CachePeekMode[] peekModes;

        /**
         * @param cacheName Cache name.
         * @param topVer Affinity topology version.
         * @param peekModes Cache peek modes.
         */
        private SizeLongJob(String cacheName, AffinityTopologyVersion topVer, CachePeekMode[] peekModes) {
            super(cacheName, topVer);

            this.peekModes = peekModes;
        }

        /** {@inheritDoc} */
        @Nullable @Override public Object localExecute(@Nullable IgniteInternalCache cache) {
            if (cache == null)
                return 0;

            try {
                return cache.localSizeLong(peekModes);
            }
            catch (IgniteCheckedException e) {
                throw U.convertException(e);
            }
        }

        /** {@inheritDoc} */
        public String toString() {
            return S.toString(SizeLongJob.class, this);
        }
    }

    /**
     * Internal callable for global size calculation.
     */
    @GridInternal
    private static class LoadCacheJob<K, V> extends TopologyVersionAwareJob {
        /** */
        private static final long serialVersionUID = 0L;

        /** */
        private final IgniteBiPredicate<K, V> p;

        /** */
        private final Object[] loadArgs;

        /** */
        private final ExpiryPolicy plc;

        /**
         * @param cacheName Cache name.
         * @param topVer Affinity topology version.
         * @param p Predicate.
         * @param loadArgs Arguments.
         * @param plc Policy.
         */
        private LoadCacheJob(String cacheName, AffinityTopologyVersion topVer, IgniteBiPredicate<K, V> p,
            Object[] loadArgs,
            ExpiryPolicy plc) {
            super(cacheName, topVer);

            this.p = p;
            this.loadArgs = loadArgs;
            this.plc = plc;
        }

        /** {@inheritDoc} */
        @Nullable @Override public Object localExecute(@Nullable IgniteInternalCache cache) {
            try {
                assert cache != null : "Failed to get a cache [cacheName=" + cacheName + ", topVer=" + topVer + "]";

                if (plc != null)
                    cache = cache.withExpiryPolicy(plc);

                cache.localLoadCache(p, loadArgs);

                return null;
            }
            catch (IgniteCheckedException e) {
                throw U.convertException(e);
            }
        }

        /** {@inheritDoc} */
        public String toString() {
            return S.toString(LoadCacheJob.class, this);
        }
    }

    /**
     * Load cache job that with keepBinary flag.
     */
    private static class LoadCacheJobV2<K, V> extends LoadCacheJob<K, V> {
        /** */
        private static final long serialVersionUID = 0L;

        /** */
        private final boolean keepBinary;

        /**
         * Constructor.
         *
         * @param cacheName Cache name.
         * @param topVer Affinity topology version.
         * @param p Predicate.
         * @param loadArgs Arguments.
         * @param keepBinary Keep binary flag.
         */
        public LoadCacheJobV2(final String cacheName, final AffinityTopologyVersion topVer,
            final IgniteBiPredicate<K, V> p, final Object[] loadArgs, final ExpiryPolicy plc,
            final boolean keepBinary) {
            super(cacheName, topVer, p, loadArgs, plc);

            this.keepBinary = keepBinary;
        }

        /** {@inheritDoc} */
        @Nullable @Override public Object localExecute(@Nullable IgniteInternalCache cache) {
            assert cache != null : "Failed to get a cache [cacheName=" + cacheName + ", topVer=" + topVer + "]";

            if (keepBinary)
                cache = cache.keepBinary();

            return super.localExecute(cache);
        }

        /** {@inheritDoc} */
        public String toString() {
            return S.toString(LoadCacheJobV2.class, this);
        }
    }

    /**
     * Holder for last async operation future.
     */
    protected static class FutureHolder {
        /** Lock. */
        private final ReentrantLock lock = new ReentrantLock();

        /** Future. */
        private IgniteInternalFuture fut;

        /**
         * Tries to acquire lock.
         *
         * @return Whether lock was actually acquired.
         */
        public boolean tryLock() {
            return lock.tryLock();
        }

        /**
         * Acquires lock.
         */
        @SuppressWarnings("LockAcquiredButNotSafelyReleased")
        public void lock() {
            lock.lock();
        }

        /**
         * Releases lock.
         */
        public void unlock() {
            lock.unlock();
        }

        /**
         * @return Whether lock is held by current thread.
         */
        public boolean holdsLock() {
            return lock.isHeldByCurrentThread();
        }

        /**
         * Gets future.
         *
         * @return Future.
         */
        public IgniteInternalFuture future() {
            return fut;
        }

        /**
         * Sets future.
         *
         * @param fut Future.
         */
        public void future(@Nullable IgniteInternalFuture fut) {
            this.fut = fut;
        }
    }

    /**
     *
     */
    protected abstract static class CacheExpiryPolicy implements IgniteCacheExpiryPolicy {
        /** */
        private Map<KeyCacheObject, GridCacheVersion> entries;

        /** */
        private Map<UUID, Collection<IgniteBiTuple<KeyCacheObject, GridCacheVersion>>> rdrsMap;

        /**
         * @param expiryPlc Expiry policy.
         * @return Access expire policy.
         */
        @Nullable private static CacheExpiryPolicy forPolicy(@Nullable final ExpiryPolicy expiryPlc) {
            if (expiryPlc == null)
                return null;

            return new CacheExpiryPolicy() {
                @Override public long forAccess() {
                    return CU.toTtl(expiryPlc.getExpiryForAccess());
                }

                @Override public long forCreate() {
                    return CU.toTtl(expiryPlc.getExpiryForCreation());
                }

                @Override public long forUpdate() {
                    return CU.toTtl(expiryPlc.getExpiryForUpdate());
                }
            };
        }

        /**
         * @param ttl Access TTL.
         * @return Access expire policy.
         */
        @Nullable public static CacheExpiryPolicy forAccess(final long ttl) {
            if (ttl == CU.TTL_NOT_CHANGED)
                return null;

            return new CacheExpiryPolicy() {
                @Override public long forAccess() {
                    return ttl;
                }
            };
        }

        /** {@inheritDoc} */
        @Override public long forCreate() {
            return CU.TTL_NOT_CHANGED;
        }

        /** {@inheritDoc} */
        @Override public long forUpdate() {
            return CU.TTL_NOT_CHANGED;
        }

        /** {@inheritDoc} */
        @Override public void reset() {
            if (entries != null)
                entries.clear();

            if (rdrsMap != null)
                rdrsMap.clear();
        }

        /**
         * @param key Entry key.
         * @param ver Entry version.
         */
        @SuppressWarnings("unchecked")
        @Override public void ttlUpdated(KeyCacheObject key,
            GridCacheVersion ver,
            @Nullable Collection<UUID> rdrs) {
            if (entries == null)
                entries = new HashMap<>();

            entries.put(key, ver);

            if (rdrs != null && !rdrs.isEmpty()) {
                if (rdrsMap == null)
                    rdrsMap = new HashMap<>();

                for (UUID nodeId : rdrs) {
                    Collection<IgniteBiTuple<KeyCacheObject, GridCacheVersion>> col = rdrsMap.get(nodeId);

                    if (col == null)
                        rdrsMap.put(nodeId, col = new ArrayList<>());

                    col.add(new T2<>(key, ver));
                }
            }
        }

        /**
         * @return TTL update request.
         */
        @Nullable @Override public Map<KeyCacheObject, GridCacheVersion> entries() {
            return entries;
        }

        /** {@inheritDoc} */
        @Nullable @Override public Map<UUID, Collection<IgniteBiTuple<KeyCacheObject, GridCacheVersion>>> readers() {
            return rdrsMap;
        }

        /** {@inheritDoc} */
        @Override public boolean readyToFlush(int cnt) {
            return (entries != null && entries.size() > cnt) || (rdrsMap != null && rdrsMap.size() > cnt);
        }

        /** {@inheritDoc} */
        @Override public String toString() {
            return S.toString(CacheExpiryPolicy.class, this);
        }
    }

    /**
     *
     */
    static class LoadKeysCallable<K, V> implements IgniteCallable<Void>, Externalizable {
        /** */
        private static final long serialVersionUID = 0L;

        /** Cache name. */
        private String cacheName;

        /** Injected grid instance. */
        @IgniteInstanceResource
        private Ignite ignite;

        /** Keys to load. */
        private Collection<? extends K> keys;

        /** Update flag. */
        private boolean update;

        /** */
        private ExpiryPolicy plc;

        /**
         * Required by {@link Externalizable}.
         */
        public LoadKeysCallable() {
            // No-op.
        }

        /**
         * @param cacheName Cache name.
         * @param keys Keys.
         * @param update If {@code true} calls {@link #localLoadAndUpdate(Collection)}
         *        otherwise {@link #localLoad(Collection, ExpiryPolicy, boolean)}.
         * @param plc Expiry policy.
         */
        LoadKeysCallable(String cacheName,
            Collection<? extends K> keys,
            boolean update,
            ExpiryPolicy plc) {
            this.cacheName = cacheName;
            this.keys = keys;
            this.update = update;
            this.plc = plc;
        }

        /** {@inheritDoc} */
        @Override public Void call() throws Exception {
            return call0(false);
        }

        /**
         * Internal call routine.
         *
         * @param keepBinary Keep binary flag.
         * @return Result (always {@code null}).
         * @throws Exception If failed.
         */
        protected Void call0(boolean keepBinary) throws Exception {
            GridCacheAdapter<K, V> cache = ((IgniteKernal)ignite).context().cache().internalCache(cacheName);

            assert cache != null : cacheName;

            cache.context().gate().enter();

            try {
                if (update)
                    cache.localLoadAndUpdate(keys);
                else
                    cache.localLoad(keys, plc, keepBinary);
            }
            finally {
                cache.context().gate().leave();
            }

            return null;
        }

        /** {@inheritDoc} */
        @Override public void writeExternal(ObjectOutput out) throws IOException {
            U.writeString(out, cacheName);

            U.writeCollection(out, keys);

            out.writeBoolean(update);

            out.writeObject(plc != null ? new IgniteExternalizableExpiryPolicy(plc) : null);
        }

        /** {@inheritDoc} */
        @Override public void readExternal(ObjectInput in) throws IOException, ClassNotFoundException {
            cacheName = U.readString(in);

            keys = U.readCollection(in);

            update = in.readBoolean();

            plc = (ExpiryPolicy)in.readObject();
        }
    }

    /**
     *
     */
    static class LoadKeysCallableV2<K, V> extends LoadKeysCallable<K, V> {
        /** */
        private static final long serialVersionUID = 0L;

        /** */
        private boolean keepBinary;

        /**
         * Required by {@link Externalizable}.
         */
        public LoadKeysCallableV2() {
            // No-op.
        }

        /**
         * @param cacheName Cache name.
         * @param keys Keys.
         * @param update If {@code true} calls {@link #localLoadAndUpdate(Collection)}
         *        otherwise {@link #localLoad(Collection, ExpiryPolicy, boolean)}.
         * @param plc Expiry policy.
         * @param keepBinary Keep binary flag.
         */
        LoadKeysCallableV2(final String cacheName, final Collection<? extends K> keys, final boolean update,
            final ExpiryPolicy plc, final boolean keepBinary) {
            super(cacheName, keys, update, plc);

            this.keepBinary = keepBinary;
        }

        /** {@inheritDoc} */
        @Override public Void call() throws Exception {
            return call0(keepBinary);
        }

        /** {@inheritDoc} */
        @Override public void writeExternal(final ObjectOutput out) throws IOException {
            super.writeExternal(out);

            out.writeBoolean(keepBinary);
        }

        /** {@inheritDoc} */
        @Override public void readExternal(final ObjectInput in) throws IOException, ClassNotFoundException {
            super.readExternal(in);

            keepBinary = in.readBoolean();
        }
    }

    /**
     *
     */
    private class LocalStoreLoadClosure extends CIX3<KeyCacheObject, Object, GridCacheVersion> {
        /** */
        final IgniteBiPredicate<K, V> p;

        /** */
        final Collection<GridCacheRawVersionedEntry> col;

        /** */
        final DataStreamerImpl<K, V> ldr;

        /** */
        final ExpiryPolicy plc;

        /**
         * @param p Key/value predicate.
         * @param ldr Loader.
         * @param plc Optional expiry policy.
         */
        private LocalStoreLoadClosure(@Nullable IgniteBiPredicate<K, V> p,
            DataStreamerImpl<K, V> ldr,
            @Nullable ExpiryPolicy plc) {
            this.p = p;
            this.ldr = ldr;
            this.plc = plc;

            col = new ArrayList<>(ldr.perNodeBufferSize());
        }

        /** {@inheritDoc} */
        @Override public void applyx(KeyCacheObject key, Object val, GridCacheVersion ver)
            throws IgniteCheckedException {
            assert ver != null;

            if (p != null && !p.apply(key.<K>value(ctx.cacheObjectContext(), false), (V)val))
                return;

            long ttl = 0;

            if (plc != null) {
                ttl = CU.toTtl(plc.getExpiryForCreation());

                if (ttl == CU.TTL_ZERO)
                    return;
                else if (ttl == CU.TTL_NOT_CHANGED)
                    ttl = 0;
            }

            GridCacheRawVersionedEntry e = new GridCacheRawVersionedEntry(ctx.toCacheKeyObject(key),
                ctx.toCacheObject(val),
                ttl,
                0,
                ver.conflictVersion());

            e.prepareDirectMarshal(ctx.cacheObjectContext());

            col.add(e);

            if (col.size() == ldr.perNodeBufferSize()) {
                ldr.addDataInternal(col);

                col.clear();
            }
        }

        /**
         * Adds remaining data to loader.
         */
        void onDone() {
            if (!col.isEmpty())
                ldr.addDataInternal(col);
        }
    }

    /**
     *
     */
    private static class LoadCacheClosure<K, V> implements Callable<Void>, Externalizable {
        /** */
        private static final long serialVersionUID = 0L;

        /** */
        private String cacheName;

        /** */
        private IgniteBiPredicate<K, V> p;

        /** */
        private Object[] args;

        /** */
        @IgniteInstanceResource
        private Ignite ignite;

        /** */
        private ExpiryPolicy plc;

        /**
         * Required by {@link Externalizable}.
         */
        public LoadCacheClosure() {
            // No-op.
        }

        /**
         * @param cacheName Cache name.
         * @param p Predicate.
         * @param args Arguments.
         * @param plc Explicitly specified expiry policy.
         */
        private LoadCacheClosure(String cacheName,
            IgniteBiPredicate<K, V> p,
            Object[] args,
            @Nullable ExpiryPolicy plc) {
            this.cacheName = cacheName;
            this.p = p;
            this.args = args;
            this.plc = plc;
        }

        /** {@inheritDoc} */
        @Override public Void call() throws Exception {
            IgniteCache<K, V> cache = ignite.cache(cacheName);

            assert cache != null : cacheName;

            if (plc != null)
                cache = cache.withExpiryPolicy(plc);

            cache.localLoadCache(p, args);

            return null;
        }

        /** {@inheritDoc} */
        @Override public void writeExternal(ObjectOutput out) throws IOException {
            out.writeObject(p);

            out.writeObject(args);

            U.writeString(out, cacheName);

            if (plc != null)
                out.writeObject(new IgniteExternalizableExpiryPolicy(plc));
            else
                out.writeObject(null);
        }

        /** {@inheritDoc} */
        @SuppressWarnings("unchecked")
        @Override public void readExternal(ObjectInput in) throws IOException, ClassNotFoundException {
            p = (IgniteBiPredicate<K, V>)in.readObject();

            args = (Object[])in.readObject();

            cacheName = U.readString(in);

            plc = (ExpiryPolicy)in.readObject();
        }

        /** {@inheritDoc} */
        @Override public String toString() {
            return S.toString(LoadCacheClosure.class, this);
        }
    }

    /**
     *
     */
    protected abstract static class UpdateTimeStatClosure<T> implements CI1<IgniteInternalFuture<T>> {
        /** */
        protected final CacheMetricsImpl metrics;

        /** */
        protected final long start;

        /**
         * @param metrics Metrics.
         * @param start   Start time.
         */
        public UpdateTimeStatClosure(CacheMetricsImpl metrics, long start) {
            this.metrics = metrics;
            this.start = start;
        }

        /** {@inheritDoc} */
        @Override public void apply(IgniteInternalFuture<T> fut) {
            try {
                if (!fut.isCancelled()) {
                    fut.get();

                    updateTimeStat();
                }
            }
            catch (IgniteCheckedException ignore) {
                //No-op.
            }
        }

        /**
         * Updates statistics.
         */
        protected abstract void updateTimeStat();
    }

    /**
     *
     */
    protected static class UpdateGetTimeStatClosure<T> extends UpdateTimeStatClosure<T> {
        /** */
        private static final long serialVersionUID = 0L;

        /**
         * @param metrics Metrics.
         * @param start   Start time.
         */
        public UpdateGetTimeStatClosure(CacheMetricsImpl metrics, long start) {
            super(metrics, start);
        }

        /** {@inheritDoc} */
        @Override protected void updateTimeStat() {
            metrics.addGetTimeNanos(System.nanoTime() - start);
        }
    }

    /**
     *
     */
    protected static class UpdateRemoveTimeStatClosure<T> extends UpdateTimeStatClosure<T> {
        /** */
        private static final long serialVersionUID = 0L;

        /**
         * @param metrics Metrics.
         * @param start   Start time.
         */
        public UpdateRemoveTimeStatClosure(CacheMetricsImpl metrics, long start) {
            super(metrics, start);
        }

        /** {@inheritDoc} */
        @Override protected void updateTimeStat() {
            metrics.addRemoveTimeNanos(System.nanoTime() - start);
        }
    }

    /**
     *
     */
    protected static class UpdatePutTimeStatClosure<T> extends UpdateTimeStatClosure {
        /** */
        private static final long serialVersionUID = 0L;

        /**
         * @param metrics Metrics.
         * @param start   Start time.
         */
        public UpdatePutTimeStatClosure(CacheMetricsImpl metrics, long start) {
            super(metrics, start);
        }

        /** {@inheritDoc} */
        @Override protected void updateTimeStat() {
            metrics.addPutTimeNanos(System.nanoTime() - start);
        }
    }

    /**
     *
     */
    protected static class UpdatePutAndGetTimeStatClosure<T> extends UpdateTimeStatClosure {
        /** */
        private static final long serialVersionUID = 0L;

        /**
         * @param metrics Metrics.
         * @param start   Start time.
         */
        public UpdatePutAndGetTimeStatClosure(CacheMetricsImpl metrics, long start) {
            super(metrics, start);
        }

        /** {@inheritDoc} */
        @Override protected void updateTimeStat() {
            metrics.addPutAndGetTimeNanos(System.nanoTime() - start);
        }
    }

    /**
     * Delayed callable class.
     */
    protected static abstract class TopologyVersionAwareJob extends ComputeJobAdapter {
        /** */
        private static final long serialVersionUID = 0L;

        /** Injected job context. */
        @JobContextResource
        protected ComputeJobContext jobCtx;

        /** Injected grid instance. */
        @IgniteInstanceResource
        protected Ignite ignite;

        /** Affinity topology version. */
        protected final AffinityTopologyVersion topVer;

        /** Cache name. */
        protected final String cacheName;

        /**
         * @param cacheName Cache name.
         * @param topVer Affinity topology version.
         */
        public TopologyVersionAwareJob(String cacheName, AffinityTopologyVersion topVer) {
            assert topVer != null;

            this.cacheName = cacheName;
            this.topVer = topVer;
        }

        /** {@inheritDoc} */
        @Nullable @Override public final Object execute() {
            if (!waitAffinityReadyFuture())
                return null;

            IgniteInternalCache cache = ((IgniteKernal)ignite).context().cache().cache(cacheName);

            return localExecute(cache);
        }

        /**
         * @param cache Cache.
         * @return Local execution result.
         */
        @Nullable protected abstract Object localExecute(@Nullable IgniteInternalCache cache);

        /**
         * Holds (suspends) job execution until our cache version becomes equal to remote cache's version.
         *
         * @return {@code True} if topology check passed.
         */
        private boolean waitAffinityReadyFuture() {
            GridCacheProcessor cacheProc = ((IgniteKernal)ignite).context().cache();

            AffinityTopologyVersion locTopVer = cacheProc.context().exchange().readyAffinityVersion();

            if (locTopVer.compareTo(topVer) < 0) {
                IgniteInternalFuture<?> fut = cacheProc.context().exchange().affinityReadyFuture(topVer);

                if (fut != null && !fut.isDone()) {
                    jobCtx.holdcc();

                    fut.listen(new CI1<IgniteInternalFuture<?>>() {
                        @Override public void apply(IgniteInternalFuture<?> t) {
                            ((IgniteKernal)ignite).context().closure().runLocalSafe(new Runnable() {
                                @Override public void run() {
                                    jobCtx.callcc();
                                }
                            }, false);
                        }
                    });

                    return false;
                }
            }

            return true;
        }
    }

    /**
     * Size task.
     */
    @GridInternal
    private static class SizeTask extends ComputeTaskAdapter<Object, Integer> {
        /** */
        private static final long serialVersionUID = 0L;

        /** Cache name. */
        private final String cacheName;

        /** Affinity topology version. */
        private final AffinityTopologyVersion topVer;

        /** Peek modes. */
        private final CachePeekMode[] peekModes;

        /**
         * @param cacheName Cache name.
         * @param topVer Affinity topology version.
         * @param peekModes Cache peek modes.
         */
        public SizeTask(String cacheName, AffinityTopologyVersion topVer, CachePeekMode[] peekModes) {
            this.cacheName = cacheName;
            this.topVer = topVer;
            this.peekModes = peekModes;
        }

        /** {@inheritDoc} */
        @Nullable @Override public Map<? extends ComputeJob, ClusterNode> map(List<ClusterNode> subgrid,
            @Nullable Object arg) throws IgniteException {
            Map<ComputeJob, ClusterNode> jobs = new HashMap();

            for (ClusterNode node : subgrid)
                jobs.put(new SizeJob(cacheName, topVer, peekModes), node);

            return jobs;
        }

        /** {@inheritDoc} */
        @Override public ComputeJobResultPolicy result(ComputeJobResult res, List<ComputeJobResult> rcvd) {
            IgniteException e = res.getException();

            if (e != null) {
                if (e instanceof ClusterTopologyException)
                    return ComputeJobResultPolicy.WAIT;

                throw new IgniteException("Remote job threw exception.", e);
            }

            return ComputeJobResultPolicy.WAIT;
        }

        /** {@inheritDoc} */
        @Nullable @Override public Integer reduce(List<ComputeJobResult> results) throws IgniteException {
            int size = 0;

            for (ComputeJobResult res : results) {
                if (res.getException() == null && res != null)
                    size += res.<Integer>getData();
            }

            return size;
        }
    }

    /**
     * Size task.
     */
    @GridInternal
    private static class SizeLongTask extends ComputeTaskAdapter<Object, Long> {
        /** */
        private static final long serialVersionUID = 0L;

        /** Cache name. */
        private final String cacheName;

        /** Affinity topology version. */
        private final AffinityTopologyVersion topVer;

        /** Peek modes. */
        private final CachePeekMode[] peekModes;

        /**
         * @param cacheName Cache name.
         * @param topVer Affinity topology version.
         * @param peekModes Cache peek modes.
         */
        private SizeLongTask(String cacheName, AffinityTopologyVersion topVer, CachePeekMode[] peekModes) {
            this.cacheName = cacheName;
            this.topVer = topVer;
            this.peekModes = peekModes;
        }

        /** {@inheritDoc} */
        @Nullable @Override public Map<? extends ComputeJob, ClusterNode> map(List<ClusterNode> subgrid,
            @Nullable Object arg) throws IgniteException {
            Map<ComputeJob, ClusterNode> jobs = new HashMap();

            for (ClusterNode node : subgrid)
                jobs.put(new SizeLongJob(cacheName, topVer, peekModes), node);

            return jobs;
        }

        /** {@inheritDoc} */
        @Override public ComputeJobResultPolicy result(ComputeJobResult res, List<ComputeJobResult> rcvd) {
            IgniteException e = res.getException();

            if (e != null) {
                if (e instanceof ClusterTopologyException)
                    return ComputeJobResultPolicy.WAIT;

                throw new IgniteException("Remote job threw exception.", e);
            }

            return ComputeJobResultPolicy.WAIT;
        }

        /** {@inheritDoc} */
        @Nullable @Override public Long reduce(List<ComputeJobResult> results) throws IgniteException {
            long size = 0;

            for (ComputeJobResult res : results) {
                if (res != null && res.getException() == null)
                    size += res.<Long>getData();
            }

            return size;
        }
    }

    /**
     * Partition Size Long task.
     */
    @GridInternal
    private static class PartitionSizeLongTask extends ComputeTaskAdapter<Object, Long> {
        /** */
        private static final long serialVersionUID = 0L;

        /** */
        private static final IgniteProductVersion SINCE_VER = IgniteProductVersion.fromString("1.5.30");

        /** Partition */
        private final int partition;

        /** Cache name. */
        private final String cacheName;

        /** Affinity topology version. */
        private final AffinityTopologyVersion topVer;

        /** Peek modes. */
        private final CachePeekMode[] peekModes;

        /**
         * @param cacheName Cache name.
         * @param topVer Affinity topology version.
         * @param peekModes Cache peek modes.
         * @param partition partition.
         */
        private PartitionSizeLongTask(
            String cacheName,
            AffinityTopologyVersion topVer,
            CachePeekMode[] peekModes,
            int partition
        ) {
            this.cacheName = cacheName;
            this.topVer = topVer;
            this.peekModes = peekModes;
            this.partition = partition;
        }

        /** {@inheritDoc} */
        @Nullable @Override public Map<? extends ComputeJob, ClusterNode> map(
            List<ClusterNode> subgrid,
            @Nullable Object arg
        ) throws IgniteException {
            Map<ComputeJob, ClusterNode> jobs = new HashMap();

            for (ClusterNode node : subgrid)
                jobs.put(new PartitionSizeLongJob(cacheName, topVer, peekModes, partition), node);

            return jobs;
        }

        /** {@inheritDoc} */
        @Override public ComputeJobResultPolicy result(ComputeJobResult res, List<ComputeJobResult> rcvd) {
            IgniteException e = res.getException();

            if (e != null) {
                if (e instanceof ClusterTopologyException)
                    return ComputeJobResultPolicy.WAIT;

                throw new IgniteException("Remote job threw exception.", e);
            }

            return ComputeJobResultPolicy.WAIT;
        }

        /** {@inheritDoc} */
        @Nullable @Override public Long reduce(List<ComputeJobResult> results) throws IgniteException {
            long size = 0;

            for (ComputeJobResult res : results) {
                if (res != null) {
                    if (res.getException() == null)
                        size += res.<Long>getData();
                    else
                        throw res.getException();
                }
            }

            return size;
        }
    }

    /**
     * Clear task.
     */
    @GridInternal
    private static class ClearTask<K> extends ComputeTaskAdapter<Object, Object> {
        /** */
        private static final long serialVersionUID = 0L;

        /** */
        public static final IgniteProductVersion NEAR_JOB_SINCE = IgniteProductVersion.fromString("1.5.0");

        /** Cache name. */
        private final String cacheName;

        /** Affinity topology version. */
        private final AffinityTopologyVersion topVer;

        /** Keys to clear. */
        private final Set<? extends K> keys;

        /** Near cache flag. */
        private final boolean near;

        /**
         * @param cacheName Cache name.
         * @param topVer Affinity topology version.
         * @param keys Keys to clear.
         * @param near Near cache flag.
         */
        public ClearTask(String cacheName, AffinityTopologyVersion topVer, Set<? extends K> keys, boolean near) {
            this.cacheName = cacheName;
            this.topVer = topVer;
            this.keys = keys;
            this.near = near;
        }

        /** {@inheritDoc} */
        @Nullable @Override public Map<? extends ComputeJob, ClusterNode> map(List<ClusterNode> subgrid,
            @Nullable Object arg) throws IgniteException {
            Map<ComputeJob, ClusterNode> jobs = new HashMap<>();

            for (ClusterNode node : subgrid) {
                ComputeJob job;

                if (near && node.version().compareTo(NEAR_JOB_SINCE) >= 0) {
                    job = keys == null ? new GlobalClearAllNearJob(cacheName, topVer) :
                        new GlobalClearKeySetNearJob<>(cacheName, topVer, keys);
                }
                else {
                    job = keys == null ? new GlobalClearAllJob(cacheName, topVer) :
                        new GlobalClearKeySetJob<>(cacheName, topVer, keys);
                }

                jobs.put(job, node);
            }

            return jobs;
        }

        /** {@inheritDoc} */
        @Override public ComputeJobResultPolicy result(ComputeJobResult res, List<ComputeJobResult> rcvd) {
            IgniteException e = res.getException();

            if (e != null) {
                if (e instanceof ClusterTopologyException)
                    return ComputeJobResultPolicy.WAIT;

                throw new IgniteException("Remote job threw exception.", e);
            }

            return ComputeJobResultPolicy.WAIT;
        }

        /** {@inheritDoc} */
        @Nullable @Override public Object reduce(List<ComputeJobResult> results) throws IgniteException {
            return null;
        }
    }

    /**
     * Iterator implementation for KeySet.
     */
    private final class KeySetIterator implements Iterator<K> {
        /** Internal map entry iterator. */
        private final Iterator<GridCacheMapEntry> internalIterator;

        /** Keep binary flag. */
        private final boolean keepBinary;

        /** Current entry. */
        private GridCacheMapEntry current;

        /**
         * Constructor.
         * @param internalIterator Internal iterator.
         * @param keepBinary Keep binary flag.
         */
        private KeySetIterator(Iterator<GridCacheMapEntry> internalIterator, boolean keepBinary) {
            this.internalIterator = internalIterator;
            this.keepBinary = keepBinary;
        }

        /** {@inheritDoc} */
        @Override public boolean hasNext() {
            return internalIterator.hasNext();
        }

        /** {@inheritDoc} */
        @Override public K next() {
            current = internalIterator.next();

            return (K)ctx.unwrapBinaryIfNeeded(current.key(), keepBinary, true);
        }

        /** {@inheritDoc} */
        @Override public void remove() {
            if (current == null)
                throw new IllegalStateException();

            try {
                GridCacheAdapter.this.getAndRemove((K)current.key());
            }
            catch (IgniteCheckedException e) {
                throw new IgniteException(e);
            }

            current = null;
        }
    }

    /**
     * A wrapper over internal map that provides set semantics and constant-time contains() check.
     */
    private final class KeySet extends AbstractSet<K> {
        /** Internal entry set. */
        private final Set<GridCacheMapEntry> internalSet;

        /** Keep binary flag. */
        private final boolean keepBinary;

        /**
         * Constructor
         * @param internalSet Internal set.
         */
        private KeySet(Set<GridCacheMapEntry> internalSet) {
            this.internalSet = internalSet;

            CacheOperationContext opCtx = ctx.operationContextPerCall();

            keepBinary = opCtx != null && opCtx.isKeepBinary();
        }

        /** {@inheritDoc} */
        @Override public Iterator<K> iterator() {
            return new KeySetIterator(internalSet.iterator(), keepBinary);
        }

        /** {@inheritDoc} */
        @Override public int size() {
            return F.size(iterator());
        }

        /** {@inheritDoc} */
        @Override public boolean contains(Object o) {
            GridCacheMapEntry entry = map.getEntry(ctx.toCacheKeyObject(o));

            return entry != null && internalSet.contains(entry);
        }
    }

    /**
     * Iterator implementation for EntrySet.
     */
    private final class EntryIterator implements Iterator<Cache.Entry<K, V>> {

        /** Internal iterator. */
        private final Iterator<GridCacheMapEntry> internalIterator;

        /** Current entry. */
        private GridCacheMapEntry current;

        /** Keep binary flag. */
        private final boolean keepBinary;

        /**
         * Constructor.
         * @param internalIterator Internal iterator.
         */
        private EntryIterator(Iterator<GridCacheMapEntry> internalIterator, boolean keepBinary) {
            this.internalIterator = internalIterator;
            this.keepBinary = keepBinary;
        }

        /** {@inheritDoc} */
        @Override public boolean hasNext() {
            return internalIterator.hasNext();
        }

        /** {@inheritDoc} */
        @Override public Cache.Entry<K, V> next() {
            current = internalIterator.next();

            return current.wrapLazyValue(keepBinary);
        }

        /** {@inheritDoc} */
        @Override public void remove() {
            if (current == null)
                throw new IllegalStateException();

            try {
                GridCacheAdapter.this.getAndRemove((K)current.wrapLazyValue(keepBinary).getKey());
            }
            catch (IgniteCheckedException e) {
                throw new IgniteException(e);
            }

            current = null;
        }
    }

    /**
     * A wrapper over internal map that provides set semantics and constant-time contains() check.
     */
    private final class EntrySet extends AbstractSet<Cache.Entry<K, V>> {

        /** Internal set. */
        private final Set<GridCacheMapEntry> internalSet;

        /** Keep binary flag. */
        private final boolean keepBinary;

        /** Constructor. */
        private EntrySet(Set<GridCacheMapEntry> internalSet, boolean keepBinary) {
            this.internalSet = internalSet;
            this.keepBinary = keepBinary;
        }

        /** {@inheritDoc} */
        @Override public Iterator<Cache.Entry<K, V>> iterator() {
            return new EntryIterator(internalSet.iterator(), keepBinary);
        }

        /** {@inheritDoc} */
        @Override public int size() {
            return F.size(iterator());
        }

        /** {@inheritDoc} */
        @Override public boolean contains(Object o) {
            GridCacheMapEntry entry = map.getEntry(ctx.toCacheKeyObject(o));

            return entry != null && internalSet.contains(entry);
        }
    }
}<|MERGE_RESOLUTION|>--- conflicted
+++ resolved
@@ -2574,18 +2574,12 @@
      * @param filter Filter.
      * @return Put future.
      */
-<<<<<<< HEAD
-    public IgniteInternalFuture<Boolean> putAsync(K key, V val, @Nullable CacheEntryPredicate filter) {
-        A.notNull(key, "key", val, "val");
-
-=======
     public final IgniteInternalFuture<Boolean> putAsync(K key, V val, @Nullable CacheEntryPredicate filter) {
         A.notNull(key, "key", val, "val");
 
         if (keyCheck)
             validateCacheKey(key);
 
->>>>>>> 864af7eb
         final boolean statsEnabled = ctx.config().isStatisticsEnabled();
 
         final long start = statsEnabled ? System.nanoTime() : 0L;
@@ -2606,12 +2600,6 @@
      */
     public IgniteInternalFuture<Boolean> putAsync0(final K key, final V val,
         @Nullable final CacheEntryPredicate filter) {
-<<<<<<< HEAD
-        if (keyCheck)
-            validateCacheKey(key);
-
-=======
->>>>>>> 864af7eb
         return asyncOp(new AsyncOp<Boolean>() {
             @Override public IgniteInternalFuture<Boolean> op(IgniteTxLocalAdapter tx, AffinityTopologyVersion readyTopVer) {
                 return tx.putAsync(ctx,
@@ -4490,13 +4478,8 @@
     /**
      * Releases asynchronous operations permit, if limited.
      */
-<<<<<<< HEAD
-    protected void asyncOpRelease() {
-        if (asyncOpsSem != null && asyncToggled)
-=======
     private void asyncOpRelease() {
         if (asyncOpsSem != null)
->>>>>>> 864af7eb
             asyncOpsSem.release();
     }
 
