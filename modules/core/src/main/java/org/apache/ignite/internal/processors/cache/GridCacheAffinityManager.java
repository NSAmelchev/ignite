/*
 * Licensed to the Apache Software Foundation (ASF) under one or more
 * contributor license agreements.  See the NOTICE file distributed with
 * this work for additional information regarding copyright ownership.
 * The ASF licenses this file to You under the Apache License, Version 2.0
 * (the "License"); you may not use this file except in compliance with
 * the License.  You may obtain a copy of the License at
 *
 *      http://www.apache.org/licenses/LICENSE-2.0
 *
 * Unless required by applicable law or agreed to in writing, software
 * distributed under the License is distributed on an "AS IS" BASIS,
 * WITHOUT WARRANTIES OR CONDITIONS OF ANY KIND, either express or implied.
 * See the License for the specific language governing permissions and
 * limitations under the License.
 */

package org.apache.ignite.internal.processors.cache;

import org.apache.ignite.IgniteCheckedException;
import org.apache.ignite.IgniteException;
import org.apache.ignite.binary.BinaryObject;
import org.apache.ignite.cache.affinity.AffinityFunction;
import org.apache.ignite.cache.affinity.AffinityKeyMapper;
import org.apache.ignite.cluster.ClusterNode;
import org.apache.ignite.internal.IgniteClientDisconnectedCheckedException;
import org.apache.ignite.internal.IgniteInternalFuture;
import org.apache.ignite.internal.processors.affinity.AffinityTopologyVersion;
import org.apache.ignite.internal.processors.affinity.GridAffinityAssignment;
import org.apache.ignite.internal.processors.affinity.GridAffinityAssignmentCache;
import org.apache.ignite.internal.util.GridLeanSet;
import org.apache.ignite.internal.util.future.GridFinishedFuture;
import org.apache.ignite.internal.util.typedef.F;
import org.apache.ignite.lang.IgniteFuture;
import org.jetbrains.annotations.Nullable;

import java.util.Collection;
import java.util.Collections;
import java.util.List;
import java.util.Set;
import java.util.UUID;

/**
 * Cache affinity manager.
 */
public class GridCacheAffinityManager extends GridCacheManagerAdapter {
    /** */
    private static final AffinityTopologyVersion LOC_CACHE_TOP_VER = new AffinityTopologyVersion(1);

    /** */
    public static final String FAILED_TO_FIND_CACHE_ERR_MSG = "Failed to find cache (cache was not started " +
        "yet or cache was already stopped): ";

    /** Affinity cached function. */
    private GridAffinityAssignmentCache aff;

    /** */
    private AffinityFunction affFunction;

    /** */
    private AffinityKeyMapper affMapper;

    /** {@inheritDoc} */
    @Override public void start0() throws IgniteCheckedException {
        affFunction = cctx.config().getAffinity();
        affMapper = cctx.config().getAffinityMapper();

        aff = new GridAffinityAssignmentCache(cctx.kernalContext(),
            cctx.namex(),
            affFunction,
            cctx.config().getNodeFilter(),
            cctx.config().getBackups(),
            cctx.isLocal());
    }

    /** {@inheritDoc} */
    @Override protected void onKernalStart0() throws IgniteCheckedException {
        if (cctx.isLocal())
            // No discovery event needed for local affinity.
            aff.calculate(LOC_CACHE_TOP_VER, null);
    }

    /** {@inheritDoc} */
    @Override protected void onKernalStop0(boolean cancel) {
        cancelFutures();
    }

    /**
     *
     */
    public void cancelFutures() {
        IgniteCheckedException err =
            new IgniteCheckedException("Failed to wait for topology update, cache (or node) is stopping.");

        aff.cancelFutures(err);
    }

    /** {@inheritDoc} */
    @Override public void onDisconnected(IgniteFuture reconnectFut) {
        IgniteCheckedException err = new IgniteClientDisconnectedCheckedException(reconnectFut,
            "Failed to wait for topology update, client disconnected.");

        aff.cancelFutures(err);
    }

    /**
     *
     */
    public void onReconnected() {
        aff.onReconnected();
    }

    /** {@inheritDoc} */
    @Override protected void stop0(boolean cancel) {
        aff = null;
    }

    /**
     * Gets affinity ready future, a future that will be completed after affinity with given
     * topology version is calculated.
     *
     * @param topVer Topology version to wait.
     * @return Affinity ready future.
     */
    public IgniteInternalFuture<AffinityTopologyVersion> affinityReadyFuture(long topVer) {
        return affinityReadyFuture(new AffinityTopologyVersion(topVer));
    }

    /**
     * Gets affinity ready future, a future that will be completed after affinity with given
     * topology version is calculated.
     *
     * @param topVer Topology version to wait.
     * @return Affinity ready future.
     */
    public IgniteInternalFuture<AffinityTopologyVersion> affinityReadyFuture(AffinityTopologyVersion topVer) {
        assert !cctx.isLocal();

        IgniteInternalFuture<AffinityTopologyVersion> fut = aff.readyFuture(topVer);

        return fut != null ? fut : new GridFinishedFuture<>(topVer);
    }

    /**
     * Gets affinity ready future that will be completed after affinity with given topology version is calculated.
     * Will return {@code null} if topology with given version is ready by the moment method is invoked.
     *
     * @param topVer Topology version to wait.
     * @return Affinity ready future or {@code null}.
     */
    @Nullable public IgniteInternalFuture<AffinityTopologyVersion> affinityReadyFuturex(AffinityTopologyVersion topVer) {
        assert !cctx.isLocal();

        return aff.readyFuture(topVer);
    }

    /**
     * @param topVer Topology version.
     * @return Affinity assignments.
     */
    public List<List<ClusterNode>> assignments(AffinityTopologyVersion topVer) {
        if (cctx.isLocal())
            topVer = LOC_CACHE_TOP_VER;

        return aff.assignments(topVer);
    }

    /**
     * @return Assignment.
     */
    public List<List<ClusterNode>> idealAssignment() {
        assert !cctx.isLocal();

        return aff.idealAssignment();
    }

    /**
     * @return Partition count.
     */
    public int partitions() {
        GridAffinityAssignmentCache aff0 = aff;

        if (aff0 == null)
            throw new IgniteException(FAILED_TO_FIND_CACHE_ERR_MSG + cctx.name());

        return aff0.partitions();
    }

    /**
     * NOTE: Use this method always when you need to calculate partition id for
     * a key provided by user. It's required since we should apply affinity mapper
     * logic in order to find a key that will eventually be passed to affinity function.
     *
     * @param key Key.
     * @return Partition.
     */
    public int partition(Object key) {
        GridAffinityAssignmentCache aff0 = aff;

        if (key instanceof KeyCacheObject && ((KeyCacheObject)key).partition() != -1)
            return ((KeyCacheObject)key).partition();

        if (aff0 == null)
            throw new IgniteException(FAILED_TO_FIND_CACHE_ERR_MSG + cctx.name());

<<<<<<< HEAD
        return affFunction.partition(affinityKey(key));
=======
        int p = affFunction.partition(affinityKey(key));

        if (key instanceof KeyCacheObject)
            ((KeyCacheObject)key).partition(p);

        return p;
>>>>>>> 4a8fb8f3
    }

    /**
     * If Key is {@link GridCacheInternal GridCacheInternal} entry when won't passed into user's mapper and
     * will use {@link GridCacheDefaultAffinityKeyMapper default}.
     *
     * @param key Key.
     * @return Affinity key.
     */
    private Object affinityKey(Object key) {
        if (key instanceof CacheObject && !(key instanceof BinaryObject))
            key = ((CacheObject)key).value(cctx.cacheObjectContext(), false);

        return (key instanceof GridCacheInternal ? cctx.defaultAffMapper() : affMapper).affinityKey(key);
    }

    /**
     * @param key Key.
     * @param topVer Topology version.
     * @return Affinity nodes.
     */
    public List<ClusterNode> nodes(Object key, AffinityTopologyVersion topVer) {
        return nodes(partition(key), topVer);
    }

    /**
     * @param part Partition.
     * @param topVer Topology version.
     * @return Affinity nodes.
     */
    public List<ClusterNode> nodes(int part, AffinityTopologyVersion topVer) {
        if (cctx.isLocal())
            topVer = LOC_CACHE_TOP_VER;

        GridAffinityAssignmentCache aff0 = aff;

        if (aff0 == null)
            throw new IgniteException(FAILED_TO_FIND_CACHE_ERR_MSG + cctx.name());

        return aff0.nodes(part, topVer);
    }

    /**
     * Get affinity assignment for the given topology version.
     *
     * @param topVer Topology version.
     * @return Affinity assignment.
     */
    public GridAffinityAssignment assignment(AffinityTopologyVersion topVer) {
        if (cctx.isLocal())
            topVer = LOC_CACHE_TOP_VER;

        GridAffinityAssignmentCache aff0 = aff;

        if (aff0 == null)
            throw new IgniteException(FAILED_TO_FIND_CACHE_ERR_MSG + cctx.name());

        return aff0.cachedAffinity(topVer);
    }

    /**
     * @param key Key to check.
     * @param topVer Topology version.
     * @return Primary node for given key.
     */
    @Nullable public ClusterNode primary(Object key, AffinityTopologyVersion topVer) {
        return primary(partition(key), topVer);
    }

    /**
     * @param part Partition.
     * @param topVer Topology version.
     * @return Primary node for given key.
     */
    @Nullable public ClusterNode primary(int part, AffinityTopologyVersion topVer) {
        List<ClusterNode> nodes = nodes(part, topVer);

        if (nodes.isEmpty())
            return null;

        return nodes.get(0);
    }

    /**
     * @param n Node to check.
     * @param key Key to check.
     * @param topVer Topology version.
     * @return {@code True} if checked node is primary for given key.
     */
    public boolean primary(ClusterNode n, Object key, AffinityTopologyVersion topVer) {
        return F.eq(primary(key, topVer), n);
    }

    /**
     * @param n Node to check.
     * @param part Partition.
     * @param topVer Topology version.
     * @return {@code True} if checked node is primary for given partition.
     */
    public boolean primary(ClusterNode n, int part, AffinityTopologyVersion topVer) {
        return F.eq(primary(part, topVer), n);
    }

    /**
     * @param key Key to check.
     * @param topVer Topology version.
     * @return Backup nodes.
     */
    public Collection<ClusterNode> backups(Object key, AffinityTopologyVersion topVer) {
        return backups(partition(key), topVer);
    }

    /**
     * @param part Partition.
     * @param topVer Topology version.
     * @return Backup nodes.
     */
    public Collection<ClusterNode> backups(int part, AffinityTopologyVersion topVer) {
        List<ClusterNode> nodes = nodes(part, topVer);

        assert !F.isEmpty(nodes);

        if (nodes.size() == 1)
            return Collections.emptyList();

        return F.view(nodes, F.notEqualTo(nodes.get(0)));
    }

    /**
     * @param n Node to check.
     * @param part Partition.
     * @param topVer Topology version.
     * @return {@code True} if checked node is a backup node for given partition.
     */
    public boolean backup(ClusterNode n, int part, AffinityTopologyVersion topVer) {
        List<ClusterNode> nodes = nodes(part, topVer);

        assert !F.isEmpty(nodes);

        return nodes.indexOf(n) > 0;
    }

    /**
     * @param keys keys.
     * @param topVer Topology version.
     * @return Nodes for the keys.
     */
    public Collection<ClusterNode> remoteNodes(Iterable keys, AffinityTopologyVersion topVer) {
        Collection<Collection<ClusterNode>> colcol = new GridLeanSet<>();

        for (Object key : keys)
            colcol.add(nodes(key, topVer));

        return F.view(F.flatCollections(colcol), F.remoteNodes(cctx.localNodeId()));
    }

    /**
     * @param key Key to check.
     * @param topVer Topology version.
     * @return {@code true} if given key belongs to local node.
     */
    public boolean localNode(Object key, AffinityTopologyVersion topVer) {
        return localNode(partition(key), topVer);
    }

    /**
     * @param part Partition number to check.
     * @param topVer Topology version.
     * @return {@code true} if given partition belongs to local node.
     */
    public boolean localNode(int part, AffinityTopologyVersion topVer) {
        assert part >= 0 : "Invalid partition: " + part;

        return nodes(part, topVer).contains(cctx.localNode());
    }

    /**
     * @param node Node.
     * @param part Partition number to check.
     * @param topVer Topology version.
     * @return {@code true} if given partition belongs to specified node.
     */
    public boolean belongs(ClusterNode node, int part, AffinityTopologyVersion topVer) {
        assert node != null;
        assert part >= 0 : "Invalid partition: " + part;

        return nodes(part, topVer).contains(node);
    }

    /**
     * @param nodeId Node ID.
     * @param topVer Topology version to calculate affinity.
     * @return Partitions for which given node is primary.
     */
    public Set<Integer> primaryPartitions(UUID nodeId, AffinityTopologyVersion topVer) {
        if (cctx.isLocal())
            topVer = LOC_CACHE_TOP_VER;

        GridAffinityAssignmentCache aff0 = aff;

        if (aff0 == null)
            throw new IgniteException(FAILED_TO_FIND_CACHE_ERR_MSG + cctx.name());

        return aff0.primaryPartitions(nodeId, topVer);
    }

    /**
     * @param nodeId Node ID.
     * @param topVer Topology version to calculate affinity.
     * @return Partitions for which given node is backup.
     */
    public Set<Integer> backupPartitions(UUID nodeId, AffinityTopologyVersion topVer) {
        if (cctx.isLocal())
            topVer = LOC_CACHE_TOP_VER;

        GridAffinityAssignmentCache aff0 = aff;

        if (aff0 == null)
            throw new IgniteException(FAILED_TO_FIND_CACHE_ERR_MSG + cctx.name());

        return aff0.backupPartitions(nodeId, topVer);
    }

    /**
     * @return Affinity-ready topology version.
     */
    public AffinityTopologyVersion affinityTopologyVersion() {
        GridAffinityAssignmentCache aff0 = aff;

        if (aff0 == null)
            throw new IgniteException(FAILED_TO_FIND_CACHE_ERR_MSG + cctx.name());

        return aff0.lastVersion();
    }

    /**
     * Dumps debug information.
     */
    public void dumpDebugInfo() {
        GridAffinityAssignmentCache aff0 = aff;

        if (aff0 != null)
            aff0.dumpDebugInfo();
    }

    /**
     * @return Affinity cache.
     */
    public GridAffinityAssignmentCache affinityCache() {
        return aff;
    }

    /**
     * @param part Partition.
     * @param startVer Start version.
     * @param endVer End version.
     * @return {@code True} if primary changed or required affinity version not found in history.
     */
    public boolean primaryChanged(int part, AffinityTopologyVersion startVer, AffinityTopologyVersion endVer) {
        assert !cctx.isLocal() : cctx.name();

        GridAffinityAssignmentCache aff0 = aff;

        if (aff0 == null)
            throw new IgniteException(FAILED_TO_FIND_CACHE_ERR_MSG + cctx.name());

        return aff0.primaryChanged(part, startVer, endVer);
    }
}<|MERGE_RESOLUTION|>--- conflicted
+++ resolved
@@ -203,16 +203,12 @@
         if (aff0 == null)
             throw new IgniteException(FAILED_TO_FIND_CACHE_ERR_MSG + cctx.name());
 
-<<<<<<< HEAD
-        return affFunction.partition(affinityKey(key));
-=======
         int p = affFunction.partition(affinityKey(key));
 
         if (key instanceof KeyCacheObject)
             ((KeyCacheObject)key).partition(p);
 
         return p;
->>>>>>> 4a8fb8f3
     }
 
     /**
