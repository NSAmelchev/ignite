/*
 * Licensed to the Apache Software Foundation (ASF) under one or more
 * contributor license agreements.  See the NOTICE file distributed with
 * this work for additional information regarding copyright ownership.
 * The ASF licenses this file to You under the Apache License, Version 2.0
 * (the "License"); you may not use this file except in compliance with
 * the License.  You may obtain a copy of the License at
 *
 *      http://www.apache.org/licenses/LICENSE-2.0
 *
 * Unless required by applicable law or agreed to in writing, software
 * distributed under the License is distributed on an "AS IS" BASIS,
 * WITHOUT WARRANTIES OR CONDITIONS OF ANY KIND, either express or implied.
 * See the License for the specific language governing permissions and
 * limitations under the License.
 */

package org.apache.ignite.internal.processors.cache;

import org.apache.ignite.*;
import org.apache.ignite.cache.*;
import org.apache.ignite.cache.eviction.*;
import org.apache.ignite.internal.managers.deployment.*;
import org.apache.ignite.internal.processors.cache.distributed.dht.*;
import org.apache.ignite.internal.processors.cache.extras.*;
import org.apache.ignite.internal.processors.cache.query.*;
import org.apache.ignite.internal.processors.cache.transactions.*;
import org.apache.ignite.internal.processors.cache.version.*;
import org.apache.ignite.internal.processors.dr.*;
import org.apache.ignite.internal.util.*;
import org.apache.ignite.internal.util.lang.*;
import org.apache.ignite.internal.util.offheap.unsafe.*;
import org.apache.ignite.internal.util.tostring.*;
import org.apache.ignite.internal.util.typedef.*;
import org.apache.ignite.internal.util.typedef.internal.*;
import org.apache.ignite.lang.*;
import org.jetbrains.annotations.*;

import javax.cache.*;
import javax.cache.expiry.*;
import javax.cache.processor.*;
import java.io.*;
import java.nio.*;
import java.util.*;
import java.util.concurrent.*;
import java.util.concurrent.atomic.*;

import static org.apache.ignite.events.EventType.*;
import static org.apache.ignite.internal.processors.cache.CacheFlag.*;
import static org.apache.ignite.internal.processors.dr.GridDrType.*;
import static org.apache.ignite.transactions.TransactionState.*;

/**
 * Adapter for cache entry.
 */
@SuppressWarnings({
    "NonPrivateFieldAccessedInSynchronizedContext", "TooBroadScope", "FieldAccessedSynchronizedAndUnsynchronized"})
public abstract class GridCacheMapEntry implements GridCacheEntryEx {
    /** */
    private static final byte IS_DELETED_MASK = 0x01;

    /** */
    private static final byte IS_UNSWAPPED_MASK = 0x02;

    /** */
    public static final Comparator<GridCacheVersion> ATOMIC_VER_COMPARATOR = new GridCacheAtomicVersionComparator();

    /**
     * NOTE
     * ====
     * Make sure to recalculate this value any time when adding or removing fields from entry.
     * The size should be count as follows:
     * <ul>
     * <li>Primitives: byte/boolean = 1, short = 2, int/float = 4, long/double = 8</li>
     * <li>References: 8 each</li>
     * <li>Each nested object should be analyzed in the same way as above.</li>
     * </ul>
     */
    // 7 * 8 /*references*/  + 2 * 8 /*long*/  + 1 * 4 /*int*/ + 1 * 1 /*byte*/ = 77
    private static final int SIZE_OVERHEAD = 77 /*entry*/ + 32 /* version */ + 4 * 7 /* key + val */;

    /** Static logger to avoid re-creation. Made static for test purpose. */
    protected static final AtomicReference<IgniteLogger> logRef = new AtomicReference<>();

    /** Logger. */
    protected static volatile IgniteLogger log;

    /** Cache registry. */
    @GridToStringExclude
    protected final GridCacheContext<?, ?> cctx;

    /** Key. */
    @GridToStringInclude
    protected final KeyCacheObject key;

    /** Value. */
    @GridToStringInclude
    protected CacheObject val;

    /** Start version. */
    @GridToStringInclude
    protected final long startVer;

    /** Version. */
    @GridToStringInclude
    protected GridCacheVersion ver;

    /** Next entry in the linked list. */
    @GridToStringExclude
    private volatile GridCacheMapEntry next0;

    /** Next entry in the linked list. */
    @GridToStringExclude
    private volatile GridCacheMapEntry next1;

    /** Key hash code. */
    @GridToStringInclude
    private final int hash;

    /** Off-heap value pointer. */
    protected long valPtr;

    /** Extras */
    @GridToStringInclude
    private GridCacheEntryExtras extras;

    /**
     * Flags:
     * <ul>
     *     <li>Deleted flag - mask {@link #IS_DELETED_MASK}</li>
     *     <li>Unswapped flag - mask {@link #IS_UNSWAPPED_MASK}</li>
     * </ul>
     */
    @GridToStringInclude
    protected byte flags;

    /**
     * @param cctx Cache context.
     * @param key Cache key.
     * @param hash Key hash value.
     * @param val Entry value.
     * @param next Next entry in the linked list.
     * @param ttl Time to live.
     * @param hdrId Header id.
     */
    protected GridCacheMapEntry(GridCacheContext<?, ?> cctx,
        KeyCacheObject key,
        int hash,
        CacheObject val,
        GridCacheMapEntry next,
        long ttl,
        int hdrId)
    {
        if (log == null)
            log = U.logger(cctx.kernalContext(), logRef, GridCacheMapEntry.class);

        key = (KeyCacheObject)cctx.kernalContext().cacheObjects().prepareForCache(key, cctx);

        assert key != null;

        this.key = key;
        this.hash = hash;
        this.cctx = cctx;

        ttlAndExpireTimeExtras(ttl, CU.toExpireTime(ttl));

        val = cctx.kernalContext().cacheObjects().prepareForCache(val, cctx);

        synchronized (this) {
            value(val);
        }

        next(hdrId, next);

        ver = cctx.versions().next();

        startVer = ver.order();
    }

    /** {@inheritDoc} */
    @Override public long startVersion() {
        return startVer;
    }

    /**
     * Sets entry value. If off-heap value storage is enabled, will serialize value to off-heap.
     *
     * @param val Value to store.
     */
    protected void value(@Nullable CacheObject val) {
        assert Thread.holdsLock(this);

        // In case we deal with IGFS cache, count updated data
        if (cctx.cache().isIgfsDataCache() &&
            cctx.kernalContext().igfsHelper().isIgfsBlockKey(key.value(cctx.cacheObjectContext(), false))) {
            int newSize = valueLength0(val, null);
            int oldSize = valueLength0(this.val, (this.val == null && valPtr != 0) ? valueBytes0() : null);

            int delta = newSize - oldSize;

            if (delta != 0 && !cctx.isNear())
                cctx.cache().onIgfsDataSizeChanged(delta);
        }

        if (!isOffHeapValuesOnly()) {
            this.val = val;

            valPtr = 0;
        }
        else {
            try {
                if (cctx.kernalContext().config().isPeerClassLoadingEnabled()) {
                    Object val0 = null;

                    if (val != null && val.type() != CacheObject.TYPE_BYTE_ARR) {
                        val0 = cctx.cacheObjects().unmarshal(cctx.cacheObjectContext(),
                            val.valueBytes(cctx.cacheObjectContext()), cctx.deploy().globalLoader());

                        if (val0 != null)
                            cctx.gridDeploy().deploy(val0.getClass(), val0.getClass().getClassLoader());
                    }

                    if (U.p2pLoader(val0)) {
                        cctx.deploy().addDeploymentContext(
                            new GridDeploymentInfoBean((GridDeploymentInfo)val0.getClass().getClassLoader()));
                    }
                }

                GridUnsafeMemory mem = cctx.unsafeMemory();

                assert mem != null;

                if (val != null) {
                    byte type = val.type();

                    valPtr = mem.putOffHeap(valPtr, val.valueBytes(cctx.cacheObjectContext()), type);
                }
                else {
                    mem.removeOffHeap(valPtr);

                    valPtr = 0;
                }
            }
            catch (IgniteCheckedException e) {
                U.error(log, "Failed to deserialize value [entry=" + this + ", val=" + val + ']');

                throw new IgniteException(e);
            }
        }
    }

    /**
     * Isolated method to get length of IGFS block.
     *
     * @param val Value.
     * @param valBytes Value bytes.
     * @return Length of value.
     */
    private int valueLength0(@Nullable CacheObject val, @Nullable IgniteBiTuple<byte[], Byte> valBytes) {
        byte[] bytes = val != null ? (byte[])val.value(cctx.cacheObjectContext(), false) : null;

        if (bytes != null)
            return bytes.length;

        if (valBytes == null)
            return 0;

        return valBytes.get1().length - (((valBytes.get2() == CacheObject.TYPE_BYTE_ARR) ? 0 : 6));
    }

    /**
     * @return Value bytes.
     */
    protected CacheObject valueBytesUnlocked() {
        assert Thread.holdsLock(this);

        CacheObject val0 = val;

        if (val0 == null && valPtr != 0) {
            IgniteBiTuple<byte[], Byte> t = valueBytes0();

            return cctx.cacheObjects().toCacheObject(cctx.cacheObjectContext(), t.get2(), t.get1());
        }

        return val0;
    }

    /** {@inheritDoc} */
    @Override public int memorySize() throws IgniteCheckedException {
        byte[] kb;
        byte[] vb = null;

        int extrasSize;

        synchronized (this) {
            key.prepareMarshal(cctx.cacheObjectContext());

            kb = key.valueBytes(cctx.cacheObjectContext());

            if (val != null) {
                val.prepareMarshal(cctx.cacheObjectContext());

                vb = val.valueBytes(cctx.cacheObjectContext());
            }

           extrasSize = extrasSize();
        }

        return SIZE_OVERHEAD + extrasSize + kb.length + (vb == null ? 1 : vb.length);
    }

    /** {@inheritDoc} */
    @Override public boolean isInternal() {
        return key.internal();
    }

    /** {@inheritDoc} */
    @Override public boolean isDht() {
        return false;
    }

    /** {@inheritDoc} */
    @Override public boolean isLocal() {
        return false;
    }

    /** {@inheritDoc} */
    @Override public boolean isNear() {
        return false;
    }

    /** {@inheritDoc} */
    @Override public boolean isReplicated() {
        return false;
    }

    /** {@inheritDoc} */
    @Override public boolean detached() {
        return false;
    }

    /** {@inheritDoc} */
    @Override public <K, V> GridCacheContext<K, V> context() {
        return (GridCacheContext<K, V>)cctx;
    }

    /** {@inheritDoc} */
    @Override public boolean isNew() throws GridCacheEntryRemovedException {
        assert Thread.holdsLock(this);

        checkObsolete();

        return isStartVersion();
    }

    /** {@inheritDoc} */
    @Override public synchronized boolean isNewLocked() throws GridCacheEntryRemovedException {
        checkObsolete();

        return isStartVersion();
    }

    /**
     * @return {@code True} if start version.
     */
    public boolean isStartVersion() {
        return ver.nodeOrder() == cctx.localNode().order() && ver.order() == startVer;
    }

    /** {@inheritDoc} */
    @Override public boolean valid(long topVer) {
        return true;
    }

    /** {@inheritDoc} */
    @Override public int partition() {
        return 0;
    }

    /** {@inheritDoc} */
    @Override public boolean partitionValid() {
        return true;
    }

    /** {@inheritDoc} */
    @Nullable @Override public GridCacheEntryInfo info() {
        GridCacheEntryInfo info = null;

        long time = U.currentTimeMillis();

        synchronized (this) {
            if (!obsolete()) {
                info = new GridCacheEntryInfo();

                info.key(key);
                info.cacheId(cctx.cacheId());

                long expireTime = expireTimeExtras();

                boolean expired = expireTime != 0 && expireTime <= time;

                info.ttl(ttlExtras());
                info.expireTime(expireTime);
                info.version(ver);
                info.setNew(isStartVersion());
                info.setDeleted(deletedUnlocked());

                if (!expired)
                    info.value(valueBytesUnlocked());
            }
        }

        return info;
    }

    /** {@inheritDoc} */
    @Override public CacheObject unswap() throws IgniteCheckedException {
        return unswap(false, true);
    }

    /**
     * Unswaps an entry.
     *
     * @param ignoreFlags Whether to ignore swap flags.
     * @param needVal If {@code false} then do not to deserialize value during unswap.
     * @return Value.
     * @throws IgniteCheckedException If failed.
     */
    @Nullable @Override public CacheObject unswap(boolean ignoreFlags, boolean needVal) throws IgniteCheckedException {
        boolean swapEnabled = cctx.swap().swapEnabled() && (ignoreFlags || !cctx.hasFlag(SKIP_SWAP));

        if (!swapEnabled && !cctx.isOffHeapEnabled())
            return null;

        synchronized (this) {
            if (isStartVersion() && ((flags & IS_UNSWAPPED_MASK) == 0)) {
                GridCacheSwapEntry e;

                if (cctx.offheapTiered()) {
                    e = cctx.swap().readOffheapPointer(this);

                    if (e != null) {
                        if (e.offheapPointer() > 0) {
                            valPtr = e.offheapPointer();

                            if (needVal) {
                                CacheObject val = cctx.fromOffheap(valPtr, false);

                                e.value(val);
                            }
                        }
                        else // Read from swap.
                            valPtr = 0;
                    }
                }
                else
                    e = detached() ? cctx.swap().read(this, true, true, true) : cctx.swap().readAndRemove(this);

                if (log.isDebugEnabled())
                    log.debug("Read swap entry [swapEntry=" + e + ", cacheEntry=" + this + ']');

                flags |= IS_UNSWAPPED_MASK;

                // If there is a value.
                if (e != null) {
                    long delta = e.expireTime() == 0 ? 0 : e.expireTime() - U.currentTimeMillis();

                    if (delta >= 0) {
                        CacheObject val = e.value();

                        val = cctx.kernalContext().cacheObjects().prepareForCache(val, cctx);

                        // Set unswapped value.
                        update(val, e.expireTime(), e.ttl(), e.version());

                        // Must update valPtr again since update() will reset it.
                        if (cctx.offheapTiered() && e.offheapPointer() > 0)
                            valPtr = e.offheapPointer();

                        return val;
                    }
                    else
                        clearIndex(e.value());
                }
            }
        }

        return null;
    }

    /**
     * @throws IgniteCheckedException If failed.
     */
    private void swap() throws IgniteCheckedException {
        if (cctx.isSwapOrOffheapEnabled() && !deletedUnlocked() && hasValueUnlocked() && !detached()) {
            assert Thread.holdsLock(this);

            long expireTime = expireTimeExtras();

            if (expireTime > 0 && U.currentTimeMillis() >= expireTime) { // Don't swap entry if it's expired.
                // Entry might have been updated.
                if (cctx.offheapTiered()) {
                    cctx.swap().removeOffheap(key);

                    valPtr = 0;
                }

                return;
            }

            if (val == null && cctx.offheapTiered() && valPtr != 0) {
                if (log.isDebugEnabled())
                    log.debug("Value did not change, skip write swap entry: " + this);

                if (cctx.swap().offheapEvictionEnabled())
                    cctx.swap().enableOffheapEviction(key());

                return;
            }

            IgniteUuid valClsLdrId = null;

            if (val != null) {
                valClsLdrId = cctx.deploy().getClassLoaderId(
                    val.value(cctx.cacheObjectContext(), false).getClass().getClassLoader());
            }

            IgniteBiTuple<byte[], Byte> valBytes = valueBytes0();

            cctx.swap().write(key(),
                ByteBuffer.wrap(valBytes.get1()),
                valBytes.get2(),
                ver,
                ttlExtras(),
                expireTime,
                cctx.deploy().getClassLoaderId(U.detectObjectClassLoader(key.value(cctx.cacheObjectContext(), false))),
                valClsLdrId);

            if (log.isDebugEnabled())
                log.debug("Wrote swap entry: " + this);
        }
    }

    /**
     * @return Value bytes and flag indicating whether value is byte array.
     */
    protected IgniteBiTuple<byte[], Byte> valueBytes0() {
        assert Thread.holdsLock(this);

        if (valPtr != 0) {
            assert isOffHeapValuesOnly() || cctx.offheapTiered();

            return cctx.unsafeMemory().get(valPtr);
        }
        else {
            assert val != null;

            try {
                byte[] bytes = val.valueBytes(cctx.cacheObjectContext());

                return new IgniteBiTuple<>(bytes, val.type());
            }
            catch (IgniteCheckedException e) {
                throw new IgniteException(e);
            }
        }
    }

    /**
     * @throws IgniteCheckedException If failed.
     */
    protected final void releaseSwap() throws IgniteCheckedException {
        if (cctx.isSwapOrOffheapEnabled()) {
            synchronized (this){
                cctx.swap().remove(key());
            }

            if (log.isDebugEnabled())
                log.debug("Removed swap entry [entry=" + this + ']');
        }
    }

    /**
     * @param tx Transaction.
     * @param key Key.
     * @param reload flag.
     * @param subjId Subject ID.
     * @param taskName Task name.
     * @return Read value.
     * @throws IgniteCheckedException If failed.
     */
    @SuppressWarnings({"RedundantTypeArguments"})
    @Nullable protected Object readThrough(@Nullable IgniteInternalTx tx, KeyCacheObject key, boolean reload, UUID subjId,
        String taskName) throws IgniteCheckedException {
        return cctx.store().loadFromStore(tx, key);
    }

    /** {@inheritDoc} */
    @Nullable @Override public final CacheObject innerGet(@Nullable IgniteInternalTx tx,
        boolean readSwap,
        boolean readThrough,
        boolean failFast,
        boolean unmarshal,
        boolean updateMetrics,
        boolean evt,
        boolean tmp,
        UUID subjId,
        Object transformClo,
        String taskName,
        @Nullable IgniteCacheExpiryPolicy expirePlc)
        throws IgniteCheckedException, GridCacheEntryRemovedException {
        cctx.denyOnFlag(LOCAL);

        return innerGet0(tx,
            readSwap,
            readThrough,
            evt,
            unmarshal,
            updateMetrics,
            tmp,
            subjId,
            transformClo,
            taskName,
            expirePlc);
    }

    /** {@inheritDoc} */
    @SuppressWarnings({"unchecked", "RedundantTypeArguments", "TooBroadScope"})
    private CacheObject innerGet0(IgniteInternalTx tx,
        boolean readSwap,
        boolean readThrough,
        boolean evt,
        boolean unmarshal,
        boolean updateMetrics,
        boolean tmp,
        UUID subjId,
        Object transformClo,
        String taskName,
        @Nullable IgniteCacheExpiryPolicy expiryPlc)
        throws IgniteCheckedException, GridCacheEntryRemovedException {
        // Disable read-through if there is no store.
        if (readThrough && !cctx.readThrough())
            readThrough = false;

        GridCacheMvccCandidate owner;

        CacheObject old;
        CacheObject ret = null;

        GridCacheVersion startVer;

        boolean expired = false;

        CacheObject expiredVal = null;

        boolean hasOldBytes;

        synchronized (this) {
            checkObsolete();

            // Cache version for optimistic check.
            startVer = ver;

            GridCacheMvcc mvcc = mvccExtras();

            owner = mvcc == null ? null : mvcc.anyOwner();

            double delta;

            long expireTime = expireTimeExtras();

            if (expireTime > 0) {
                delta = expireTime - U.currentTimeMillis();

                if (log.isDebugEnabled())
                    log.debug("Checked expiration time for entry [timeLeft=" + delta + ", entry=" + this + ']');

                if (delta <= 0)
                    expired = true;
            }

            CacheObject val = this.val;

            hasOldBytes = valPtr != 0;

            if ((unmarshal || isOffHeapValuesOnly()) && !expired && val == null && hasOldBytes)
                val = rawGetOrUnmarshalUnlocked(tmp);

            boolean valid = valid(tx != null ? tx.topologyVersion() : cctx.affinity().affinityTopologyVersion());

            // Attempt to load from swap.
            if (val == null && !hasOldBytes && readSwap) {
                // Only promote when loading initial state.
                if (isNew() || !valid) {
                    // If this entry is already expired (expiration time was too low),
                    // we simply remove from swap and clear index.
                    if (expired) {
                        releaseSwap();

                        // Previous value is guaranteed to be null
                        clearIndex(null);
                    }
                    else {
                        // Read and remove swap entry.
                        if (tmp) {
                            unswap(false, false);

                            val = rawGetOrUnmarshalUnlocked(true);
                        }
                        else
                            val = unswap();

                        // Recalculate expiration after swap read.
                        if (expireTime > 0) {
                            delta = expireTime - U.currentTimeMillis();

                            if (log.isDebugEnabled())
                                log.debug("Checked expiration time for entry [timeLeft=" + delta +
                                    ", entry=" + this + ']');

                            if (delta <= 0)
                                expired = true;
                        }
                    }
                }
            }

            old = expired || !valid ? null : val;

            if (expired) {
                expiredVal = val;

                value(null);
            }

            if (old == null && !hasOldBytes) {
                if (updateMetrics && cctx.cache().configuration().isStatisticsEnabled())
                    cctx.cache().metrics0().onRead(false);
            }
            else {
                if (updateMetrics && cctx.cache().configuration().isStatisticsEnabled())
                    cctx.cache().metrics0().onRead(true);

                // Set retVal here for event notification.
                ret = old;
            }

            if (evt && expired) {
                if (cctx.events().isRecordable(EVT_CACHE_OBJECT_EXPIRED)) {
                    cctx.events().addEvent(partition(),
                        key,
                        tx,
                        owner,
                        EVT_CACHE_OBJECT_EXPIRED,
                        null,
                        false,
                        expiredVal,
                        expiredVal != null || hasOldBytes,
                        subjId,
                        null,
                        taskName);
                }

                cctx.continuousQueries().onEntryExpired(this, key, expiredVal);

                // No more notifications.
                evt = false;
            }

            if (evt && !expired && cctx.events().isRecordable(EVT_CACHE_OBJECT_READ)) {
                cctx.events().addEvent(partition(), key, tx, owner, EVT_CACHE_OBJECT_READ, ret, ret != null, old,
                    hasOldBytes || old != null, subjId,
                    transformClo != null ? transformClo.getClass().getName() : null, taskName);

                // No more notifications.
                evt = false;
            }

            if (ret != null && expiryPlc != null)
                updateTtl(expiryPlc);
        }

        if (ret != null)
            // If return value is consistent, then done.
            return ret;

        boolean loadedFromStore = false;

        if (ret == null && readThrough) {
            IgniteInternalTx tx0 = null;

            if (tx != null && tx.local()) {
                if (cctx.isReplicated() || cctx.isColocated() || tx.near())
                    tx0 = tx;
                else if (tx.dht()) {
                    GridCacheVersion ver = tx.nearXidVersion();

                    tx0 = cctx.dht().near().context().tm().tx(ver);
                }
            }

            Object storeVal = readThrough(tx0, key, false, subjId, taskName);

            ret = cctx.toCacheObject(storeVal);

            loadedFromStore = true;
        }

        synchronized (this) {
            long ttl = ttlExtras();

            // If version matched, set value.
            if (startVer.equals(ver)) {
                if (ret != null) {
                    // Detach value before index update.
                    ret = cctx.kernalContext().cacheObjects().prepareForCache(ret, cctx);

                    GridCacheVersion nextVer = nextVersion();

                    CacheObject prevVal = rawGetOrUnmarshalUnlocked(false);

                    long expTime = CU.toExpireTime(ttl);

                    if (loadedFromStore)
                        // Update indexes before actual write to entry.
                        updateIndex(ret, expTime, nextVer, prevVal);

                    boolean hadValPtr = valPtr != 0;

                    // Don't change version for read-through.
                    update(ret, expTime, ttl, nextVer);

                    if (hadValPtr && cctx.offheapTiered())
                        cctx.swap().removeOffheap(key);

                    if (cctx.deferredDelete() && deletedUnlocked() && !isInternal() && !detached())
                        deletedUnlocked(false);
                }

                if (evt && cctx.events().isRecordable(EVT_CACHE_OBJECT_READ))
                    cctx.events().addEvent(partition(), key, tx, owner, EVT_CACHE_OBJECT_READ, ret, ret != null,
                        old, hasOldBytes, subjId, transformClo != null ? transformClo.getClass().getName() : null,
                        taskName);
            }
        }

        return ret;
    }

    /** {@inheritDoc} */
    @SuppressWarnings({"unchecked", "TooBroadScope"})
    @Nullable @Override public final CacheObject innerReload()
        throws IgniteCheckedException, GridCacheEntryRemovedException {
        cctx.denyOnFlag(READ);

        CU.checkStore(cctx);

        GridCacheVersion startVer;

        boolean wasNew;

        synchronized (this) {
            checkObsolete();

            // Cache version for optimistic check.
            startVer = ver;

            wasNew = isNew();
        }

        String taskName = cctx.kernalContext().job().currentTaskName();

        // Check before load.
        CacheObject ret = cctx.toCacheObject(readThrough(null, key, true, cctx.localNodeId(), taskName));

        boolean touch = false;

        try {
            synchronized (this) {
                long ttl = ttlExtras();

                // Generate new version.
                GridCacheVersion nextVer = cctx.versions().nextForLoad(ver);

                // If entry was loaded during read step.
                if (wasNew && !isNew())
                    // Map size was updated on entry creation.
                    return ret;

                // If version matched, set value.
                if (startVer.equals(ver)) {
                    releaseSwap();

                    CacheObject old = rawGetOrUnmarshalUnlocked(false);

                    long expTime = CU.toExpireTime(ttl);

                    // Detach value before index update.
                    ret = cctx.kernalContext().cacheObjects().prepareForCache(ret, cctx);

                    // Update indexes.
                    if (ret != null) {
                        updateIndex(ret, expTime, nextVer, old);

                        if (cctx.deferredDelete() && !isInternal() && !detached() && deletedUnlocked())
                            deletedUnlocked(false);
                    }
                    else {
                        clearIndex(old);

                        if (cctx.deferredDelete() && !isInternal() && !detached() && !deletedUnlocked())
                            deletedUnlocked(true);
                    }

                    update(ret, expTime, ttl, nextVer);

                    touch = true;

                    // If value was set - return, otherwise try again.
                    return ret;
                }
            }

            touch = true;

            return ret;
        }
        finally {
            if (touch)
                cctx.evicts().touch(this, cctx.affinity().affinityTopologyVersion());
        }
    }

    /**
     * @param nodeId Node ID.
     */
    protected void recordNodeId(UUID nodeId) {
        // No-op.
    }

    /** {@inheritDoc} */
    @Override public final GridCacheUpdateTxResult innerSet(
        @Nullable IgniteInternalTx tx,
        UUID evtNodeId,
        UUID affNodeId,
        CacheObject val,
        boolean writeThrough,
        boolean retval,
        long ttl,
        boolean evt,
        boolean metrics,
        long topVer,
        CacheEntryPredicate[] filter,
        GridDrType drType,
        long drExpireTime,
        @Nullable GridCacheVersion explicitVer,
        @Nullable UUID subjId,
        String taskName
    ) throws IgniteCheckedException, GridCacheEntryRemovedException {
        CacheObject old;

        boolean valid = valid(tx != null ? tx.topologyVersion() : topVer);

        // Lock should be held by now.
        if (!cctx.isAll(this, filter))
            return new GridCacheUpdateTxResult(false, null);

        final GridCacheVersion newVer;

        boolean intercept = cctx.config().getInterceptor() != null;

        Object key0 = null;
        Object val0 = null;

        synchronized (this) {
            checkObsolete();

            if (cctx.kernalContext().config().isCacheSanityCheckEnabled()) {
                if (tx != null && tx.groupLock())
                    groupLockSanityCheck(tx);
                else
                    assert tx == null || (!tx.local() && tx.onePhaseCommit()) || tx.ownsLock(this) :
                        "Transaction does not own lock for update [entry=" + this + ", tx=" + tx + ']';
            }

            // Load and remove from swap if it is new.
            boolean startVer = isStartVersion();

            if (startVer)
                unswap(true, retval);

            newVer = explicitVer != null ? explicitVer : tx == null ?
                nextVersion() : tx.writeVersion();

            assert newVer != null : "Failed to get write version for tx: " + tx;

            old = (retval || intercept) ? rawGetOrUnmarshalUnlocked(!retval) : this.val;

            if (intercept) {
                val0 = CU.value(val, cctx, false);

                CacheLazyEntry e = new CacheLazyEntry(cctx, key, old);

                Object interceptorVal = cctx.config().getInterceptor().onBeforePut(new CacheLazyEntry(cctx, key, old),
                    val0);

                key0 = e.key();

                if (interceptorVal == null)
                    return new GridCacheUpdateTxResult(false, (CacheObject)cctx.unwrapTemporary(old));
                else if (interceptorVal != val0)
                    val0 = cctx.unwrapTemporary(interceptorVal);

                    val = cctx.toCacheObject(val0);
            }

            // Determine new ttl and expire time.
            long expireTime;

            if (drExpireTime >= 0) {
                assert ttl >= 0 : ttl;

                expireTime = drExpireTime;
            }
            else {
                if (ttl == -1L) {
                    ttl = ttlExtras();
                    expireTime = expireTimeExtras();
                }
                else
                    expireTime = CU.toExpireTime(ttl);
            }

            assert ttl >= 0 : ttl;
            assert expireTime >= 0 : expireTime;

            // Detach value before index update.
            val = cctx.kernalContext().cacheObjects().prepareForCache(val, cctx);

            // Update index inside synchronization since it can be updated
            // in load methods without actually holding entry lock.
            if (val != null) {
                updateIndex(val, expireTime, newVer, old);

                if (cctx.deferredDelete() && deletedUnlocked() && !isInternal() && !detached())
                    deletedUnlocked(false);
            }

            update(val, expireTime, ttl, newVer);

            drReplicate(drType, val, newVer);

            recordNodeId(affNodeId);

            if (metrics && cctx.cache().configuration().isStatisticsEnabled())
                cctx.cache().metrics0().onWrite();

            if (evt && newVer != null && cctx.events().isRecordable(EVT_CACHE_OBJECT_PUT)) {
                CacheObject evtOld = cctx.unwrapTemporary(old);

                cctx.events().addEvent(partition(),
                    key,
                    evtNodeId,
                    tx == null ? null : tx.xid(),
                    newVer,
                    EVT_CACHE_OBJECT_PUT,
                    val,
                    val != null,
                    evtOld,
                    evtOld != null || hasValueUnlocked(),
                    subjId, null, taskName);
            }

            if (cctx.isLocal() || cctx.isReplicated() || (tx != null && tx.local() && !isNear()))
                cctx.continuousQueries().onEntryUpdated(this, key, val, old, false);

            cctx.dataStructures().onEntryUpdated(key, false);
        }

        if (log.isDebugEnabled())
            log.debug("Updated cache entry [val=" + val + ", old=" + old + ", entry=" + this + ']');

        // Persist outside of synchronization. The correctness of the
        // value will be handled by current transaction.
        if (writeThrough)
            cctx.store().putToStore(tx, keyValue(false), CU.value(val, cctx, false), newVer);

        if (intercept)
            cctx.config().getInterceptor().onAfterPut(new CacheLazyEntry(cctx, key, key0, val, val0));

        return valid ? new GridCacheUpdateTxResult(true, retval ? old : null) :
            new GridCacheUpdateTxResult(false, null);
    }

    /**
     * @param cpy Copy flag.
     * @return Key value.
     */
    protected Object keyValue(boolean cpy) {
        return key.value(cctx.cacheObjectContext(), cpy);
    }

    /** {@inheritDoc} */
    @Override public final GridCacheUpdateTxResult innerRemove(
        @Nullable IgniteInternalTx tx,
        UUID evtNodeId,
        UUID affNodeId,
        boolean writeThrough,
        boolean retval,
        boolean evt,
        boolean metrics,
        long topVer,
        CacheEntryPredicate[] filter,
        GridDrType drType,
        @Nullable GridCacheVersion explicitVer,
        @Nullable UUID subjId,
        String taskName
    ) throws IgniteCheckedException, GridCacheEntryRemovedException {
        assert cctx.transactional();

        CacheObject old;

        GridCacheVersion newVer;

        boolean valid = valid(tx != null ? tx.topologyVersion() : topVer);

        // Lock should be held by now.
        if (!cctx.isAll(this, filter))
            return new GridCacheUpdateTxResult(false, null);

        GridCacheVersion obsoleteVer = null;

        boolean intercept = cctx.config().getInterceptor() != null;

        IgniteBiTuple<Boolean, Object> interceptRes = null;

        Cache.Entry entry0 = null;

        synchronized (this) {
            checkObsolete();

            if (tx != null && tx.groupLock() && cctx.kernalContext().config().isCacheSanityCheckEnabled())
                groupLockSanityCheck(tx);
            else
                assert tx == null || (!tx.local() && tx.onePhaseCommit()) || tx.ownsLock(this) :
                    "Transaction does not own lock for remove[entry=" + this + ", tx=" + tx + ']';

            boolean startVer = isStartVersion();

            if (startVer) {
                // Release swap.
                releaseSwap();
            }

            newVer = explicitVer != null ? explicitVer : tx == null ? nextVersion() : tx.writeVersion();

            old = (retval || intercept) ? rawGetOrUnmarshalUnlocked(!retval) : val;

            if (intercept) {
                entry0 = new CacheLazyEntry(cctx, key, old);

                interceptRes = cctx.config().getInterceptor().onBeforeRemove(entry0);

                if (cctx.cancelRemove(interceptRes)) {
                    CacheObject ret = cctx.toCacheObject(cctx.unwrapTemporary(interceptRes.get2()));

                    return new GridCacheUpdateTxResult(false, ret);
                }
            }

            if (old == null)
                old = saveValueForIndexUnlocked();

            // Clear indexes inside of synchronization since indexes
            // can be updated without actually holding entry lock.
            clearIndex(old);

            boolean hadValPtr = valPtr != 0;

            update(null, 0, 0, newVer);

            if (cctx.offheapTiered() && hadValPtr) {
                boolean rmv = cctx.swap().removeOffheap(key);

                assert rmv;
            }

            if (cctx.deferredDelete() && !detached() && !isInternal()) {
                if (!deletedUnlocked()) {
                    deletedUnlocked(true);

                    if (tx != null) {
                        GridCacheMvcc mvcc = mvccExtras();

                        if (mvcc == null || mvcc.isEmpty(tx.xidVersion()))
                            clearReaders();
                        else
                            clearReader(tx.originatingNodeId());
                    }
                }
            }

            drReplicate(drType, null, newVer);

            if (metrics && cctx.cache().configuration().isStatisticsEnabled())
                cctx.cache().metrics0().onRemove();

            if (tx == null)
                obsoleteVer = newVer;
            else {
                // Only delete entry if the lock is not explicit.
                if (tx.groupLock() || lockedBy(tx.xidVersion()))
                    obsoleteVer = tx.xidVersion();
                else if (log.isDebugEnabled())
                    log.debug("Obsolete version was not set because lock was explicit: " + this);
            }

            if (evt && newVer != null && cctx.events().isRecordable(EVT_CACHE_OBJECT_REMOVED)) {
                CacheObject evtOld = cctx.unwrapTemporary(old);

                cctx.events().addEvent(partition(),
                    key,
                    evtNodeId,
                    tx == null ? null : tx.xid(), newVer,
                    EVT_CACHE_OBJECT_REMOVED,
                    null,
                    false,
                    evtOld,
                    evtOld != null || hasValueUnlocked(),
                    subjId,
                    null,
                    taskName);
            }

                if (cctx.isLocal() || cctx.isReplicated() || (tx != null && tx.local() && !isNear()))
                    cctx.continuousQueries().onEntryUpdated(this, key, null, old, false);

            cctx.dataStructures().onEntryUpdated(key, true);
        }

        // Persist outside of synchronization. The correctness of the
        // value will be handled by current transaction.
        if (writeThrough)
            cctx.store().removeFromStore(tx, keyValue(false));

        if (!cctx.deferredDelete()) {
            boolean marked = false;

            synchronized (this) {
                // If entry is still removed.
                if (newVer == ver) {
                    if (obsoleteVer == null || !(marked = markObsolete0(obsoleteVer, true))) {
                        if (log.isDebugEnabled())
                            log.debug("Entry could not be marked obsolete (it is still used): " + this);
                    }
                    else {
                        recordNodeId(affNodeId);

                        // If entry was not marked obsolete, then removed lock
                        // will be registered whenever removeLock is called.
                        cctx.mvcc().addRemoved(cctx, obsoleteVer);

                        if (log.isDebugEnabled())
                            log.debug("Entry was marked obsolete: " + this);
                    }
                }
            }

            if (marked)
                onMarkedObsolete();
        }

        if (intercept)
            cctx.config().getInterceptor().onAfterRemove(entry0);

        if (valid) {
            CacheObject ret;

            if (interceptRes != null)
                ret = cctx.toCacheObject(cctx.unwrapTemporary(interceptRes.get2()));
            else
                ret = old;

            return new GridCacheUpdateTxResult(true, ret);
        }
        else
            return new GridCacheUpdateTxResult(false, null);
    }

    /** {@inheritDoc} */
    @SuppressWarnings("unchecked")
    @Override public GridTuple3<Boolean, Object, EntryProcessorResult<Object>> innerUpdateLocal(
        GridCacheVersion ver,
        GridCacheOperation op,
        @Nullable Object writeObj,
        @Nullable Object[] invokeArgs,
        boolean writeThrough,
        boolean retval,
        @Nullable ExpiryPolicy expiryPlc,
        boolean evt,
        boolean metrics,
        @Nullable CacheEntryPredicate[] filter,
        boolean intercept,
        @Nullable UUID subjId,
        String taskName
    ) throws IgniteCheckedException, GridCacheEntryRemovedException {
        assert cctx.isLocal() && cctx.atomic();

        CacheObject old;

        boolean res = true;

        IgniteBiTuple<Boolean, ?> interceptorRes = null;

        EntryProcessorResult<Object> invokeRes = null;

        synchronized (this) {
            boolean needVal = retval || intercept || op == GridCacheOperation.TRANSFORM || !F.isEmpty(filter);

            checkObsolete();

            // Load and remove from swap if it is new.
            if (isNew())
                unswap(true, retval);

            // Possibly get old value form store.
            old = needVal ? rawGetOrUnmarshalUnlocked(!retval) : val;

            boolean readThrough = false;

            Object old0 = null;

            if (needVal && old == null &&
                (cctx.readThrough() && (op == GridCacheOperation.TRANSFORM || cctx.loadPreviousValue()))) {
                    old0 = readThrough(null, key, false, subjId, taskName);

                old = cctx.toCacheObject(old0);

                long ttl = CU.TTL_ETERNAL;
                long expireTime = CU.EXPIRE_TIME_ETERNAL;

                if (expiryPlc != null && old != null) {
                    ttl = CU.toTtl(expiryPlc.getExpiryForCreation());

                    if (ttl == CU.TTL_ZERO) {
                        ttl = CU.TTL_MINIMUM;
                        expireTime = CU.expireTimeInPast();
                    }
                    else if (ttl == CU.TTL_NOT_CHANGED)
                        ttl = CU.TTL_ETERNAL;
                    else
                        expireTime = CU.toExpireTime(ttl);
                }

                // Detach value before index update.
                old = cctx.kernalContext().cacheObjects().prepareForCache(old, cctx);

                if (old != null)
                    updateIndex(old, expireTime, ver, null);
                else
                    clearIndex(null);

                update(old, expireTime, ttl, ver);
            }

            // Apply metrics.
            if (metrics && cctx.cache().configuration().isStatisticsEnabled() && needVal) {
                // PutIfAbsent methods mustn't update hit/miss statistics
                if (op != GridCacheOperation.UPDATE || F.isEmpty(filter) || !cctx.putIfAbsentFilter(filter))
                    cctx.cache().metrics0().onRead(old != null);
            }

            // Check filter inside of synchronization.
            if (!F.isEmpty(filter)) {
                boolean pass = cctx.isAllLocked(this, filter);

                if (!pass) {
                    if (expiryPlc != null && !readThrough && !cctx.putIfAbsentFilter(filter) && hasValueUnlocked())
                        updateTtl(expiryPlc);

                    return new T3<>(false, retval ? CU.value(old, cctx, false) : null, null);
                }
            }

            String transformCloClsName = null;

            CacheObject updated;

            Object key0 = null;
            Object updated0 = null;

            // Calculate new value.
            if (op == GridCacheOperation.TRANSFORM) {
                transformCloClsName = writeObj.getClass().getName();

                EntryProcessor<Object, Object, ?> entryProcessor = (EntryProcessor<Object, Object, ?>)writeObj;

                assert entryProcessor != null;

                CacheInvokeEntry<Object, Object> entry = new CacheInvokeEntry<>(cctx, key, old);

                try {
                    Object computed = entryProcessor.process(entry, invokeArgs);

                    if (entry.modified()) {
                        updated0 = cctx.unwrapTemporary(entry.getValue());

                        updated = cctx.toCacheObject(updated0);
                    }
                    else
                        updated = old;

                    key0 = entry.key();

                    invokeRes = computed != null ? new CacheInvokeResult<>(cctx.unwrapTemporary(computed)) : null;
                }
                catch (Exception e) {
                    updated = old;

                    invokeRes = new CacheInvokeResult<>(e);
                }

                if (!entry.modified()) {
                    if (expiryPlc != null && !readThrough && hasValueUnlocked())
                        updateTtl(expiryPlc);

                    return new GridTuple3<>(false, null, invokeRes);
                }
            }
            else
                updated = (CacheObject)writeObj;

            op = updated == null ? GridCacheOperation.DELETE : GridCacheOperation.UPDATE;

            if (intercept) {
                CacheLazyEntry e;

                if (op == GridCacheOperation.UPDATE) {
                    updated0 = value(updated0, updated, false);

                    e = new CacheLazyEntry(cctx, key, key0, old, old0);

                    Object interceptorVal = cctx.config().getInterceptor().onBeforePut(e, updated0);

                    if (interceptorVal == null)
                        return new GridTuple3<>(false, cctx.unwrapTemporary(value(old0, old, false)), invokeRes);
                    else {
                        updated0 = cctx.unwrapTemporary(interceptorVal);

                        updated = cctx.toCacheObject(updated0);
                    }
                }
                else {
                    e = new CacheLazyEntry(cctx, key, key0, old, old0);

                    interceptorRes = cctx.config().getInterceptor().onBeforeRemove(e);

                    if (cctx.cancelRemove(interceptorRes))
                        return new GridTuple3<>(false, cctx.unwrapTemporary(interceptorRes.get2()), invokeRes);
                }

                key0 = e.key();
                old0 = e.value();
            }

            boolean hadVal = hasValueUnlocked();

            long ttl = CU.TTL_ETERNAL;
            long expireTime = CU.EXPIRE_TIME_ETERNAL;

            if (op == GridCacheOperation.UPDATE) {
                if (expiryPlc != null) {
                    ttl = CU.toTtl(hadVal ? expiryPlc.getExpiryForUpdate() : expiryPlc.getExpiryForCreation());

                    if (ttl == CU.TTL_NOT_CHANGED) {
                        ttl = ttlExtras();
                        expireTime = expireTimeExtras();
                    }
                    else if (ttl != CU.TTL_ZERO)
                        expireTime = CU.toExpireTime(ttl);
                }
                else {
                    ttl = ttlExtras();
                    expireTime = expireTimeExtras();
                }
            }

            if (ttl == CU.TTL_ZERO)
                op = GridCacheOperation.DELETE;

            // Try write-through.
            if (op == GridCacheOperation.UPDATE) {
                // Detach value before index update.
                updated = cctx.kernalContext().cacheObjects().prepareForCache(updated, cctx);

                if (writeThrough)
                    // Must persist inside synchronization in non-tx mode.
                    cctx.store().putToStore(null, keyValue(false), CU.value(updated, cctx, false), ver);

                // Update index inside synchronization since it can be updated
                // in load methods without actually holding entry lock.
                updateIndex(updated, expireTime, ver, old);

                assert ttl != CU.TTL_ZERO;

                update(updated, expireTime, ttl, ver);

                if (evt) {
                    CacheObject evtOld = null;

                    if (transformCloClsName != null && cctx.events().isRecordable(EVT_CACHE_OBJECT_READ)) {
                        evtOld = cctx.unwrapTemporary(old);

                        cctx.events().addEvent(partition(), key, cctx.localNodeId(), null,
                            (GridCacheVersion)null, EVT_CACHE_OBJECT_READ, evtOld, evtOld != null || hadVal, evtOld,
                            evtOld != null || hadVal, subjId, transformCloClsName, taskName);
                    }

                    if (cctx.events().isRecordable(EVT_CACHE_OBJECT_PUT)) {
                        if (evtOld == null)
                            evtOld = cctx.unwrapTemporary(old);

                        cctx.events().addEvent(partition(), key, cctx.localNodeId(), null,
                            (GridCacheVersion)null, EVT_CACHE_OBJECT_PUT, updated, updated != null, evtOld,
                            evtOld != null || hadVal, subjId, null, taskName);
                    }
                }
            }
            else {
                if (writeThrough)
                    // Must persist inside synchronization in non-tx mode.
                    cctx.store().removeFromStore(null, keyValue(false));

                boolean hasValPtr = valPtr != 0;

                // Update index inside synchronization since it can be updated
                // in load methods without actually holding entry lock.
                clearIndex(old);

                update(null, CU.TTL_ETERNAL, CU.EXPIRE_TIME_ETERNAL, ver);

                if (cctx.offheapTiered() && hasValPtr) {
                    boolean rmv = cctx.swap().removeOffheap(key);

                    assert rmv;
                }

                if (evt) {
                    CacheObject evtOld = null;

                    if (transformCloClsName != null && cctx.events().isRecordable(EVT_CACHE_OBJECT_READ))
                        cctx.events().addEvent(partition(), key, cctx.localNodeId(), null,
                            (GridCacheVersion)null, EVT_CACHE_OBJECT_READ, evtOld, evtOld != null || hadVal, evtOld,
                            evtOld != null || hadVal, subjId, transformCloClsName, taskName);

                    if (cctx.events().isRecordable(EVT_CACHE_OBJECT_REMOVED)) {
                        if (evtOld == null)
                            evtOld = cctx.unwrapTemporary(old);

                        cctx.events().addEvent(partition(), key, cctx.localNodeId(), null, (GridCacheVersion) null,
                            EVT_CACHE_OBJECT_REMOVED, null, false, evtOld, evtOld != null || hadVal, subjId, null,
                            taskName);
                    }
                }

                res = hadVal;
            }

            if (res)
                updateMetrics(op, metrics);

            cctx.continuousQueries().onEntryUpdated(this, key, val, old, false);

            cctx.dataStructures().onEntryUpdated(key, op == GridCacheOperation.DELETE);

            if (intercept) {
                if (op == GridCacheOperation.UPDATE)
                    cctx.config().getInterceptor().onAfterPut(new CacheLazyEntry(cctx, key, key0, updated, updated0));
                else
                    cctx.config().getInterceptor().onAfterRemove(new CacheLazyEntry(cctx, key, key0, old, old0));
            }
        }

        return new GridTuple3<>(res,
            cctx.unwrapTemporary(interceptorRes != null ? interceptorRes.get2() : CU.value(old, cctx, false)),
            invokeRes);
    }

    /** {@inheritDoc} */
    @SuppressWarnings("unchecked")
    @Override public GridCacheUpdateAtomicResult innerUpdate(
        GridCacheVersion newVer,
        UUID evtNodeId,
        UUID affNodeId,
        GridCacheOperation op,
        @Nullable Object writeObj,
        @Nullable Object[] invokeArgs,
        boolean writeThrough,
        boolean retval,
        @Nullable IgniteCacheExpiryPolicy expiryPlc,
        boolean evt,
        boolean metrics,
        boolean primary,
        boolean verCheck,
        @Nullable CacheEntryPredicate[] filter,
        GridDrType drType,
        long explicitTtl,
        long explicitExpireTime,
        @Nullable GridCacheVersion conflictVer,
        boolean conflictResolve,
        boolean intercept,
        @Nullable UUID subjId,
        String taskName
    ) throws IgniteCheckedException, GridCacheEntryRemovedException, GridClosureException {
        assert cctx.atomic();

        boolean res = true;

        CacheObject oldVal;
        CacheObject updated;

        GridCacheVersion enqueueVer = null;

        GridCacheVersionConflictContext<?, ?> conflictCtx = null;

        IgniteBiTuple<Object, Exception> invokeRes = null;

        // System TTL/ET which may have special values.
        long newSysTtl;
        long newSysExpireTime;

        // TTL/ET which will be passed to entry on update.
        long newTtl;
        long newExpireTime;

        Object key0 = null;
        Object updated0 = null;

        synchronized (this) {
            boolean needVal = intercept || retval || op == GridCacheOperation.TRANSFORM || !F.isEmptyOrNulls(filter);

            checkObsolete();

            // Load and remove from swap if it is new.
            if (isNew())
                unswap(true, retval);

            Object transformClo = null;

            // Request-level conflict resolution is needed, i.e. we do not know who will win in advance.
            if (conflictResolve) {
                GridCacheVersion oldConflictVer = version().conflictVersion();

                // Cache is conflict-enabled.
                if (cctx.conflictNeedResolve()) {
                    // Get new value, optionally unmarshalling and/or transforming it.
                    Object writeObj0;

                    if (op == GridCacheOperation.TRANSFORM) {
                        transformClo = writeObj;

<<<<<<< HEAD
                        oldVal = rawGetOrUnmarshalUnlocked(true);

                        CacheInvokeEntry<K, V> entry = new CacheInvokeEntry(cctx, key, oldVal);

                        EntryProcessor<K, V, ?> entryProcessor = (EntryProcessor<K, V, ?>) writeObj;
=======
                        EntryProcessor<Object, Object, ?> entryProcessor = (EntryProcessor<Object, Object, ?>)writeObj;

                        oldVal = rawGetOrUnmarshalUnlocked(true);

                        CacheInvokeEntry<Object, Object> entry = new CacheInvokeEntry(cctx, key, oldVal);
>>>>>>> b8200351

                        try {
                            Object computed = entryProcessor.process(entry, invokeArgs);

<<<<<<< HEAD
                            writeObj = cctx.unwrapTemporary(entry.getValue());

                            if (computed != null)
                                invokeRes = new CacheInvokeResult<>(cctx.unwrapTemporary(computed));

                            valBytes = null;
                        }
                        catch (Exception e) {
                            invokeRes = new CacheInvokeResult<>(e);

                            writeObj = oldVal;

                            valBytes = null;
=======
                            if (entry.modified()) {
                                writeObj0 = cctx.unwrapTemporary(entry.getValue());
                                writeObj = cctx.toCacheObject(updated0);
                            }
                            else {
                                writeObj = oldVal;
                                writeObj0 = CU.value(oldVal, cctx, false);
                            }

                            key0 = entry.key();

                            if (computed != null)
                                invokeRes = new IgniteBiTuple(cctx.unwrapTemporary(computed), null);
                        }
                        catch (Exception e) {
                            invokeRes = new IgniteBiTuple(null, e);

                            writeObj = oldVal;
                            writeObj0 = CU.value(oldVal, cctx, false);
>>>>>>> b8200351
                        }
                    }
                    else
                        writeObj0 = CU.value((CacheObject)writeObj, cctx, false);

                    GridTuple3<Long, Long, Boolean> expiration = ttlAndExpireTime(expiryPlc,
                        explicitTtl,
                        explicitExpireTime);

                    // Prepare old and new entries for conflict resolution.
                    GridCacheVersionedEntryEx oldEntry = versionedEntry();
                    GridCacheVersionedEntryEx newEntry = new GridCachePlainVersionedEntry<>(
                        oldEntry.key(),
                        writeObj0,
                        expiration.get1(),
                        expiration.get2(),
                        conflictVer != null ? conflictVer : newVer);

                    // Resolve conflict.
                    conflictCtx = cctx.conflictResolve(oldEntry, newEntry, verCheck);

                    assert conflictCtx != null;

                    // Use old value?
                    if (conflictCtx.isUseOld()) {
                        GridCacheVersion newConflictVer = conflictVer != null ? conflictVer : newVer;

                        // Handle special case with atomic comparator.
                        if (!isNew() &&                                                           // Not initial value,
                            verCheck &&                                                           // and atomic version check,
                            oldConflictVer.dataCenterId() == newConflictVer.dataCenterId() &&     // and data centers are equal,
                            ATOMIC_VER_COMPARATOR.compare(oldConflictVer, newConflictVer) == 0 && // and both versions are equal,
                            cctx.writeThrough() &&                                                // and store is enabled,
                            primary)                                                              // and we are primary.
                        {
                            CacheObject val = rawGetOrUnmarshalUnlocked(false);

                            if (val == null) {
                                assert deletedUnlocked();

                                cctx.store().removeFromStore(null, keyValue(false));
                            }
                            else
                                cctx.store().putToStore(null, keyValue(false), CU.value(val, cctx, false), ver);
                        }

                        return new GridCacheUpdateAtomicResult(false,
                            retval ? rawGetOrUnmarshalUnlocked(false) : null,
                            null,
                            invokeRes,
                            CU.TTL_ETERNAL,
                            CU.EXPIRE_TIME_ETERNAL,
                            null,
                            null,
                            false);
                    }
                    // Will update something.
                    else {
                        // Merge is a local update which override passed value bytes.
                        if (conflictCtx.isMerge()) {
                            writeObj = cctx.toCacheObject(conflictCtx.mergeValue());

                            conflictVer = null;
                        }
                        else
                            assert conflictCtx.isUseNew();

                        // Update value is known at this point, so update operation type.
                        op = writeObj != null ? GridCacheOperation.UPDATE : GridCacheOperation.DELETE;
                    }
                }
                else
                    // Nullify conflict version on this update, so that we will use regular version during next updates.
                    conflictVer = null;
            }

            // Perform version check only in case there was no explicit conflict resolution.
            if (conflictCtx == null) {
                if (verCheck) {
                    if (!isNew() && ATOMIC_VER_COMPARATOR.compare(ver, newVer) >= 0) {
                        if (ATOMIC_VER_COMPARATOR.compare(ver, newVer) == 0 && cctx.writeThrough() && primary) {
                            if (log.isDebugEnabled())
                                log.debug("Received entry update with same version as current (will update store) " +
                                    "[entry=" + this + ", newVer=" + newVer + ']');

                            CacheObject val = rawGetOrUnmarshalUnlocked(false);

                            if (val == null) {
                                assert deletedUnlocked();

                                cctx.store().removeFromStore(null, keyValue(false));
                            }
                            else
                                cctx.store().putToStore(null, keyValue(false), CU.value(val, cctx, false), ver);
                        }
                        else {
                            if (log.isDebugEnabled())
                                log.debug("Received entry update with smaller version than current (will ignore) " +
                                    "[entry=" + this + ", newVer=" + newVer + ']');
                        }

                        return new GridCacheUpdateAtomicResult(false,
                            retval ? rawGetOrUnmarshalUnlocked(false) : null,
                            null,
                            invokeRes,
                            CU.TTL_ETERNAL,
                            CU.EXPIRE_TIME_ETERNAL,
                            null,
                            null,
                            false);
                    }
                }
                else
                    assert isNew() || ATOMIC_VER_COMPARATOR.compare(ver, newVer) <= 0 :
                        "Invalid version for inner update [entry=" + this + ", newVer=" + newVer + ']';
            }

            // Prepare old value and value bytes.
            oldVal = needVal ? rawGetOrUnmarshalUnlocked(!retval) : val;

            // Possibly read value from store.
            boolean readThrough = false;

            Object old0 = null;

            if (needVal && oldVal == null && (cctx.readThrough() &&
                (op == GridCacheOperation.TRANSFORM || cctx.loadPreviousValue()))) {
                old0 = readThrough(null, key, false, subjId, taskName);

                oldVal = cctx.toCacheObject(old0);

                readThrough = true;

                // Detach value before index update.
                oldVal = cctx.kernalContext().cacheObjects().prepareForCache(oldVal, cctx);

                // Calculate initial TTL and expire time.
                long initTtl;
                long initExpireTime;

                if (expiryPlc != null && oldVal != null) {
                    IgniteBiTuple<Long, Long> initTtlAndExpireTime = initialTtlAndExpireTime(expiryPlc);

                    initTtl = initTtlAndExpireTime.get1();
                    initExpireTime = initTtlAndExpireTime.get2();
                }
                else {
                    initTtl = CU.TTL_ETERNAL;
                    initExpireTime = CU.EXPIRE_TIME_ETERNAL;
                }

                if (oldVal != null)
                    updateIndex(oldVal, initExpireTime, ver, null);
                else
                    clearIndex(null);

                update(oldVal, initExpireTime, initTtl, ver);

                if (deletedUnlocked() && oldVal != null && !isInternal())
                    deletedUnlocked(false);
            }

            // Apply metrics.
            if (metrics && cctx.cache().configuration().isStatisticsEnabled() && needVal) {
                // PutIfAbsent methods mustn't update hit/miss statistics
                if (op != GridCacheOperation.UPDATE || F.isEmpty(filter) || !cctx.putIfAbsentFilter(filter))
                    cctx.cache().metrics0().onRead(oldVal != null);
            }

            // Check filter inside of synchronization.
            if (!F.isEmptyOrNulls(filter)) {
                boolean pass = cctx.isAllLocked(this, filter);

                if (!pass) {
                    if (expiryPlc != null && !readThrough && hasValueUnlocked() && !cctx.putIfAbsentFilter(filter))
                        updateTtl(expiryPlc);

                    return new GridCacheUpdateAtomicResult(false,
                        retval ? oldVal : null,
                        null,
                        invokeRes,
                        CU.TTL_ETERNAL,
                        CU.EXPIRE_TIME_ETERNAL,
                        null,
                        null,
                        false);
                }
            }

            // Calculate new value in case we met transform.
            if (op == GridCacheOperation.TRANSFORM) {
                assert conflictCtx == null : "Cannot be TRANSFORM here if conflict resolution was performed earlier.";

                transformClo = writeObj;

                EntryProcessor<Object, Object, ?> entryProcessor = (EntryProcessor<Object, Object, ?>)writeObj;

                CacheInvokeEntry<Object, Object> entry = new CacheInvokeEntry(cctx, key, oldVal);

                try {
                    Object computed = entryProcessor.process(entry, invokeArgs);

                    if (entry.modified()) {
                        updated0 = cctx.unwrapTemporary(entry.getValue());
                        updated = cctx.toCacheObject(updated0);
                    }
                    else
                        updated = oldVal;

                    key0 = entry.key();

                    if (computed != null)
                        invokeRes = new IgniteBiTuple(cctx.unwrapTemporary(computed), null);
                }
                catch (Exception e) {
                    invokeRes = new IgniteBiTuple(null, e);

                    updated = oldVal;
                }

                if (!entry.modified()) {
                    if (expiryPlc != null && !readThrough && hasValueUnlocked())
                        updateTtl(expiryPlc);

                    return new GridCacheUpdateAtomicResult(false,
                        retval ? oldVal : null,
                        null,
                        invokeRes,
                        CU.TTL_ETERNAL,
                        CU.EXPIRE_TIME_ETERNAL,
                        null,
                        null,
                        false);
                }
            }
            else
                updated = (CacheObject)writeObj;

            op = updated == null ? GridCacheOperation.DELETE : GridCacheOperation.UPDATE;

            assert op == GridCacheOperation.UPDATE || (op == GridCacheOperation.DELETE && updated == null);

            boolean hadVal = hasValueUnlocked();

            // Incorporate conflict version into new version if needed.
            if (conflictVer != null && conflictVer != newVer)
                newVer = new GridCacheVersionEx(newVer.topologyVersion(),
                    newVer.globalTime(),
                    newVer.order(),
                    newVer.nodeOrder(),
                    newVer.dataCenterId(),
                    conflictVer);

            if (op == GridCacheOperation.UPDATE) {
                // Conflict context is null if there were no explicit conflict resolution.
                if (conflictCtx == null) {
                    // Calculate TTL and expire time for local update.
                    if (explicitTtl != CU.TTL_NOT_CHANGED) {
                        // If conflict existed, expire time must be explicit.
                        assert conflictVer == null || explicitExpireTime != CU.EXPIRE_TIME_CALCULATE;

                        newSysTtl = newTtl = explicitTtl;
                        newSysExpireTime = explicitExpireTime;

                        newExpireTime = explicitExpireTime != CU.EXPIRE_TIME_CALCULATE ?
                            explicitExpireTime : CU.toExpireTime(explicitTtl);
                    }
                    else {
                        newSysTtl = expiryPlc == null ? CU.TTL_NOT_CHANGED :
                            hadVal ? expiryPlc.forUpdate() : expiryPlc.forCreate();

                        if (newSysTtl == CU.TTL_NOT_CHANGED) {
                            newSysExpireTime = CU.EXPIRE_TIME_CALCULATE;
                            newTtl = ttlExtras();
                            newExpireTime = expireTimeExtras();
                        }
                        else if (newSysTtl == CU.TTL_ZERO) {
                            op = GridCacheOperation.DELETE;

                            newSysTtl = CU.TTL_NOT_CHANGED;
                            newSysExpireTime = CU.EXPIRE_TIME_CALCULATE;

                            newTtl = CU.TTL_ETERNAL;
                            newExpireTime = CU.EXPIRE_TIME_ETERNAL;

                            updated = null;
                        }
                        else {
                            newSysExpireTime = CU.EXPIRE_TIME_CALCULATE;
                            newTtl = newSysTtl;
                            newExpireTime = CU.toExpireTime(newTtl);
                        }
                    }
                }
                else {
                    newSysTtl = newTtl = conflictCtx.ttl();
                    newSysExpireTime = newExpireTime = conflictCtx.expireTime();
                }
            }
            else {
                assert op == GridCacheOperation.DELETE;

                newSysTtl = CU.TTL_NOT_CHANGED;
                newSysExpireTime = CU.EXPIRE_TIME_CALCULATE;

                newTtl = CU.TTL_ETERNAL;
                newExpireTime = CU.EXPIRE_TIME_ETERNAL;
            }

            // TTL and expire time must be resolved at this point.
            assert newTtl != CU.TTL_NOT_CHANGED && newTtl != CU.TTL_ZERO && newTtl >= 0;
            assert newExpireTime != CU.EXPIRE_TIME_CALCULATE && newExpireTime >= 0;

            IgniteBiTuple<Boolean, Object> interceptRes = null;

            // Actual update.
            if (op == GridCacheOperation.UPDATE) {
                if (intercept) {
                    updated0 = value(updated0, updated, false);

                    Object interceptorVal = cctx.config().getInterceptor()
                        .onBeforePut(new CacheLazyEntry(cctx, key, key0, oldVal, old0), updated0);

                    if (interceptorVal == null)
                        return new GridCacheUpdateAtomicResult(false,
                            retval ? oldVal : null,
                            null,
                            invokeRes,
                            CU.TTL_ETERNAL,
                            CU.EXPIRE_TIME_ETERNAL,
                            null,
                            null,
                            false);
                    else if (interceptorVal != updated0) {
                        updated0 = cctx.unwrapTemporary(interceptorVal);

                        updated = cctx.toCacheObject(updated0);
                    }
                }

                // Try write-through.
                if (writeThrough)
                    // Must persist inside synchronization in non-tx mode.
                    cctx.store().putToStore(null, keyValue(false), CU.value(updated, cctx, false), newVer);

                if (!hadVal) {
                    boolean new0 = isNew();

                    assert deletedUnlocked() || new0 || isInternal(): "Invalid entry [entry=" + this + ", locNodeId=" +
                        cctx.localNodeId() + ']';

                    if (!new0 && !isInternal())
                        deletedUnlocked(false);
                }
                else {
                    assert !deletedUnlocked() : "Invalid entry [entry=" + this +
                        ", locNodeId=" + cctx.localNodeId() + ']';

                    // Do not change size.
                }

                updated = cctx.kernalContext().cacheObjects().prepareForCache(updated, cctx);

                // Update index inside synchronization since it can be updated
                // in load methods without actually holding entry lock.
                updateIndex(updated, newExpireTime, newVer, oldVal);

                update(updated, newExpireTime, newTtl, newVer);

                drReplicate(drType, updated, newVer);

                recordNodeId(affNodeId);

                if (evt) {
                    CacheObject evtOld = null;

                    if (transformClo != null && cctx.events().isRecordable(EVT_CACHE_OBJECT_READ)) {
                        evtOld = cctx.unwrapTemporary(oldVal);

                        cctx.events().addEvent(partition(), key, evtNodeId, null,
                            newVer, EVT_CACHE_OBJECT_READ, evtOld, evtOld != null || hadVal, evtOld,
                            evtOld != null || hadVal, subjId, transformClo.getClass().getName(), taskName);
                    }

                    if (newVer != null && cctx.events().isRecordable(EVT_CACHE_OBJECT_PUT)) {
                        if (evtOld == null)
                            evtOld = cctx.unwrapTemporary(oldVal);

                        cctx.events().addEvent(partition(), key, evtNodeId, null,
                            newVer, EVT_CACHE_OBJECT_PUT, updated, updated != null, evtOld,
                            evtOld != null || hadVal, subjId, null, taskName);
                    }
                }
            }
            else {
                if (intercept) {
                    interceptRes = cctx.config().getInterceptor().onBeforeRemove(new CacheLazyEntry(cctx, key, key0,
                        oldVal, old0));

                    if (cctx.cancelRemove(interceptRes))
                        return new GridCacheUpdateAtomicResult(false,
                            cctx.toCacheObject(cctx.unwrapTemporary(interceptRes.get2())),
                            null,
                            invokeRes,
                            CU.TTL_ETERNAL,
                            CU.EXPIRE_TIME_ETERNAL,
                            null,
                            null,
                            false);
                }

                if (writeThrough)
                    // Must persist inside synchronization in non-tx mode.
                    cctx.store().removeFromStore(null, keyValue(false));

                // Update index inside synchronization since it can be updated
                // in load methods without actually holding entry lock.
                clearIndex(oldVal);

                if (hadVal) {
                    assert !deletedUnlocked();

                    if (!isInternal())
                        deletedUnlocked(true);
                }
                else {
                    boolean new0 = isNew();

                    assert deletedUnlocked() || new0 || isInternal() : "Invalid entry [entry=" + this + ", locNodeId=" +
                        cctx.localNodeId() + ']';

                    if (new0) {
                        if (!isInternal())
                            deletedUnlocked(true);
                    }
                }

                enqueueVer = newVer;

                boolean hasValPtr = valPtr != 0;

                // Clear value on backup. Entry will be removed from cache when it got evicted from queue.
                update(null, CU.TTL_ETERNAL, CU.EXPIRE_TIME_ETERNAL, newVer);

                assert newSysTtl == CU.TTL_NOT_CHANGED;
                assert newSysExpireTime == CU.EXPIRE_TIME_CALCULATE;

                if (cctx.offheapTiered() && hasValPtr) {
                    boolean rmv = cctx.swap().removeOffheap(key);

                    assert rmv;
                }

                clearReaders();

                recordNodeId(affNodeId);

                drReplicate(drType, null, newVer);

                if (evt) {
                    CacheObject evtOld = null;

                    if (transformClo != null && cctx.events().isRecordable(EVT_CACHE_OBJECT_READ)) {
                        evtOld = cctx.unwrapTemporary(oldVal);

                        cctx.events().addEvent(partition(), key, evtNodeId, null,
                            newVer, EVT_CACHE_OBJECT_READ, evtOld, evtOld != null || hadVal, evtOld,
                            evtOld != null || hadVal, subjId, transformClo.getClass().getName(), taskName);
                    }

                    if (newVer != null && cctx.events().isRecordable(EVT_CACHE_OBJECT_REMOVED)) {
                        if (evtOld == null)
                            evtOld = cctx.unwrapTemporary(oldVal);

                        cctx.events().addEvent(partition(), key, evtNodeId, null, newVer,
                            EVT_CACHE_OBJECT_REMOVED, null, false, evtOld, evtOld != null || hadVal,
                            subjId, null, taskName);
                    }
                }

                res = hadVal;
            }

            if (res)
                updateMetrics(op, metrics);

            if (cctx.isReplicated() || primary)
                cctx.continuousQueries().onEntryUpdated(this, key, val, oldVal, false);

            cctx.dataStructures().onEntryUpdated(key, op == GridCacheOperation.DELETE);

            if (intercept) {
                if (op == GridCacheOperation.UPDATE)
                    cctx.config().getInterceptor().onAfterPut(new CacheLazyEntry(cctx, key, key0, updated, updated0));
                else
                    cctx.config().getInterceptor().onAfterRemove(new CacheLazyEntry(cctx, key, key0, oldVal, old0));

                if (interceptRes != null)
                    oldVal = cctx.toCacheObject(cctx.unwrapTemporary(interceptRes.get2()));
            }
        }

        if (log.isDebugEnabled())
            log.debug("Updated cache entry [val=" + val + ", old=" + oldVal + ", entry=" + this + ']');

        return new GridCacheUpdateAtomicResult(res,
            oldVal,
            updated,
            invokeRes,
            newSysTtl,
            newSysExpireTime,
            enqueueVer,
            conflictCtx,
            true);
    }

    /**
     * @param val Value.
     * @param cacheObj Cache object.
     * @param cpy Copy flag.
     * @return Cache object value.
     */
    @Nullable private Object value(@Nullable Object val, @Nullable CacheObject cacheObj, boolean cpy) {
        if (val != null)
            return val;

        return cacheObj != null ? cacheObj.value(cctx.cacheObjectContext(), cpy) : null;
    }

    /**
     * @param expiry Expiration policy.
     * @return Tuple holding initial TTL and expire time with the given expiry.
     */
    private static IgniteBiTuple<Long, Long> initialTtlAndExpireTime(IgniteCacheExpiryPolicy expiry) {
        assert expiry != null;

        long initTtl = expiry.forCreate();
        long initExpireTime;

        if (initTtl == CU.TTL_ZERO) {
            initTtl = CU.TTL_MINIMUM;
            initExpireTime = CU.expireTimeInPast();
        }
        else if (initTtl == CU.TTL_NOT_CHANGED) {
            initTtl = CU.TTL_ETERNAL;
            initExpireTime = CU.EXPIRE_TIME_ETERNAL;
        }
        else
            initExpireTime = CU.toExpireTime(initTtl);

        return F.t(initTtl, initExpireTime);
    }

    /**
     * Get TTL, expire time and remove flag for the given entry, expiration policy and explicit TTL and expire time.
     *
     * @param expiry Expiration policy.
     * @param ttl Explicit TTL.
     * @param expireTime Explicit expire time.
     * @return Result.
     */
    private GridTuple3<Long, Long, Boolean> ttlAndExpireTime(IgniteCacheExpiryPolicy expiry, long ttl, long expireTime)
        throws GridCacheEntryRemovedException {
        boolean rmv = false;

        // 1. If TTL is not changed, then calculate it based on expiry.
        if (ttl == CU.TTL_NOT_CHANGED) {
            if (expiry != null)
                ttl = hasValueUnlocked() ? expiry.forUpdate() : expiry.forCreate();
        }

        // 2. If TTL is zero, then set delete marker.
        if (ttl == CU.TTL_ZERO) {
            rmv = true;

            ttl = CU.TTL_ETERNAL;
        }

        // 3. If TTL is still not changed, then either use old entry TTL or set it to "ETERNAL".
        if (ttl == CU.TTL_NOT_CHANGED) {
            if (isNew())
                ttl = CU.TTL_ETERNAL;
            else {
                ttl = ttlExtras();
                expireTime = expireTimeExtras();
            }
        }

        // 4 If expire time was not set explicitly, then calculate it.
        if (expireTime == CU.EXPIRE_TIME_CALCULATE)
            expireTime = CU.toExpireTime(ttl);

        return F.t(ttl, expireTime, rmv);
    }

    /**
     * Perform DR if needed.
     *
     * @param drType DR type.
     * @param val Value.
     * @param ver Version.
     * @throws IgniteCheckedException In case of exception.
     */
    private void drReplicate(GridDrType drType, @Nullable CacheObject val, GridCacheVersion ver)
        throws IgniteCheckedException {
        if (cctx.isDrEnabled() && drType != DR_NONE && !isInternal())
            cctx.dr().replicate(key, val, rawTtl(), rawExpireTime(), ver.conflictVersion(), drType);
    }

    /**
     * @return {@code true} if entry has readers. It makes sense only for dht entry.
     * @throws GridCacheEntryRemovedException If removed.
     */
    protected boolean hasReaders() throws GridCacheEntryRemovedException {
        return false;
    }

    /**
     *
     */
    protected void clearReaders() {
        // No-op.
    }

    /**
     * @param nodeId Node ID to clear.
     */
    protected void clearReader(UUID nodeId) throws GridCacheEntryRemovedException {
        // No-op.
    }

    /** {@inheritDoc} */
    @Override public boolean clear(GridCacheVersion ver, boolean readers,
        @Nullable CacheEntryPredicate[] filter) throws IgniteCheckedException {
        cctx.denyOnFlag(READ);

        boolean ret;
        boolean rmv;
        boolean marked;

        while (true) {
            ret = false;
            rmv = false;
            marked = false;

            // For optimistic check.
            GridCacheVersion startVer = null;

            if (!F.isEmptyOrNulls(filter)) {
                synchronized (this) {
                    startVer = this.ver;
                }

                if (!cctx.isAll(this, filter))
                    return false;
            }

            synchronized (this) {
                if (startVer != null && !startVer.equals(this.ver))
                    // Version has changed since filter checking.
                    continue;

                CacheObject val = saveValueForIndexUnlocked();

                try {
                    if ((!hasReaders() || readers)) {
                        // markObsolete will clear the value.
                        if (!(marked = markObsolete0(ver, true))) {
                            if (log.isDebugEnabled())
                                log.debug("Entry could not be marked obsolete (it is still used): " + this);

                            break;
                        }

                        clearReaders();
                    }
                    else {
                        if (log.isDebugEnabled())
                            log.debug("Entry could not be marked obsolete (it still has readers): " + this);

                        break;
                    }
                }
                catch (GridCacheEntryRemovedException ignore) {
                    if (log.isDebugEnabled())
                        log.debug("Got removed entry when clearing (will simply return): " + this);

                    ret = true;

                    break;
                }

                if (log.isDebugEnabled())
                    log.debug("Entry has been marked obsolete: " + this);

                clearIndex(val);

                releaseSwap();

                ret = true;
                rmv = true;

                break;
            }
        }

        if (marked)
            onMarkedObsolete();

        if (rmv)
            cctx.cache().removeEntry(this); // Clear cache.

        return ret;
    }

    /** {@inheritDoc} */
    @Override public synchronized GridCacheVersion obsoleteVersion() {
        return obsoleteVersionExtras();
    }

    /** {@inheritDoc} */
    @Override public boolean markObsolete(GridCacheVersion ver) {
        boolean obsolete;

        synchronized (this) {
            obsolete = markObsolete0(ver, true);
        }

        if (obsolete)
            onMarkedObsolete();

        return obsolete;
    }

    /** {@inheritDoc} */
    @Override public boolean markObsoleteIfEmpty(@Nullable GridCacheVersion ver) throws IgniteCheckedException {
        boolean obsolete = false;
        boolean deferred = false;

        try {
            synchronized (this) {
                if (obsoleteVersionExtras() != null)
                    return false;

                if (!hasValueUnlocked() || checkExpired()) {
                    if (ver == null)
                        ver = nextVersion();

                    if (cctx.deferredDelete() && !isStartVersion() && !detached() && !isInternal()) {
                        if (!deletedUnlocked()) {
                            update(null, 0L, 0L, ver);

                            deletedUnlocked(true);

                            deferred = true;
                        }
                    }
                    else
                        obsolete = markObsolete0(ver, true);
                }
            }
        }
        finally {
            if (obsolete)
                onMarkedObsolete();

            if (deferred)
                cctx.onDeferredDelete(this, ver);
        }

        return obsolete;
    }

    /** {@inheritDoc} */
    @Override public boolean markObsoleteVersion(GridCacheVersion ver) {
        assert cctx.deferredDelete();

        boolean marked;

        synchronized (this) {
            if (obsoleteVersionExtras() != null)
                return true;

            if (!this.ver.equals(ver))
                return false;

            marked = markObsolete0(ver, true);
        }

        if (marked)
            onMarkedObsolete();

        return marked;
    }

    /**
     * <p>
     * Note that {@link #onMarkedObsolete()} should always be called after this method
     * returns {@code true}.
     *
     * @param ver Version.
     * @param clear {@code True} to clear.
     * @return {@code True} if entry is obsolete, {@code false} if entry is still used by other threads or nodes.
     */
    protected final boolean markObsolete0(GridCacheVersion ver, boolean clear) {
        assert Thread.holdsLock(this);

        GridCacheVersion obsoleteVer = obsoleteVersionExtras();

        if (ver != null) {
            // If already obsolete, then do nothing.
            if (obsoleteVer != null)
                return true;

            GridCacheMvcc mvcc = mvccExtras();

            if (mvcc == null || mvcc.isEmpty(ver)) {
                obsoleteVer = ver;

                obsoleteVersionExtras(obsoleteVer);

                if (clear)
                    value(null);
            }

            return obsoleteVer != null;
        }
        else
            return obsoleteVer != null;
    }

    /** {@inheritDoc} */
    @Override public void onMarkedObsolete() {
        // No-op.
    }

    /** {@inheritDoc} */
    @Override public final synchronized boolean obsolete() {
        return obsoleteVersionExtras() != null;
    }

    /** {@inheritDoc} */
    @Override public final synchronized boolean obsolete(GridCacheVersion exclude) {
        GridCacheVersion obsoleteVer = obsoleteVersionExtras();

        return obsoleteVer != null && !obsoleteVer.equals(exclude);
    }

    /** {@inheritDoc} */
    @Override public synchronized boolean invalidate(@Nullable GridCacheVersion curVer, GridCacheVersion newVer)
        throws IgniteCheckedException {
        assert newVer != null;

        if (curVer == null || ver.equals(curVer)) {
            CacheObject val = saveValueForIndexUnlocked();

            value(null);

            ver = newVer;

            releaseSwap();

            clearIndex(val);

            onInvalidate();
        }

        return obsoleteVersionExtras() != null;
    }

    /**
     * Called when entry invalidated.
     */
    protected void onInvalidate() {
        // No-op.
    }

    /** {@inheritDoc} */
    @Override public boolean invalidate(@Nullable CacheEntryPredicate[] filter)
        throws GridCacheEntryRemovedException, IgniteCheckedException {
        if (F.isEmptyOrNulls(filter)) {
            synchronized (this) {
                checkObsolete();

                invalidate(null, nextVersion());

                return true;
            }
        }
        else {
            // For optimistic checking.
            GridCacheVersion startVer;

            synchronized (this){
                checkObsolete();

                startVer = ver;
            }

            if (!cctx.isAll(this, filter))
                return false;

            synchronized (this) {
                checkObsolete();

                if (startVer.equals(ver)) {
                    invalidate(null, nextVersion());

                    return true;
                }
            }

            // If version has changed then repeat the process.
            return invalidate(filter);
        }
    }

    /**
     *
     * @param val New value.
     * @param expireTime Expiration time.
     * @param ttl Time to live.
     * @param ver Update version.
     */
    protected final void update(@Nullable CacheObject val, long expireTime, long ttl, GridCacheVersion ver) {
        assert ver != null;
        assert Thread.holdsLock(this);
        assert ttl != CU.TTL_ZERO && ttl != CU.TTL_NOT_CHANGED && ttl >= 0 : ttl;

        long oldExpireTime = expireTimeExtras();

        if (oldExpireTime != 0 && expireTime != oldExpireTime && cctx.config().isEagerTtl())
            cctx.ttl().removeTrackedEntry(this);

        value(val);

        ttlAndExpireTimeExtras(ttl, expireTime);

        if (expireTime != 0 && expireTime != oldExpireTime && cctx.config().isEagerTtl())
            cctx.ttl().addTrackedEntry(this);

        this.ver = ver;
    }

    /**
     * Update TTL if it is changed.
     *
     * @param expiryPlc Expiry policy.
     */
    private void updateTtl(ExpiryPolicy expiryPlc) {
        long ttl = CU.toTtl(expiryPlc.getExpiryForAccess());

        if (ttl != CU.TTL_NOT_CHANGED)
            updateTtl(ttl);
    }

    /**
     * Update TTL is it is changed.
     *
     * @param expiryPlc Expiry policy.
     * @throws IgniteCheckedException If failed.
     * @throws GridCacheEntryRemovedException If failed.
     */
    private void updateTtl(IgniteCacheExpiryPolicy expiryPlc)
        throws IgniteCheckedException, GridCacheEntryRemovedException {
        long ttl = expiryPlc.forAccess();

        if (ttl != CU.TTL_NOT_CHANGED) {
            updateTtl(ttl);

            expiryPlc.ttlUpdated(key(),
                version(),
                hasReaders() ? ((GridDhtCacheEntry)this).readers() : null);
        }
    }

    /**
     * @param ttl Time to live.
     */
    private void updateTtl(long ttl) {
        assert ttl >= 0 || ttl == CU.TTL_ZERO : ttl;
        assert Thread.holdsLock(this);

        long expireTime;

        if (ttl == CU.TTL_ZERO) {
            ttl = CU.TTL_MINIMUM;
            expireTime = CU.expireTimeInPast();
        }
        else
            expireTime = CU.toExpireTime(ttl);

        long oldExpireTime = expireTimeExtras();

        if (oldExpireTime != 0 && expireTime != oldExpireTime && cctx.config().isEagerTtl())
            cctx.ttl().removeTrackedEntry(this);

        ttlAndExpireTimeExtras(ttl, expireTime);

        if (expireTime != 0 && expireTime != oldExpireTime && cctx.config().isEagerTtl())
            cctx.ttl().addTrackedEntry(this);
    }

    /**
     * @return {@code True} if values should be stored off-heap.
     */
    protected boolean isOffHeapValuesOnly() {
        return cctx.config().getMemoryMode() == CacheMemoryMode.OFFHEAP_VALUES;
    }

    /**
     * @throws GridCacheEntryRemovedException If entry is obsolete.
     */
    protected void checkObsolete() throws GridCacheEntryRemovedException {
        assert Thread.holdsLock(this);

        if (obsoleteVersionExtras() != null)
            throw new GridCacheEntryRemovedException();
    }

    /** {@inheritDoc} */
    @Override public KeyCacheObject key() {
        return key;
    }

    /** {@inheritDoc} */
    @Override public IgniteTxKey txKey() {
        return cctx.txKey(key);
    }

    /** {@inheritDoc} */
    @Override public synchronized GridCacheVersion version() throws GridCacheEntryRemovedException {
        checkObsolete();

        return ver;
    }

    /**
     * Gets hash value for the entry key.
     *
     * @return Hash value.
     */
    int hash() {
        return hash;
    }

    /**
     * Gets next entry in bucket linked list within a hash map segment.
     *
     * @param segId Segment ID.
     * @return Next entry.
     */
    GridCacheMapEntry next(int segId) {
        return segId % 2 == 0 ? next0 : next1;
    }

    /**
     * Sets next entry in bucket linked list within a hash map segment.
     *
     * @param segId Segment ID.
     * @param next Next entry.
     */
    void next(int segId, @Nullable GridCacheMapEntry next) {
        if (segId % 2 == 0)
            next0 = next;
        else
            next1 = next;
    }

    /** {@inheritDoc} */
    @Nullable @Override public CacheObject peek(GridCachePeekMode mode,
        CacheEntryPredicate[] filter)
        throws GridCacheEntryRemovedException {
        try {
            GridTuple<CacheObject> peek = peek0(false, mode, filter, cctx.tm().localTxx());

            return peek != null ? peek.get() : null;
        }
        catch (GridCacheFilterFailedException ignore) {
            assert false;

            return null;
        }
        catch (IgniteCheckedException e) {
            throw new IgniteException("Unable to perform entry peek() operation.", e);
        }
    }

    /** {@inheritDoc} */
    @Nullable @Override public CacheObject peek(boolean heap,
        boolean offheap,
        boolean swap,
        long topVer,
        @Nullable IgniteCacheExpiryPolicy expiryPlc)
        throws GridCacheEntryRemovedException, IgniteCheckedException
    {
        assert heap || offheap || swap;

        try {
            if (heap) {
                GridTuple<CacheObject> val = peekGlobal(false, topVer, null, expiryPlc);

                if (val != null)
                    return val.get();
            }

            if (offheap || swap) {
                GridCacheSwapEntry  e = cctx.swap().read(this, false, offheap, swap);

                return e != null ? e.value() : null;
            }

            return null;
        }
        catch (GridCacheFilterFailedException ignored) {
            assert false;

            return null;
        }
    }

    /** {@inheritDoc} */
    @Override public CacheObject peek(Collection<GridCachePeekMode> modes,
        CacheEntryPredicate[] filter)
        throws GridCacheEntryRemovedException {
        assert modes != null;

        for (GridCachePeekMode mode : modes) {
            try {
                GridTuple<CacheObject> val = peek0(false, mode, filter, cctx.tm().localTxx());

                if (val != null)
                    return val.get();
            }
            catch (GridCacheFilterFailedException ignored) {
                assert false;

                return null;
            }
            catch (IgniteCheckedException e) {
                throw new IgniteException("Unable to perform entry peek() operation.", e);
            }
        }

        return null;
    }

    /**
     * @param failFast Fail-fast flag.
     * @param mode Peek mode.
     * @param filter Filter.
     * @param tx Transaction to peek value at (if mode is TX value).
     * @return Peeked value.
     * @throws IgniteCheckedException In case of error.
     * @throws GridCacheEntryRemovedException If removed.
     * @throws GridCacheFilterFailedException If filter failed.
     */
    @SuppressWarnings({"RedundantTypeArguments"})
    @Nullable @Override public GridTuple<CacheObject> peek0(boolean failFast, GridCachePeekMode mode,
        CacheEntryPredicate[] filter, @Nullable IgniteInternalTx tx)
        throws GridCacheEntryRemovedException, GridCacheFilterFailedException, IgniteCheckedException {
        assert tx == null || tx.local();

        long topVer = tx != null ? tx.topologyVersion() : cctx.affinity().affinityTopologyVersion();

        switch (mode) {
            case TX:
                return peekTx(failFast, filter, tx);

            case GLOBAL:
                return peekGlobal(failFast, topVer, filter, null);

            case NEAR_ONLY:
                return peekGlobal(failFast, topVer, filter, null);

            case PARTITIONED_ONLY:
                return peekGlobal(failFast, topVer, filter, null);

            case SMART:
                /*
                 * If there is no ongoing transaction, or transaction is NOT in ACTIVE state,
                 * which means that it is either rolling back, preparing to commit, or committing,
                 * then we only check the global cache storage because value has already been
                 * validated against filter and enlisted into transaction and, therefore, second
                 * validation against the same enlisted value will be invalid (it will always be false).
                 *
                 * However, in ACTIVE state, we must also validate against other values that
                 * may have enlisted into the same transaction and that's why we pass 'true'
                 * to 'e.peek(true)' method in this case.
                 */
                return tx == null || tx.state() != ACTIVE ? peekGlobal(failFast, topVer, filter, null) :
                    peekTxThenGlobal(failFast, filter, tx);

            case SWAP:
                return peekSwap(failFast, filter);

            case DB:
                return F.t(peekDb(failFast, filter));

            default: // Should never be reached.
                assert false;

                return null;
        }
    }

    /** {@inheritDoc} */
    @Override public CacheObject poke(CacheObject val) throws GridCacheEntryRemovedException, IgniteCheckedException {
        assert val != null;

        CacheObject old;

        synchronized (this) {
            checkObsolete();

            if (isNew() || !valid(-1))
                unswap(true, true);

            if (deletedUnlocked())
                return null;

            old = rawGetOrUnmarshalUnlocked(false);

            GridCacheVersion nextVer = nextVersion();

            // Update index inside synchronization since it can be updated
            // in load methods without actually holding entry lock.
            long expireTime = expireTimeExtras();

            val = cctx.kernalContext().cacheObjects().prepareForCache(val, cctx);

            updateIndex(val, expireTime, nextVer, old);

            update(val, expireTime, ttlExtras(), nextVer);
        }

        if (log.isDebugEnabled())
            log.debug("Poked cache entry [newVal=" + val + ", oldVal=" + old + ", entry=" + this + ']');

        return old;
    }

    /**
     * Checks that entries in group locks transactions are not locked during commit.
     *
     * @param tx Transaction to check.
     * @throws GridCacheEntryRemovedException If entry is obsolete.
     * @throws IgniteCheckedException If entry was externally locked.
     */
    private void groupLockSanityCheck(IgniteInternalTx tx) throws GridCacheEntryRemovedException, IgniteCheckedException {
        assert tx.groupLock();

        IgniteTxEntry txEntry = tx.entry(txKey());

        if (txEntry.groupLockEntry()) {
            if (lockedByAny())
                throw new IgniteCheckedException("Failed to update cache entry (entry was externally locked while " +
                    "accessing entry within group lock transaction) [entry=" + this + ", tx=" + tx + ']');
        }
    }

    /**
     * @param failFast Fail fast flag.
     * @param filter Filter.
     * @param tx Transaction to peek value at (if mode is TX value).
     * @return Peeked value.
     * @throws GridCacheFilterFailedException If filter failed.
     * @throws GridCacheEntryRemovedException If entry got removed.
     * @throws IgniteCheckedException If unexpected cache failure occurred.
     */
    @Nullable private GridTuple<CacheObject> peekTxThenGlobal(boolean failFast,
        CacheEntryPredicate[] filter,
        IgniteInternalTx tx)
        throws GridCacheFilterFailedException, GridCacheEntryRemovedException, IgniteCheckedException
    {
        GridTuple<CacheObject> peek = peekTx(failFast, filter, tx);

        // If transaction has value (possibly null, which means value is to be deleted).
        if (peek != null)
            return peek;

        long topVer = tx == null ? cctx.affinity().affinityTopologyVersion() : tx.topologyVersion();

        return peekGlobal(failFast, topVer, filter, null);
    }

    /**
     * @param failFast Fail fast flag.
     * @param filter Filter.
     * @param tx Transaction to peek value at (if mode is TX value).
     * @return Peeked value.
     * @throws GridCacheFilterFailedException If filter failed.
     */
    @Nullable private GridTuple<CacheObject> peekTx(boolean failFast,
        CacheEntryPredicate[] filter,
        @Nullable IgniteInternalTx tx) throws GridCacheFilterFailedException {
        return tx == null ? null : tx.peek(cctx, failFast, key, filter);
    }

    /**
     * @param failFast Fail fast flag.
     * @param topVer Topology version.
     * @param filter Filter.
     * @param expiryPlc Optional expiry policy.
     * @return Peeked value.
     * @throws GridCacheFilterFailedException If filter failed.
     * @throws GridCacheEntryRemovedException If entry got removed.
     * @throws IgniteCheckedException If unexpected cache failure occurred.
     */
    @SuppressWarnings({"RedundantTypeArguments"})
    @Nullable private GridTuple<CacheObject> peekGlobal(boolean failFast,
        long topVer,
        CacheEntryPredicate[] filter,
        @Nullable IgniteCacheExpiryPolicy expiryPlc
        )
        throws GridCacheEntryRemovedException, GridCacheFilterFailedException, IgniteCheckedException {
        if (!valid(topVer))
            return null;

        boolean rmv = false;

        try {
            while (true) {
                GridCacheVersion ver;
                CacheObject val;

                synchronized (this) {
                    if (checkExpired()) {
                        rmv = markObsolete0(cctx.versions().next(this.ver), true);

                        return null;
                    }

                    checkObsolete();

                    ver = this.ver;
                    val = rawGetOrUnmarshalUnlocked(false);

                    if (val != null && expiryPlc != null)
                        updateTtl(expiryPlc);
                }

                if (!cctx.isAll(this, filter))
                    return F.t(CU.<CacheObject>failed(failFast));

                if (F.isEmptyOrNulls(filter) || ver.equals(version()))
                    return F.t(val);
            }
        }
        finally {
            if (rmv) {
                onMarkedObsolete();

                cctx.cache().map().removeEntry(this);
            }
        }
    }

    /**
     * @param failFast Fail fast flag.
     * @param filter Filter.
     * @return Value from swap storage.
     * @throws IgniteCheckedException In case of any errors.
     * @throws GridCacheFilterFailedException If filter failed.
     */
    @SuppressWarnings({"unchecked"})
    @Nullable private GridTuple<CacheObject> peekSwap(boolean failFast,
        CacheEntryPredicate[] filter)
        throws IgniteCheckedException, GridCacheFilterFailedException
    {
        if (!cctx.isAll(this, filter))
            return F.t(CU.failed(failFast));

        synchronized (this) {
            if (checkExpired())
                return null;
        }

        GridCacheSwapEntry e = cctx.swap().read(this, false, true, true);

        return e != null ? F.t(e.value()) : null;
    }

    /**
     * @param failFast Fail fast flag.
     * @param filter Filter.
     * @return Value from persistent store.
     * @throws IgniteCheckedException In case of any errors.
     * @throws GridCacheFilterFailedException If filter failed.
     */
    @SuppressWarnings({"unchecked"})
    @Nullable private CacheObject peekDb(boolean failFast, CacheEntryPredicate[] filter)
        throws IgniteCheckedException, GridCacheFilterFailedException {
        if (!cctx.isAll(this, filter))
            return CU.failed(failFast);

        synchronized (this) {
            if (checkExpired())
                return null;
        }

        return cctx.toCacheObject(cctx.store().loadFromStore(cctx.tm().localTxx(), key));
    }

    /**
     * TODO: GG-4009: do we need to generate event and invalidate value?
     *
     * @return {@code true} if expired.
     * @throws IgniteCheckedException In case of failure.
     */
    private boolean checkExpired() throws IgniteCheckedException {
        assert Thread.holdsLock(this);

        long expireTime = expireTimeExtras();

        if (expireTime > 0) {
            long delta = expireTime - U.currentTimeMillis();

            if (log.isDebugEnabled())
                log.debug("Checked expiration time for entry [timeLeft=" + delta + ", entry=" + this + ']');

            if (delta <= 0) {
                releaseSwap();

                clearIndex(saveValueForIndexUnlocked());

                return true;
            }
        }

        return false;
    }

    /**
     * @return Value.
     */
    @Override public synchronized CacheObject rawGet() {
        return val;
    }

    /** {@inheritDoc} */
    @Nullable @Override public synchronized CacheObject rawGetOrUnmarshal(boolean tmp) throws IgniteCheckedException {
        return rawGetOrUnmarshalUnlocked(tmp);
    }

    /**
     * @param tmp If {@code true} can return temporary instance.
     * @return Value (unmarshalled if needed).
     * @throws IgniteCheckedException If failed.
     */
    @Nullable public CacheObject rawGetOrUnmarshalUnlocked(boolean tmp) throws IgniteCheckedException {
        assert Thread.holdsLock(this);

        CacheObject val = this.val;

        if (val != null)
            return val;

        if (valPtr != 0) {
            CacheObject val0 = cctx.fromOffheap(valPtr, tmp);

            if (!tmp && cctx.kernalContext().config().isPeerClassLoadingEnabled())
                val0.finishUnmarshal(cctx.cacheObjectContext(), cctx.deploy().globalLoader());

            return val0;
        }

        return null;
    }

    /** {@inheritDoc} */
    @Override public synchronized boolean hasValue() {
        return hasValueUnlocked();
    }

    /**
     * @return {@code True} if this entry has value.
     */
    protected boolean hasValueUnlocked() {
        assert Thread.holdsLock(this);

        return val != null || valPtr != 0;
    }

    /** {@inheritDoc} */
    @Override public synchronized CacheObject rawPut(CacheObject val, long ttl) {
        CacheObject old = this.val;

        update(val, CU.toExpireTime(ttl), ttl, nextVersion());

        return old;
    }

    /** {@inheritDoc} */
    @SuppressWarnings({"RedundantTypeArguments"})
    @Override public boolean initialValue(
        CacheObject val,
        GridCacheVersion ver,
        long ttl,
        long expireTime,
        boolean preload,
        long topVer,
        GridDrType drType)
        throws IgniteCheckedException, GridCacheEntryRemovedException {
        synchronized (this) {
            checkObsolete();

            if (isNew() || (!preload && deletedUnlocked())) {
                long expTime = expireTime < 0 ? CU.toExpireTime(ttl) : expireTime;

                val = cctx.kernalContext().cacheObjects().prepareForCache(val, cctx);

                if (val != null)
                    updateIndex(val, expTime, ver, null);

                // Version does not change for load ops.
                update(val, expTime, ttl, ver);

                boolean skipQryNtf = false;

                if (val == null) {
                    skipQryNtf = true;

                    if (cctx.deferredDelete() && !isInternal()) {
                        assert !deletedUnlocked();

                        deletedUnlocked(true);
                    }
                }
                else if (deletedUnlocked())
                    deletedUnlocked(false);

                drReplicate(drType, val, ver);

                if (!skipQryNtf) {
                    if (cctx.isLocal() || cctx.isReplicated() || cctx.affinity().primary(cctx.localNode(), key, topVer))
                        cctx.continuousQueries().onEntryUpdated(this, key, val, null, preload);

                    cctx.dataStructures().onEntryUpdated(key, false);
                }

                if (cctx.store().isLocalStore()) {
                    if (val != null)
                        cctx.store().putToStore(null, keyValue(false), CU.value(val, cctx, false), ver);
                }

                return true;
            }

            return false;
        }
    }

    /** {@inheritDoc} */
    @Override public synchronized boolean initialValue(KeyCacheObject key, GridCacheSwapEntry unswapped) throws
        IgniteCheckedException,
        GridCacheEntryRemovedException {
        checkObsolete();

        if (isNew()) {
            CacheObject val = unswapped.value();

            val = cctx.kernalContext().cacheObjects().prepareForCache(val, cctx);

            // Version does not change for load ops.
            update(val,
                unswapped.expireTime(),
                unswapped.ttl(),
                unswapped.version()
            );

            return true;
        }

        return false;
    }

    /** {@inheritDoc} */
    @Override public synchronized GridCacheVersionedEntryEx versionedEntry() throws IgniteCheckedException {
        boolean isNew = isStartVersion();

        CacheObject val = isNew ? unswap(true, true) : rawGetOrUnmarshalUnlocked(false);

        return new GridCachePlainVersionedEntry<>(key.value(cctx.cacheObjectContext(), true),
            CU.value(val, cctx, true),
            ttlExtras(),
            expireTimeExtras(),
            ver.conflictVersion(),
            isNew);
    }

    /** {@inheritDoc} */
    @Override public synchronized boolean versionedValue(CacheObject val,
        GridCacheVersion curVer,
        GridCacheVersion newVer)
        throws IgniteCheckedException, GridCacheEntryRemovedException
    {
        checkObsolete();

        if (curVer == null || curVer.equals(ver)) {
            if (val != this.val) {
                if (newVer == null)
                    newVer = nextVersion();

                CacheObject old = rawGetOrUnmarshalUnlocked(false);

                long ttl = ttlExtras();

                long expTime = CU.toExpireTime(ttl);

                // Detach value before index update.
                val = cctx.kernalContext().cacheObjects().prepareForCache(val, cctx);

                if (val != null) {
                    updateIndex(val, expTime, newVer, old);

                    if (deletedUnlocked())
                        deletedUnlocked(false);
                }

                // Version does not change for load ops.
                update(val, expTime, ttl, newVer);
            }

            return true;
        }

        return false;
    }

    /**
     * Gets next version for this cache entry.
     *
     * @return Next version.
     */
    private GridCacheVersion nextVersion() {
        // Do not change topology version when generating next version.
        return cctx.versions().next(ver);
    }

    /** {@inheritDoc} */
    @Override public synchronized boolean hasLockCandidate(GridCacheVersion ver) throws GridCacheEntryRemovedException {
        checkObsolete();

        GridCacheMvcc mvcc = mvccExtras();

        return mvcc != null && mvcc.hasCandidate(ver);
    }

    /** {@inheritDoc} */
    @Override public synchronized boolean hasLockCandidate(long threadId) throws GridCacheEntryRemovedException {
        checkObsolete();

        GridCacheMvcc mvcc = mvccExtras();

        return mvcc != null && mvcc.localCandidate(threadId) != null;
    }

    /** {@inheritDoc} */
    @Override public synchronized boolean lockedByAny(GridCacheVersion... exclude)
        throws GridCacheEntryRemovedException {
        checkObsolete();

        GridCacheMvcc mvcc = mvccExtras();

        return mvcc != null && !mvcc.isEmpty(exclude);
    }

    /** {@inheritDoc} */
    @Override public boolean lockedByThread() throws GridCacheEntryRemovedException {
        return lockedByThread(Thread.currentThread().getId());
    }

    /** {@inheritDoc} */
    @Override public synchronized boolean lockedLocally(GridCacheVersion lockVer) throws GridCacheEntryRemovedException {
        checkObsolete();

        GridCacheMvcc mvcc = mvccExtras();

        return mvcc != null && mvcc.isLocallyOwned(lockVer);
    }

    /** {@inheritDoc} */
    @Override public synchronized boolean lockedByThread(long threadId, GridCacheVersion exclude)
        throws GridCacheEntryRemovedException {
        checkObsolete();

        GridCacheMvcc mvcc = mvccExtras();

        return mvcc != null && mvcc.isLocallyOwnedByThread(threadId, false, exclude);
    }

    /** {@inheritDoc} */
    @Override public synchronized boolean lockedLocallyByIdOrThread(GridCacheVersion lockVer, long threadId)
        throws GridCacheEntryRemovedException {
        GridCacheMvcc mvcc = mvccExtras();

        return mvcc != null && mvcc.isLocallyOwnedByIdOrThread(lockVer, threadId);
    }

    /** {@inheritDoc} */
    @Override public synchronized boolean lockedByThread(long threadId) throws GridCacheEntryRemovedException {
        checkObsolete();

        GridCacheMvcc mvcc = mvccExtras();

        return mvcc != null && mvcc.isLocallyOwnedByThread(threadId, true);
    }

    /** {@inheritDoc} */
    @Override public synchronized boolean lockedBy(GridCacheVersion ver) throws GridCacheEntryRemovedException {
        checkObsolete();

        GridCacheMvcc mvcc = mvccExtras();

        return mvcc != null && mvcc.isOwnedBy(ver);
    }

    /** {@inheritDoc} */
    @Override public synchronized boolean lockedByThreadUnsafe(long threadId) {
        GridCacheMvcc mvcc = mvccExtras();

        return mvcc != null && mvcc.isLocallyOwnedByThread(threadId, true);
    }

    /** {@inheritDoc} */
    @Override public synchronized boolean lockedByUnsafe(GridCacheVersion ver) {
        GridCacheMvcc mvcc = mvccExtras();

        return mvcc != null && mvcc.isOwnedBy(ver);
    }

    /** {@inheritDoc} */
    @Override public synchronized boolean lockedLocallyUnsafe(GridCacheVersion lockVer) {
        GridCacheMvcc mvcc = mvccExtras();

        return mvcc != null && mvcc.isLocallyOwned(lockVer);
    }

    /** {@inheritDoc} */
    @Override public synchronized boolean hasLockCandidateUnsafe(GridCacheVersion ver) {
        GridCacheMvcc mvcc = mvccExtras();

        return mvcc != null && mvcc.hasCandidate(ver);
    }

    /** {@inheritDoc} */
    @Override public synchronized Collection<GridCacheMvccCandidate> localCandidates(GridCacheVersion... exclude)
        throws GridCacheEntryRemovedException {
        checkObsolete();

        GridCacheMvcc mvcc = mvccExtras();

        return mvcc == null ? Collections.<GridCacheMvccCandidate>emptyList() : mvcc.localCandidates(exclude);
    }

    /** {@inheritDoc} */
    @Override public Collection<GridCacheMvccCandidate> remoteMvccSnapshot(GridCacheVersion... exclude) {
        return Collections.emptyList();
    }

    /** {@inheritDoc} */
    @Nullable @Override public synchronized GridCacheMvccCandidate candidate(GridCacheVersion ver)
        throws GridCacheEntryRemovedException {
        checkObsolete();

        GridCacheMvcc mvcc = mvccExtras();

        return mvcc == null ? null : mvcc.candidate(ver);
    }

    /** {@inheritDoc} */
    @Override public synchronized GridCacheMvccCandidate localCandidate(long threadId)
        throws GridCacheEntryRemovedException {
        checkObsolete();

        GridCacheMvcc mvcc = mvccExtras();

        return mvcc == null ? null : mvcc.localCandidate(threadId);
    }

    /** {@inheritDoc} */
    @Override public GridCacheMvccCandidate candidate(UUID nodeId, long threadId)
        throws GridCacheEntryRemovedException {
        boolean loc = cctx.nodeId().equals(nodeId);

        synchronized (this) {
            checkObsolete();

            GridCacheMvcc mvcc = mvccExtras();

            return mvcc == null ? null : loc ? mvcc.localCandidate(threadId) :
                mvcc.remoteCandidate(nodeId, threadId);
        }
    }

    /** {@inheritDoc} */
    @Override public synchronized GridCacheMvccCandidate localOwner() throws GridCacheEntryRemovedException {
        checkObsolete();

        GridCacheMvcc mvcc = mvccExtras();

        return mvcc == null ? null : mvcc.localOwner();
    }

    /** {@inheritDoc} */
    @Override public synchronized long rawExpireTime() {
        return expireTimeExtras();
    }

    /** {@inheritDoc} */
    @Override public long expireTimeUnlocked() {
        assert Thread.holdsLock(this);

        return expireTimeExtras();
    }

    /** {@inheritDoc} */
    @Override public boolean onTtlExpired(GridCacheVersion obsoleteVer) {
        boolean obsolete = false;
        boolean deferred = false;

        try {
            synchronized (this) {
                CacheObject expiredVal = val;

                boolean hasOldBytes = valPtr != 0;

                boolean expired = checkExpired();

                if (expired) {
                    if (cctx.deferredDelete() && !detached() && !isInternal()) {
                        if (!deletedUnlocked()) {
                            update(null, 0L, 0L, ver);

                            deletedUnlocked(true);

                            deferred = true;
                        }
                    }
                    else {
                        if (markObsolete0(obsoleteVer, true))
                            obsolete = true; // Success, will return "true".
                    }

                    if (cctx.events().isRecordable(EVT_CACHE_OBJECT_EXPIRED)) {
                        cctx.events().addEvent(partition(),
                            key,
                            cctx.localNodeId(),
                            null,
                            EVT_CACHE_OBJECT_EXPIRED,
                            null,
                            false,
                            expiredVal,
                            expiredVal != null || hasOldBytes,
                            null,
                            null,
                            null);
                    }

                    cctx.continuousQueries().onEntryExpired(this, key, expiredVal);
                }
            }
        }
        catch (IgniteCheckedException e) {
            U.error(log, "Failed to clean up expired cache entry: " + this, e);
        }
        finally {
            if (obsolete)
                onMarkedObsolete();

            if (deferred)
                cctx.onDeferredDelete(this, obsoleteVer);
        }

        return obsolete;
    }

    /** {@inheritDoc} */
    @Override public synchronized long rawTtl() {
        return ttlExtras();
    }

    /** {@inheritDoc} */
    @SuppressWarnings({"IfMayBeConditional"})
    @Override public long expireTime() throws GridCacheEntryRemovedException {
        IgniteTxLocalAdapter tx = currentTx();

        if (tx != null) {
            long time = tx.entryExpireTime(txKey());

            if (time > 0)
                return time;
        }

        synchronized (this) {
            checkObsolete();

            return expireTimeExtras();
        }
    }

    /** {@inheritDoc} */
    @SuppressWarnings({"IfMayBeConditional"})
    @Override public long ttl() throws GridCacheEntryRemovedException {
        IgniteTxLocalAdapter tx = currentTx();

        if (tx != null) {
            long entryTtl = tx.entryTtl(txKey());

            if (entryTtl > 0)
                return entryTtl;
        }

        synchronized (this) {
            checkObsolete();

            return ttlExtras();
        }
    }

    /**
     * @return Current transaction.
     */
    private IgniteTxLocalAdapter currentTx() {
        if (cctx.isDht())
            return cctx.dht().near().context().tm().localTx();
        else
            return cctx.tm().localTx();
    }

    /** {@inheritDoc} */
    @Override public void updateTtl(@Nullable GridCacheVersion ver, long ttl) {
        synchronized (this) {
            updateTtl(ttl);

            /*
            TODO IGNITE-305.
            try {
                if (var == null || ver.equals(version()))
                    updateTtl(ttl);
            }
            catch (GridCacheEntryRemovedException ignored) {
                // No-op.
            }
            */
        }
    }

    /** {@inheritDoc} */
    @Override public synchronized CacheObject valueBytes() throws GridCacheEntryRemovedException {
        checkObsolete();

        return valueBytesUnlocked();
    }

    /** {@inheritDoc} */
    @Nullable @Override public CacheObject valueBytes(@Nullable GridCacheVersion ver)
        throws IgniteCheckedException, GridCacheEntryRemovedException {
        CacheObject val = null;

        synchronized (this) {
            checkObsolete();

            if (ver == null || this.ver.equals(ver))
                val = valueBytesUnlocked();
        }

        return val;
    }

    /**
     * Updates cache index.
     *
     * @param val Value.
     * @param expireTime Expire time.
     * @param ver New entry version.
     * @param prevVal Previous value.
     * @throws IgniteCheckedException If update failed.
     */
    protected void updateIndex(@Nullable CacheObject val,
        long expireTime,
        GridCacheVersion ver,
        @Nullable CacheObject prevVal) throws IgniteCheckedException {
        assert Thread.holdsLock(this);
        assert val != null : "null values in update index for key: " + key;

        try {
            GridCacheQueryManager qryMgr = cctx.queries();

            if (qryMgr != null) {
                qryMgr.store(key.value(cctx.cacheObjectContext(), false),
                    null,
                    CU.value(val, cctx, false),
                    null,
                    ver,
                    expireTime);
            }
        }
        catch (IgniteCheckedException e) {
            throw new GridCacheIndexUpdateException(e);
        }
    }

    /**
     * Clears index.
     *
     * @param prevVal Previous value (if needed for index update).
     * @throws IgniteCheckedException If failed.
     */
    protected void clearIndex(@Nullable CacheObject prevVal) throws IgniteCheckedException {
        assert Thread.holdsLock(this);

        try {
            GridCacheQueryManager<?, ?> qryMgr = cctx.queries();

            if (qryMgr != null)
                qryMgr.remove(key().value(cctx.cacheObjectContext(), false));
        }
        catch (IgniteCheckedException e) {
            throw new GridCacheIndexUpdateException(e);
        }
    }

    /**
     * This method will return current value only if clearIndex(V) will require previous value (this is the case
     * for Mongo caches). If previous value is not required, this method will return {@code null}.
     *
     * @return Previous value or {@code null}.
     * @throws IgniteCheckedException If failed to retrieve previous value.
     */
    protected CacheObject saveValueForIndexUnlocked() throws IgniteCheckedException {
        assert Thread.holdsLock(this);

        if (!cctx.cache().isMongoDataCache() && !cctx.cache().isMongoMetaCache())
            return null;

        return rawGetOrUnmarshalUnlocked(false);
    }

    /** {@inheritDoc} */
    @SuppressWarnings("unchecked")
    @Override public <K, V> Cache.Entry<K, V> wrap() {
        try {
            IgniteInternalTx tx = cctx.tm().userTx();

            CacheObject val;

            if (tx != null) {
                GridTuple<CacheObject> peek = tx.peek(cctx, false, key, null);

                val = peek == null ? rawGetOrUnmarshal(false) : peek.get();
            }
            else
                val = rawGetOrUnmarshal(false);

            return new CacheEntryImpl<>(key.<K>value(cctx.cacheObjectContext(), false),
                CU.<V>value(val, cctx, false));
        }
        catch (GridCacheFilterFailedException ignored) {
            throw new IgniteException("Should never happen.");
        }
        catch (IgniteCheckedException e) {
            throw new IgniteException("Failed to wrap entry: " + this, e);
        }
    }

    /** {@inheritDoc} */
    @Override public <K, V> Cache.Entry<K, V> wrapLazyValue() {
        return new LazyValueEntry(key);
    }

    /** {@inheritDoc} */
    @Nullable public CacheObject peekVisibleValue() {
        try {
            IgniteInternalTx tx = cctx.tm().userTx();

            if (tx != null) {
                GridTuple<CacheObject> peek = tx.peek(cctx, false, key, null);

                if (peek != null)
                    return peek.get();
            }

            if (detached())
                return rawGet();

            for (;;) {
                GridCacheEntryEx e = cctx.cache().peekEx(key);

                if (e == null)
                    return null;

                try {
                    return e.peek(GridCachePeekMode.GLOBAL, CU.empty0());
                }
                catch (GridCacheEntryRemovedException ignored) {
                    // No-op.
                }
            }
        }
        catch (GridCacheFilterFailedException ignored) {
            throw new IgniteException("Should never happen.");
        }
    }

    /** {@inheritDoc} */
    @Override public <K, V> EvictableEntry<K, V> wrapEviction() {
        return new EvictableEntryImpl<>(this);
    }

    /** {@inheritDoc} */
    @Override public synchronized <K, V> CacheVersionedEntryImpl<K, V> wrapVersioned() {
        return new CacheVersionedEntryImpl<>(key.<K>value(cctx.cacheObjectContext(), false), null, ver);
    }

    /** {@inheritDoc} */
    @Override public boolean evictInternal(boolean swap, GridCacheVersion obsoleteVer,
        @Nullable CacheEntryPredicate[] filter) throws IgniteCheckedException {
        boolean marked = false;

        try {
            if (F.isEmptyOrNulls(filter)) {
                synchronized (this) {
                    CacheObject prev = saveValueForIndexUnlocked();

                    if (!hasReaders() && markObsolete0(obsoleteVer, false)) {
                        if (swap) {
                            if (!isStartVersion()) {
                                try {
                                    // Write to swap.
                                    swap();
                                }
                                catch (IgniteCheckedException e) {
                                    U.error(log, "Failed to write entry to swap storage: " + this, e);
                                }
                            }
                        }
                        else
                            clearIndex(prev);

                        // Nullify value after swap.
                        value(null);

                        marked = true;

                        return true;
                    }
                }
            }
            else {
                // For optimistic check.
                while (true) {
                    GridCacheVersion v;

                    synchronized (this) {
                        v = ver;
                    }

                    if (!cctx.isAll(/*version needed for sync evicts*/this, filter))
                        return false;

                    synchronized (this) {
                        if (!v.equals(ver))
                            // Version has changed since entry passed the filter. Do it again.
                            continue;

                        CacheObject prevVal = saveValueForIndexUnlocked();

                        if (!hasReaders() && markObsolete0(obsoleteVer, false)) {
                            if (swap) {
                                if (!isStartVersion()) {
                                    try {
                                        // Write to swap.
                                        swap();
                                    }
                                    catch (IgniteCheckedException e) {
                                        U.error(log, "Failed to write entry to swap storage: " + this, e);
                                    }
                                }
                            }
                            else
                                clearIndex(prevVal);

                            // Nullify value after swap.
                            value(null);

                            marked = true;

                            return true;
                        }
                        else
                            return false;
                    }
                }
            }
        }
        catch (GridCacheEntryRemovedException ignore) {
            if (log.isDebugEnabled())
                log.debug("Got removed entry when evicting (will simply return): " + this);

            return true;
        }
        finally {
            if (marked)
                onMarkedObsolete();
        }

        return false;
    }

    /** {@inheritDoc} */
    @Override public GridCacheBatchSwapEntry evictInBatchInternal(GridCacheVersion obsoleteVer)
        throws IgniteCheckedException {
        assert Thread.holdsLock(this);
        assert cctx.isSwapOrOffheapEnabled();

        GridCacheBatchSwapEntry ret = null;

        try {
            if (!hasReaders() && markObsolete0(obsoleteVer, false)) {
                if (!isStartVersion() && hasValueUnlocked()) {
                    IgniteUuid valClsLdrId = null;

                    if (val != null)
                        valClsLdrId = cctx.deploy().getClassLoaderId(
                            U.detectObjectClassLoader(val.value(cctx.cacheObjectContext(), false)));

                    IgniteBiTuple<byte[], Byte> valBytes = valueBytes0();

                    ret = new GridCacheBatchSwapEntry(key(),
                        partition(),
                        ByteBuffer.wrap(valBytes.get1()),
                        valBytes.get2(),
                        ver,
                        ttlExtras(),
                        expireTimeExtras(),
                        cctx.deploy().getClassLoaderId(U.detectObjectClassLoader(key.value(cctx.cacheObjectContext(), false))),
                        valClsLdrId);
                }

                value(null);
            }
        }
        catch (GridCacheEntryRemovedException ignored) {
            if (log.isDebugEnabled())
                log.debug("Got removed entry when evicting (will simply return): " + this);
        }

        return ret;
    }

    /**
     * @param filter Entry filter.
     * @return {@code True} if entry is visitable.
     */
    public boolean visitable(CacheEntryPredicate[] filter) {
        try {
            if (obsoleteOrDeleted() || (filter != CU.empty0() &&
                !cctx.isAll(this, filter)))
                return false;
        }
        catch (IgniteCheckedException e) {
            U.error(log, "An exception was thrown while filter checking.", e);

            RuntimeException ex = e.getCause(RuntimeException.class);

            if (ex != null)
                throw ex;

            Error err = e.getCause(Error.class);

            if (err != null)
                throw err;

            return false;
        }

        IgniteInternalTx tx = cctx.tm().localTxx();

        return tx == null || !tx.removed(txKey());
    }

    /**
     * Ensures that internal data storage is created.
     *
     * @param size Amount of data to ensure.
     * @return {@code true} if data storage was created.
     */
    private boolean ensureData(int size) {
        if (attributeDataExtras() == null) {
            attributeDataExtras(new GridLeanMap<UUID, Object>(size));

            return true;
        }
        else
            return false;
    }

    /** {@inheritDoc} */
    @SuppressWarnings({"unchecked"})
    @Nullable @Override public <V1> V1 addMeta(UUID name, V1 val) {
        A.notNull(name, "name", val, "val");

        synchronized (this) {
            ensureData(1);

            return (V1)attributeDataExtras().put(name, val);
        }
    }

    /** {@inheritDoc} */
    @SuppressWarnings({"unchecked"})
    @Nullable @Override public <V1> V1 meta(UUID name) {
        A.notNull(name, "name");

        synchronized (this) {
            GridLeanMap<UUID, Object> attrData = attributeDataExtras();

            return attrData == null ? null : (V1)attrData.get(name);
        }
    }

    /** {@inheritDoc} */
    @SuppressWarnings({"unchecked"})
    @Nullable @Override public <V1> V1 removeMeta(UUID name) {
        A.notNull(name, "name");

        synchronized (this) {
            GridLeanMap<UUID, Object> attrData = attributeDataExtras();

            if (attrData == null)
                return null;

            V1 old = (V1)attrData.remove(name);

            if (attrData.isEmpty())
                attributeDataExtras(null);

            return old;
        }
    }

    /** {@inheritDoc} */
    @SuppressWarnings({"unchecked"})
    @Override public <V1> boolean removeMeta(UUID name, V1 val) {
        A.notNull(name, "name", val, "val");

        synchronized (this) {
            GridLeanMap<UUID, Object> attrData = attributeDataExtras();

            if (attrData == null)
                return false;

            V1 old = (V1)attrData.get(name);

            if (old != null && old.equals(val)) {
                attrData.remove(name);

                if (attrData.isEmpty())
                    attributeDataExtras(null);

                return true;
            }

            return false;
        }
    }

    /** {@inheritDoc} */
    @Override public boolean hasMeta(UUID name) {
        return meta(name) != null;
    }

    /** {@inheritDoc} */
    @SuppressWarnings({"unchecked"})
    @Nullable @Override public <V1> V1 putMetaIfAbsent(UUID name, V1 val) {
        A.notNull(name, "name", val, "val");

        synchronized (this) {
            V1 v = meta(name);

            if (v == null)
                return addMeta(name, val);

            return v;
        }
    }

    /** {@inheritDoc} */
    @SuppressWarnings({"RedundantTypeArguments"})
    @Override public <V1> boolean replaceMeta(UUID name, V1 curVal, V1 newVal) {
        A.notNull(name, "name", newVal, "newVal", curVal, "curVal");

        synchronized (this) {
            if (hasMeta(name)) {
                V1 val = this.<V1>meta(name);

                if (val != null && val.equals(curVal)) {
                    addMeta(name, newVal);

                    return true;
                }
            }

            return false;
        }
    }

    /**
     * Convenience way for super-classes which implement {@link Externalizable} to
     * serialize metadata. Super-classes must call this method explicitly from
     * within {@link Externalizable#writeExternal(ObjectOutput)} methods implementation.
     *
     * @param out Output to write to.
     * @throws IOException If I/O error occurred.
     */
    @SuppressWarnings({"TooBroadScope"})
    protected void writeExternalMeta(ObjectOutput out) throws IOException {
        Map<UUID, Object> cp;

        // Avoid code warning (suppressing is bad here, because we need this warning for other places).
        synchronized (this) {
            cp = new GridLeanMap<>(attributeDataExtras());
        }

        out.writeObject(cp);
    }

    /**
     * Convenience way for super-classes which implement {@link Externalizable} to
     * serialize metadata. Super-classes must call this method explicitly from
     * within {@link Externalizable#readExternal(ObjectInput)} methods implementation.
     *
     * @param in Input to read from.
     * @throws IOException If I/O error occurred.
     * @throws ClassNotFoundException If some class could not be found.
     */
    @SuppressWarnings({"unchecked"})
    protected void readExternalMeta(ObjectInput in) throws IOException, ClassNotFoundException {
        GridLeanMap<UUID, Object> cp = (GridLeanMap<UUID, Object>)in.readObject();

        synchronized (this) {
            attributeDataExtras(cp);
        }
    }

    /** {@inheritDoc} */
    @Override public boolean deleted() {
        if (!cctx.deferredDelete())
            return false;

        synchronized (this) {
            return deletedUnlocked();
        }
    }

    /** {@inheritDoc} */
    @Override public synchronized boolean obsoleteOrDeleted() {
        return obsoleteVersionExtras() != null ||
            (cctx.deferredDelete() && (deletedUnlocked() || !hasValueUnlocked()));
    }

    /**
     * @return {@code True} if deleted.
     */
    @SuppressWarnings("SimplifiableIfStatement")
    protected boolean deletedUnlocked() {
        assert Thread.holdsLock(this);

        if (!cctx.deferredDelete())
            return false;

        return (flags & IS_DELETED_MASK) != 0;
    }

    /**
     * @param deleted {@code True} if deleted.
     */
    protected void deletedUnlocked(boolean deleted) {
        assert Thread.holdsLock(this);
        assert cctx.deferredDelete();

        if (deleted) {
            assert !deletedUnlocked();

            flags |= IS_DELETED_MASK;

            cctx.decrementPublicSize(this);
        }
        else {
            assert deletedUnlocked();

            flags &= ~IS_DELETED_MASK;

            cctx.incrementPublicSize(this);
        }
    }

    /**
     * @return Attribute data.
     */
    @Nullable private GridLeanMap<UUID, Object> attributeDataExtras() {
        return extras != null ? extras.attributesData() : null;
    }

    /**
     * @param attrData Attribute data.
     */
    private void attributeDataExtras(@Nullable GridLeanMap<UUID, Object> attrData) {
        extras = (extras != null) ? extras.attributesData(attrData) : attrData != null ?
            new GridCacheAttributesEntryExtras(attrData) : null;
    }

    /**
     * @return MVCC.
     */
    @Nullable protected GridCacheMvcc mvccExtras() {
        return extras != null ? extras.mvcc() : null;
    }

    /**
     * @param mvcc MVCC.
     */
    protected void mvccExtras(@Nullable GridCacheMvcc mvcc) {
        extras = (extras != null) ? extras.mvcc(mvcc) : mvcc != null ? new GridCacheMvccEntryExtras(mvcc) : null;
    }

    /**
     * @return Obsolete version.
     */
    @Nullable protected GridCacheVersion obsoleteVersionExtras() {
        return extras != null ? extras.obsoleteVersion() : null;
    }

    /**
     * @param obsoleteVer Obsolete version.
     */
    protected void obsoleteVersionExtras(@Nullable GridCacheVersion obsoleteVer) {
        extras = (extras != null) ? extras.obsoleteVersion(obsoleteVer) : obsoleteVer != null ?
            new GridCacheObsoleteEntryExtras(obsoleteVer) : null;
    }

    /**
     * Updates metrics.
     *
     * @param op Operation.
     * @param metrics Update merics flag.
     */
    private void updateMetrics(GridCacheOperation op, boolean metrics) {
        if (metrics && cctx.cache().configuration().isStatisticsEnabled()) {
            if (op == GridCacheOperation.DELETE)
                cctx.cache().metrics0().onRemove();
            else
                cctx.cache().metrics0().onWrite();
        }
    }

    /**
     * @return TTL.
     */
    public long ttlExtras() {
        return extras != null ? extras.ttl() : 0;
    }

    /**
     * @return Expire time.
     */
    public long expireTimeExtras() {
        return extras != null ? extras.expireTime() : 0L;
    }

    /**
     * @param ttl TTL.
     * @param expireTime Expire time.
     */
    protected void ttlAndExpireTimeExtras(long ttl, long expireTime) {
        assert ttl != CU.TTL_NOT_CHANGED && ttl != CU.TTL_ZERO;

        extras = (extras != null) ? extras.ttlAndExpireTime(ttl, expireTime) : ttl != CU.TTL_ETERNAL ?
            new GridCacheTtlEntryExtras(ttl, expireTime) : null;
    }

    /**
     * @return Size of extras object.
     */
    private int extrasSize() {
        return extras != null ? extras.size() : 0;
    }

    /** {@inheritDoc} */
    @Override public boolean equals(Object o) {
        // Identity comparison left on purpose.
        return o == this;
    }

    /** {@inheritDoc} */
    @Override public int hashCode() {
        return hash;
    }

    /** {@inheritDoc} */
    @Override public synchronized String toString() {
        return S.toString(GridCacheMapEntry.class, this);
    }

    /**
     *
     */
    private class LazyValueEntry<K, V> implements Cache.Entry<K, V> {
        /** */
        private final KeyCacheObject key;

        /**
         * @param key Key.
         */
        private LazyValueEntry(KeyCacheObject key) {
            this.key = key;
        }

        /** {@inheritDoc} */
        @Override public K getKey() {
            return key.value(cctx.cacheObjectContext(), false);
        }

        /** {@inheritDoc} */
        @SuppressWarnings("unchecked")
        @Override public V getValue() {
            return CU.value(peekVisibleValue(), cctx, true);
        }

        /** {@inheritDoc} */
        @SuppressWarnings("unchecked")
        @Override public <T> T unwrap(Class<T> cls) {
            if (cls.isAssignableFrom(IgniteCache.class))
                return (T)cctx.grid().jcache(cctx.name());

            if (cls.isAssignableFrom(getClass()))
                return (T)this;

            if (cls.isAssignableFrom(EvictableEntry.class))
                return (T)wrapEviction();

            if (cls.isAssignableFrom(CacheVersionedEntryImpl.class))
                return (T)wrapVersioned();

            if (cls.isAssignableFrom(GridCacheMapEntry.this.getClass()))
                return (T)GridCacheMapEntry.this;

            throw new IllegalArgumentException("Unwrapping to class is not supported: " + cls);
        }

        /** {@inheritDoc} */
        @Override public String toString() {
            return "IteratorEntry [key=" + key + ']';
        }
    }
}<|MERGE_RESOLUTION|>--- conflicted
+++ resolved
@@ -1659,38 +1659,15 @@
                     if (op == GridCacheOperation.TRANSFORM) {
                         transformClo = writeObj;
 
-<<<<<<< HEAD
+                        EntryProcessor<Object, Object, ?> entryProcessor = (EntryProcessor<Object, Object, ?>)writeObj;
+
                         oldVal = rawGetOrUnmarshalUnlocked(true);
 
-                        CacheInvokeEntry<K, V> entry = new CacheInvokeEntry(cctx, key, oldVal);
-
-                        EntryProcessor<K, V, ?> entryProcessor = (EntryProcessor<K, V, ?>) writeObj;
-=======
-                        EntryProcessor<Object, Object, ?> entryProcessor = (EntryProcessor<Object, Object, ?>)writeObj;
-
-                        oldVal = rawGetOrUnmarshalUnlocked(true);
-
                         CacheInvokeEntry<Object, Object> entry = new CacheInvokeEntry(cctx, key, oldVal);
->>>>>>> b8200351
 
                         try {
                             Object computed = entryProcessor.process(entry, invokeArgs);
 
-<<<<<<< HEAD
-                            writeObj = cctx.unwrapTemporary(entry.getValue());
-
-                            if (computed != null)
-                                invokeRes = new CacheInvokeResult<>(cctx.unwrapTemporary(computed));
-
-                            valBytes = null;
-                        }
-                        catch (Exception e) {
-                            invokeRes = new CacheInvokeResult<>(e);
-
-                            writeObj = oldVal;
-
-                            valBytes = null;
-=======
                             if (entry.modified()) {
                                 writeObj0 = cctx.unwrapTemporary(entry.getValue());
                                 writeObj = cctx.toCacheObject(updated0);
@@ -1710,7 +1687,6 @@
 
                             writeObj = oldVal;
                             writeObj0 = CU.value(oldVal, cctx, false);
->>>>>>> b8200351
                         }
                     }
                     else
