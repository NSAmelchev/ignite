/*
 * Licensed to the Apache Software Foundation (ASF) under one or more
 * contributor license agreements.  See the NOTICE file distributed with
 * this work for additional information regarding copyright ownership.
 * The ASF licenses this file to You under the Apache License, Version 2.0
 * (the "License"); you may not use this file except in compliance with
 * the License.  You may obtain a copy of the License at
 *
 *      http://www.apache.org/licenses/LICENSE-2.0
 *
 * Unless required by applicable law or agreed to in writing, software
 * distributed under the License is distributed on an "AS IS" BASIS,
 * WITHOUT WARRANTIES OR CONDITIONS OF ANY KIND, either express or implied.
 * See the License for the specific language governing permissions and
 * limitations under the License.
 */

package org.apache.ignite.internal.processors.cache;

import org.apache.ignite.*;
import org.apache.ignite.internal.*;
import org.apache.ignite.internal.managers.deployment.*;
import org.apache.ignite.internal.processors.cache.transactions.*;
import org.apache.ignite.internal.util.tostring.*;
import org.apache.ignite.internal.util.typedef.internal.*;
import org.apache.ignite.lang.*;
import org.apache.ignite.marshaller.*;
import org.apache.ignite.plugin.extensions.communication.*;
import org.jetbrains.annotations.*;

import javax.cache.*;
import java.nio.*;
import java.util.*;
import java.util.concurrent.atomic.*;

/**
 * Parent of all cache messages.
 */
<<<<<<< HEAD
public abstract class GridCacheMessage extends MessageAdapter {
=======
public abstract class GridCacheMessage<K, V> implements Message {
>>>>>>> 02e5c37a
    /** */
    private static final long serialVersionUID = 0L;

    /** Maximum number of cache lookup indexes. */
    public static final int MAX_CACHE_MSG_LOOKUP_INDEX = 256;

    /** Cache message index field name. */
    public static final String CACHE_MSG_INDEX_FIELD_NAME = "CACHE_MSG_IDX";

    /** Message index id. */
    private static final AtomicInteger msgIdx = new AtomicInteger();

    /** Null message ID. */
    private static final long NULL_MSG_ID = -1;

    /** ID of this message. */
    private long msgId = NULL_MSG_ID;

    /** */
    @GridToStringInclude
    private GridDeploymentInfoBean depInfo;

    /** */
    @GridDirectTransient
    private Exception err;

    /** */
    @GridDirectTransient
    private boolean skipPrepare;

    /** Cache ID. */
    protected int cacheId;

    /**
     * Gets next ID for indexed message ID.
     *
     * @return Message ID.
     */
    public static int nextIndexId() {
        return msgIdx.getAndIncrement();
    }

    /**
     * @return {@code True} if this message is preloader message.
     */
    public boolean allowForStartup() {
        return false;
    }

    /**
     * @return If this is a transactional message.
     */
    public boolean transactional() {
        return false;
    }

    /**
     * @return {@code True} if class loading errors should be ignored, false otherwise.
     */
    public boolean ignoreClassErrors() {
        return false;
    }

    /**
     * Gets message lookup index. All messages that does not return -1 in this method must return a unique
     * number in range from 0 to {@link #MAX_CACHE_MSG_LOOKUP_INDEX}.
     *
     * @return Message lookup index.
     */
    public int lookupIndex() {
        return -1;
    }

    /**
     * If class loading error occurred during unmarshalling and {@link #ignoreClassErrors()} is
     * set to {@code true}, then the error will be passed into this method.
     *
     * @param err Error.
     */
    public void onClassError(Exception err) {
        this.err = err;
    }

    /**
     * @return Error set via {@link #onClassError(Exception)} method.
     */
    public Exception classError() {
        return err;
    }

    /**
     * @return Message ID.
     */
    public long messageId() {
        return msgId;
    }

    /**
     * Sets message ID. This method is package protected and is only called
     * by {@link GridCacheIoManager}.
     *
     * @param msgId New message ID.
     */
    void messageId(long msgId) {
        this.msgId = msgId;
    }

    /**
     * @return Cache ID.
     */
    public int cacheId() {
        return cacheId;
    }

    /**
     * @param cacheId Cache ID.
     */
    public void cacheId(int cacheId) {
        this.cacheId = cacheId;
    }

    /**
     * Gets topology version or -1 in case of topology version is not required for this message.
     *
     * @return Topology version.
     */
    public long topologyVersion() {
        return -1;
    }

    /**
     * @param filters Predicate filters.
     * @param ctx Context.
     * @throws IgniteCheckedException If failed.
     */
    protected final void prepareFilter(@Nullable IgnitePredicate<Cache.Entry<Object, Object>>[] filters,
        GridCacheSharedContext ctx) throws IgniteCheckedException {
        if (filters != null)
            for (IgnitePredicate filter : filters)
                prepareObject(filter, ctx);
    }

    /**
     * @param o Object to prepare for marshalling.
     * @param ctx Context.
     * @throws IgniteCheckedException If failed.
     */
    protected final void prepareObject(@Nullable Object o, GridCacheSharedContext ctx) throws IgniteCheckedException {
        if (!skipPrepare && o != null) {
            GridDeploymentInfo d = ctx.deploy().globalDeploymentInfo();

            if (d != null) {
                prepare(d);

                // Global deployment has been injected.
                skipPrepare = true;
            }
            else {
                Class<?> cls = U.detectClass(o);

                ctx.deploy().registerClass(cls);

                ClassLoader ldr = U.detectClassLoader(cls);

                if (ldr instanceof GridDeploymentInfo)
                    prepare((GridDeploymentInfo)ldr);
            }
        }
    }

    /**
     * @param col Collection of objects to prepare for marshalling.
     * @param ctx Cache context.
     * @throws IgniteCheckedException If failed.
     */
    protected final void prepareObjects(@Nullable Iterable<?> col, GridCacheSharedContext ctx)
        throws IgniteCheckedException {
        if (col != null)
            for (Object o : col)
                prepareObject(o, ctx);
    }

    /**
     * @param depInfo Deployment to set.
     * @see GridCacheDeployable#prepare(GridDeploymentInfo)
     */
    public final void prepare(GridDeploymentInfo depInfo) {
        if (depInfo != this.depInfo) {
            if (this.depInfo != null && depInfo instanceof GridDeployment)
                // Make sure not to replace remote deployment with local.
                if (((GridDeployment)depInfo).local())
                    return;

            this.depInfo = depInfo instanceof GridDeploymentInfoBean ?
                (GridDeploymentInfoBean)depInfo : new GridDeploymentInfoBean(depInfo);
        }
    }

    /**
     * @return Preset deployment info.
     * @see GridCacheDeployable#deployInfo()
     */
    public GridDeploymentInfo deployInfo() {
        return depInfo;
    }

    /**
     * This method is called before the whole message is serialized
     * and is responsible for pre-marshalling state.
     *
     * @param ctx Cache context.
     * @throws IgniteCheckedException If failed.
     */
    public void prepareMarshal(GridCacheSharedContext ctx) throws IgniteCheckedException {
        // No-op.
    }

    /**
     * This method is called after the message is deserialized and is responsible for
     * unmarshalling state marshalled in {@link #prepareMarshal(GridCacheSharedContext)} method.
     *
     * @param ctx Context.
     * @param ldr Class loader.
     * @throws IgniteCheckedException If failed.
     */
    public void finishUnmarshal(GridCacheSharedContext ctx, ClassLoader ldr) throws IgniteCheckedException {
        // No-op.
    }

    /**
     * @param info Entry to marshal.
     * @param ctx Context.
     * @throws IgniteCheckedException If failed.
     */
    protected final void marshalInfo(GridCacheEntryInfo info, GridCacheSharedContext ctx) throws IgniteCheckedException {
        assert ctx != null;

        if (info != null) {
            info.marshal(ctx);

            if (ctx.deploymentEnabled()) {
                prepareObject(info.key(), ctx);
                prepareObject(info.value(), ctx);
            }
        }
    }

    /**
     * @param info Entry to unmarshal.
     * @param ctx Context.
     * @param ldr Loader.
     * @throws IgniteCheckedException If failed.
     */
    protected final void unmarshalInfo(GridCacheEntryInfo info, GridCacheContext ctx,
        ClassLoader ldr) throws IgniteCheckedException {
        assert ldr != null;
        assert ctx != null;

        if (info != null)
            info.unmarshal(ctx, ldr);
    }

    /**
     * @param infos Entries to marshal.
     * @param ctx Context.
     * @throws IgniteCheckedException If failed.
     */
    protected final void marshalInfos(
        Iterable<? extends GridCacheEntryInfo> infos,
        GridCacheSharedContext ctx
    ) throws IgniteCheckedException {
        assert ctx != null;

        if (infos != null)
            for (GridCacheEntryInfo e : infos)
                marshalInfo(e, ctx);
    }

    /**
     * @param infos Entries to unmarshal.
     * @param ctx Context.
     * @param ldr Loader.
     * @throws IgniteCheckedException If failed.
     */
    protected final void unmarshalInfos(Iterable<? extends GridCacheEntryInfo> infos,
        GridCacheContext ctx, ClassLoader ldr) throws IgniteCheckedException {
        assert ldr != null;
        assert ctx != null;

        if (infos != null)
            for (GridCacheEntryInfo e : infos)
                unmarshalInfo(e, ctx, ldr);
    }

    /**
     * @param txEntries Entries to marshal.
     * @param ctx Context.
     * @throws IgniteCheckedException If failed.
     */
    protected final void marshalTx(Iterable<IgniteTxEntry> txEntries, GridCacheSharedContext ctx)
        throws IgniteCheckedException {
        assert ctx != null;

        if (txEntries != null) {
            boolean transferExpiry = transferExpiryPolicy();

            for (IgniteTxEntry e : txEntries) {
                e.marshal(ctx, transferExpiry);

                if (ctx.deploymentEnabled()) {
                    prepareObject(e.key(), ctx);
                    prepareObject(e.value(), ctx);
                    prepareFilter(e.filters(), ctx);
                }
            }
        }
    }

    /**
     * @return {@code True} if entries expire policy should be marshalled.
     */
    protected boolean transferExpiryPolicy() {
        return false;
    }

    /**
     * @param txEntries Entries to unmarshal.
     * @param ctx Context.
     * @param ldr Loader.
     * @throws IgniteCheckedException If failed.
     */
    protected final void unmarshalTx(Iterable<IgniteTxEntry> txEntries,
        boolean near,
        GridCacheSharedContext ctx,
        ClassLoader ldr) throws IgniteCheckedException {
        assert ldr != null;
        assert ctx != null;

        if (txEntries != null) {
            for (IgniteTxEntry e : txEntries)
                e.unmarshal(ctx, near, ldr);
        }
    }

    /**
     * @param args Arguments to marshal.
     * @param ctx Context.
     * @return Marshalled collection.
     * @throws IgniteCheckedException If failed.
     */
    @Nullable protected final byte[][] marshalInvokeArguments(@Nullable Object[] args,
        GridCacheSharedContext ctx) throws IgniteCheckedException {
        assert ctx != null;

        if (args == null || args.length == 0)
            return null;

        byte[][] argsBytes = new byte[args.length][];

        for (int i = 0; i < args.length; i++) {
            Object arg = args[i];

            if (ctx.deploymentEnabled())
                prepareObject(arg, ctx);

            argsBytes[i] = arg == null ? null : CU.marshal(ctx, arg);
        }

        return argsBytes;
    }


    /**
     * @param byteCol Collection to unmarshal.
     * @param ctx Context.
     * @param ldr Loader.
     * @return Unmarshalled collection.
     * @throws IgniteCheckedException If failed.
     */
    @Nullable protected final Object[] unmarshalInvokeArguments(@Nullable byte[][] byteCol,
        GridCacheSharedContext ctx,
        ClassLoader ldr) throws IgniteCheckedException {
        assert ldr != null;
        assert ctx != null;

        if (byteCol == null)
            return null;

        Object[] args = new Object[byteCol.length];

        Marshaller marsh = ctx.marshaller();

        for (int i = 0; i < byteCol.length; i++)
            args[i] = byteCol[i] == null ? null : marsh.unmarshal(byteCol[i], ldr);

        return args;
    }

    /**
     * @param filter Collection to marshal.
     * @param ctx Context.
     * @return Marshalled collection.
     * @throws IgniteCheckedException If failed.
     */
    @Nullable protected final <T> byte[][] marshalFilter(
        @Nullable IgnitePredicate<Cache.Entry<Object, Object>>[] filter,
        GridCacheSharedContext ctx)
        throws IgniteCheckedException
    {
        assert ctx != null;

        if (filter == null)
            return null;

        byte[][] filterBytes = new byte[filter.length][];

        for (int i = 0; i < filter.length; i++) {
            IgnitePredicate<Cache.Entry<Object, Object>> p = filter[i];

            if (ctx.deploymentEnabled())
                prepareObject(p, ctx);

            filterBytes[i] = p == null ? null : CU.marshal(ctx, p);
        }

        return filterBytes;
    }

    /**
     * @param byteCol Collection to unmarshal.
     * @param ctx Context.
     * @param ldr Loader.
     * @return Unmarshalled collection.
     * @throws IgniteCheckedException If failed.
     */
    @SuppressWarnings({"unchecked"})
    @Nullable protected final <T> IgnitePredicate<Cache.Entry<Object, Object>>[] unmarshalFilter(
        @Nullable byte[][] byteCol, GridCacheSharedContext<Object, Object> ctx, ClassLoader ldr)
        throws IgniteCheckedException
    {
        assert ldr != null;
        assert ctx != null;

        if (byteCol == null)
            return null;

        IgnitePredicate<Cache.Entry<Object, Object>>[] filter = new IgnitePredicate[byteCol.length];

        Marshaller marsh = ctx.marshaller();

        for (int i = 0; i < byteCol.length; i++)
            filter[i] = byteCol[i] == null ? null :
                marsh.<IgnitePredicate<Cache.Entry<Object, Object>>>unmarshal(byteCol[i], ldr);

        return filter;
    }

    /**
     * @param col Values collection to marshal.
     * @param ctx Context.
     * @return Marshaled collection.
     * @throws IgniteCheckedException If failed.
     */
    @Nullable protected List<GridCacheValueBytes> marshalValuesCollection(@Nullable Collection<?> col,
        GridCacheSharedContext ctx) throws IgniteCheckedException {
        assert ctx != null;

        if (col == null)
            return null;

        List<GridCacheValueBytes> byteCol = new ArrayList<>(col.size());

        for (Object o : col) {
            if (ctx.deploymentEnabled())
                prepareObject(o, ctx);

            byteCol.add(o == null ? null : o instanceof byte[] ? GridCacheValueBytes.plain(o) :
                GridCacheValueBytes.marshaled(CU.marshal(ctx, o)));
        }

        return byteCol;
    }

    /**
     * @param byteCol Collection to unmarshal.
     * @param ctx Context.
     * @param ldr Loader.
     * @return Unmarshalled collection.
     * @throws IgniteCheckedException If failed.
     */
    @Nullable protected <T> List<T> unmarshalValueBytesCollection(@Nullable Collection<GridCacheValueBytes> byteCol,
        GridCacheSharedContext ctx, ClassLoader ldr)
        throws IgniteCheckedException {
        assert ldr != null;
        assert ctx != null;

        if (byteCol == null)
            return null;

        List<T> col = new ArrayList<>(byteCol.size());

        Marshaller marsh = ctx.marshaller();

        for (GridCacheValueBytes item : byteCol) {
            assert item == null || item.get() != null;

            col.add(item != null ? item.isPlain() ? (T)item.get() : marsh.<T>unmarshal(item.get(), ldr) : null);
        }

        return col;
    }

    /**
     * @param col Collection to marshal.
     * @param ctx Context.
     * @return Marshalled collection.
     * @throws IgniteCheckedException If failed.
     */
    @Nullable protected List<byte[]> marshalCollection(@Nullable Collection<?> col,
        GridCacheSharedContext ctx) throws IgniteCheckedException {
        assert ctx != null;

        if (col == null)
            return null;

        List<byte[]> byteCol = new ArrayList<>(col.size());

        for (Object o : col) {
            if (ctx.deploymentEnabled())
                prepareObject(o, ctx);

            byteCol.add(o == null ? null : CU.marshal(ctx, o));
        }

        return byteCol;
    }

    /**
     * @param byteCol Collection to unmarshal.
     * @param ctx Context.
     * @param ldr Loader.
     * @return Unmarshalled collection.
     * @throws IgniteCheckedException If failed.
     */
    @Nullable protected <T> List<T> unmarshalCollection(@Nullable Collection<byte[]> byteCol,
        GridCacheSharedContext ctx, ClassLoader ldr) throws IgniteCheckedException {
        assert ldr != null;
        assert ctx != null;

        if (byteCol == null)
            return null;

        List<T> col = new ArrayList<>(byteCol.size());

        Marshaller marsh = ctx.marshaller();

        for (byte[] bytes : byteCol)
            col.add(bytes == null ? null : marsh.<T>unmarshal(bytes, ldr));

        return col;
    }

    /**
     * @param map Map to marshal.
     * @param ctx Context.
     * @return Marshalled map.
     * @throws IgniteCheckedException If failed.
     */
    @SuppressWarnings("TypeMayBeWeakened") // Don't weaken type to clearly see that it's linked hash map.
    @Nullable protected final LinkedHashMap<byte[], Boolean> marshalBooleanLinkedMap(
        @Nullable LinkedHashMap<?, Boolean> map, GridCacheSharedContext ctx) throws IgniteCheckedException {
        assert ctx != null;

        if (map == null)
            return null;

        LinkedHashMap<byte[], Boolean> byteMap = U.newLinkedHashMap(map.size());

        for (Map.Entry<?, Boolean> e : map.entrySet()) {
            if (ctx.deploymentEnabled())
                prepareObject(e.getKey(), ctx);

            byteMap.put(CU.marshal(ctx, e.getKey()), e.getValue());
        }

        return byteMap;
    }

    /**
     * @param byteMap Map to unmarshal.
     * @param ctx Context.
     * @param ldr Loader.
     * @return Unmarshalled map.
     * @throws IgniteCheckedException If failed.
     */
    @Nullable protected final <K1> LinkedHashMap<K1, Boolean> unmarshalBooleanLinkedMap(
        @Nullable Map<byte[], Boolean> byteMap, GridCacheSharedContext ctx, ClassLoader ldr) throws IgniteCheckedException {
        assert ldr != null;
        assert ctx != null;

        if (byteMap == null)
            return null;

        LinkedHashMap<K1, Boolean> map = U.newLinkedHashMap(byteMap.size());

        Marshaller marsh = ctx.marshaller();

        for (Map.Entry<byte[], Boolean> e : byteMap.entrySet())
            map.put(marsh.<K1>unmarshal(e.getKey(), ldr), e.getValue());

        return map;
    }

    /** {@inheritDoc} */
    @Override public boolean writeTo(ByteBuffer buf, MessageWriter writer) {
        writer.setBuffer(buf);

        if (!writer.isHeaderWritten()) {
            if (!writer.writeHeader(directType(), fieldsCount()))
                return false;

            writer.onHeaderWritten();
        }

        switch (writer.state()) {
            case 0:
                if (!writer.writeInt("cacheId", cacheId))
                    return false;

                writer.incrementState();

            case 1:
                if (!writer.writeMessage("depInfo", depInfo))
                    return false;

                writer.incrementState();

            case 2:
                if (!writer.writeLong("msgId", msgId))
                    return false;

                writer.incrementState();

        }

        return true;
    }

    /** {@inheritDoc} */
    @Override public boolean readFrom(ByteBuffer buf, MessageReader reader) {
        reader.setBuffer(buf);

        if (!reader.beforeMessageRead())
            return false;

        switch (reader.state()) {
            case 0:
                cacheId = reader.readInt("cacheId");

                if (!reader.isLastRead())
                    return false;

                reader.incrementState();

            case 1:
                depInfo = reader.readMessage("depInfo");

                if (!reader.isLastRead())
                    return false;

                reader.incrementState();

            case 2:
                msgId = reader.readLong("msgId");

                if (!reader.isLastRead())
                    return false;

                reader.incrementState();

        }

        return true;
    }

    /** {@inheritDoc} */
    @Override public String toString() {
        return S.toString(GridCacheMessage.class, this);
    }
}<|MERGE_RESOLUTION|>--- conflicted
+++ resolved
@@ -36,11 +36,7 @@
 /**
  * Parent of all cache messages.
  */
-<<<<<<< HEAD
-public abstract class GridCacheMessage extends MessageAdapter {
-=======
-public abstract class GridCacheMessage<K, V> implements Message {
->>>>>>> 02e5c37a
+public abstract class GridCacheMessage implements Message {
     /** */
     private static final long serialVersionUID = 0L;
 
