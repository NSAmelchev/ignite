--- conflicted
+++ resolved
@@ -1775,12 +1775,8 @@
                                 Runnable cur = cacheCtx.preloader().addAssignments(assigns,
                                     forcePreload,
                                     cnt,
-<<<<<<< HEAD
-                                    r);
-=======
                                     r,
                                     exchFut.forcedRebalanceFuture());
->>>>>>> 2f51b4ac
 
                                 if (cur != null) {
                                     rebList.add(U.maskName(cacheCtx.name()));
