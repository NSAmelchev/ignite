--- conflicted
+++ resolved
@@ -691,15 +691,11 @@
             if (filter.apply(locNode)) {
                 CacheObjectContext cacheObjCtx = ctx.cacheObjects().contextForCache(null, ccfg.getName(), ccfg);
 
-<<<<<<< HEAD
-                GridCacheContext ctx = createCache(ccfg, desc.cacheType(), cacheObjCtx);
-=======
                 CachePluginManager pluginMgr = cache2PluginMgr.get(ccfg.getName());
                 
                 assert pluginMgr != null : " Map=" + cache2PluginMgr;
                 
-                GridCacheContext ctx = createCache(ccfg, pluginMgr, cacheObjCtx);
->>>>>>> 580f0511
+                GridCacheContext ctx = createCache(ccfg, pluginMgr, desc.cacheType(), cacheObjCtx);
 
                 ctx.dynamicDeploymentId(desc.deploymentId());
 
@@ -1013,26 +1009,18 @@
 
     /**
      * @param cfg Cache configuration to use to create cache.
-<<<<<<< HEAD
+     * @param pluginMgr Cache plugin manager.
      * @param cacheType Cache type.
      * @param cacheObjCtx Cache object context.
      * @return Cache context.
      * @throws IgniteCheckedException If failed to create cache.
      */
     private GridCacheContext createCache(CacheConfiguration<?, ?> cfg,
+        @Nullable CachePluginManager pluginMgr,
         CacheType cacheType,
         CacheObjectContext cacheObjCtx)
         throws IgniteCheckedException
     {
-=======
-     * @param pluginMgr Cache plugin manager.
-     * @return Cache context.
-     * @throws IgniteCheckedException If failed to create cache.
-     */
-    @SuppressWarnings({"unchecked"})
-    private GridCacheContext createCache(CacheConfiguration<?, ?> cfg, @Nullable CachePluginManager pluginMgr,
-        CacheObjectContext cacheObjCtx) throws IgniteCheckedException {
->>>>>>> 580f0511
         assert cfg != null;
 
         CacheStore cfgStore = cfg.getCacheStoreFactory() != null ? cfg.getCacheStoreFactory().create() : null;
@@ -1420,11 +1408,7 @@
 
             CacheObjectContext cacheObjCtx = ctx.cacheObjects().contextForCache(null, ccfg.getName(), ccfg);
 
-<<<<<<< HEAD
-            GridCacheContext cacheCtx = createCache(ccfg, cacheType, cacheObjCtx);
-=======
-            GridCacheContext cacheCtx = createCache(ccfg, null, cacheObjCtx);
->>>>>>> 580f0511
+            GridCacheContext cacheCtx = createCache(ccfg, null, cacheType, cacheObjCtx);
 
             cacheCtx.startTopologyVersion(topVer);
 
