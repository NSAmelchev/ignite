/*
 * Licensed to the Apache Software Foundation (ASF) under one or more
 * contributor license agreements.  See the NOTICE file distributed with
 * this work for additional information regarding copyright ownership.
 * The ASF licenses this file to You under the Apache License, Version 2.0
 * (the "License"); you may not use this file except in compliance with
 * the License.  You may obtain a copy of the License at
 *
 *      http://www.apache.org/licenses/LICENSE-2.0
 *
 * Unless required by applicable law or agreed to in writing, software
 * distributed under the License is distributed on an "AS IS" BASIS,
 * WITHOUT WARRANTIES OR CONDITIONS OF ANY KIND, either express or implied.
 * See the License for the specific language governing permissions and
 * limitations under the License.
 */

package org.apache.ignite.internal.processors.cache;

import org.apache.ignite.*;
import org.apache.ignite.cache.*;
import org.apache.ignite.cluster.*;
import org.apache.ignite.internal.*;
import org.apache.ignite.internal.processors.cache.dr.*;
import org.apache.ignite.internal.processors.cache.local.*;
import org.apache.ignite.internal.processors.cache.query.*;
import org.apache.ignite.internal.processors.cache.transactions.*;
import org.apache.ignite.internal.processors.cache.version.*;
import org.apache.ignite.internal.util.*;
import org.apache.ignite.internal.util.future.*;
import org.apache.ignite.internal.util.tostring.*;
import org.apache.ignite.internal.util.typedef.*;
import org.apache.ignite.internal.util.typedef.internal.*;
import org.apache.ignite.lang.*;
import org.apache.ignite.transactions.*;
import org.jetbrains.annotations.*;

import javax.cache.*;
import javax.cache.expiry.*;
import javax.cache.processor.*;
import java.io.*;
import java.util.*;
import java.util.concurrent.*;

import static org.apache.ignite.cache.CacheMode.*;
import static org.apache.ignite.internal.processors.cache.GridCacheUtils.*;

/**
 * Cache projection.
 */
public class GridCacheProjectionImpl<K, V> implements GridCacheProjectionEx<K, V>, Externalizable {
    /** */
    private static final long serialVersionUID = 0L;

    /** Entry filter. */
    @GridToStringExclude
    private CacheEntryPredicate filter;

    /** Base cache. */
    private GridCacheAdapter<K, V> cache;

    /** Cache context. */
    private GridCacheContext<K, V> cctx;

    /** Queries impl. */
    private CacheQueries<K, V> qry;

    /** Flags. */
    @GridToStringInclude
    private Set<CacheFlag> flags;

    /** Client ID which operates over this projection, if any, */
    private UUID subjId;

    /** */
    private boolean keepPortable;

    /** */
    private ExpiryPolicy expiryPlc;

    /**
     * Empty constructor required for {@link Externalizable}.
     */
    public GridCacheProjectionImpl() {
        // No-op.
    }

    /**
     * @param parent Parent projection.
     * @param cctx Cache context.
     * @param entryFilter Entry filter.
     * @param flags Flags for new projection
     */
    @SuppressWarnings({"unchecked", "TypeMayBeWeakened"})
    public GridCacheProjectionImpl(
        CacheProjection<K, V> parent,
        GridCacheContext<K, V> cctx,
        @Nullable CacheEntryPredicate entryFilter,
        @Nullable Set<CacheFlag> flags,
        @Nullable UUID subjId,
        boolean keepPortable,
        @Nullable ExpiryPolicy expiryPlc) {
        assert parent != null;
        assert cctx != null;

        // Check if projection flags are conflicting with an ongoing transaction, if any.
        cctx.shared().checkTxFlags(flags);

        this.cctx = cctx;

        this.flags = !F.isEmpty(flags) ? EnumSet.copyOf(flags) : EnumSet.noneOf(CacheFlag.class);

        Set<CacheFlag> f = this.flags;

        this.flags = Collections.unmodifiableSet(f);

        this.filter = entryFilter;

        this.subjId = subjId;

        cache = cctx.cache();

        qry = new GridCacheQueriesImpl<>(cctx, this);

        this.keepPortable = keepPortable;

        this.expiryPlc = expiryPlc;
    }

    /**
     * Gets cache context.
     *
     * @return Cache context.
     */
    public GridCacheContext<K, V> context() {
        return cctx;
    }

    /**
     * @return Keep portable flag.
     */
    public boolean isKeepPortable() {
        return keepPortable;
    }

    /**
     * @return {@code True} if portables should be deserialized.
     */
    public boolean deserializePortables() {
        return !keepPortable;
    }

    /**
     * {@code Ands} passed in filter with projection filter.
     *
     * @param filter filter to {@code and}.
     * @return {@code Anded} filter array.
     */
    CacheEntryPredicate and(CacheEntryPredicate filter) {
        CacheEntryPredicate entryFilter = this.filter;

        if (filter == null)
            return entryFilter;

        return F0.and0(entryFilter, filter);
    }

    /**
     * {@code Ands} two passed in filters.
     *
     * @param f1 First filter.
     * @return {@code Anded} filter.
     */
    private CacheEntryPredicate and(@Nullable final CacheEntryPredicate[] f1) {
        CacheEntryPredicate entryFilter = filter;

        if (F.isEmpty(f1))
            return entryFilter;

        return F0.and0(entryFilter, f1);
    }

    /**
     * @param k Key.
     * @param v Value.
     * @return {@code True} if filter passed.
     */
    boolean isAll(K k, V v) {
        if (k == null || v == null)
            return false;

        if (filter != null) {
            GridLocalCacheEntry e = new GridLocalCacheEntry(cctx,
                    cctx.toCacheKeyObject(k),
                    k.hashCode(),
                    cctx.toCacheObject(v),
                    null,
                    0,
                    0);

            if (!filter.apply(e))
                return false;
        }

        return true;
    }

    /**
     * @param map Map.
     * @return {@code True} if filter passed.
     */
    Map<? extends K, ? extends V> isAll(Map<? extends K, ? extends V> map) {
        if (F.isEmpty(map))
            return Collections.<K, V>emptyMap();

        boolean failed = false;

        // Optimize for passing.
        for (Map.Entry<? extends K, ? extends V> e : map.entrySet()) {
            K k = e.getKey();
            V v = e.getValue();

            if (!isAll(k, v)) {
                failed = true;

                break;
            }
        }

        if (!failed)
            return map;

        Map<K, V> cp = new HashMap<>(map.size(), 1.0f);

        for (Map.Entry<? extends K, ? extends V> e : map.entrySet()) {
            K k = e.getKey();
            V v = e.getValue();

            if (isAll(k, v))
                cp.put(k, v);
        }

        return cp;
    }

    /** {@inheritDoc} */
    @SuppressWarnings( {"unchecked", "RedundantCast"})
    @Override public <K1, V1> GridCache<K1, V1> cache() {
        return (GridCache<K1, V1>)cctx.cache();
    }

    /** {@inheritDoc} */
    @Override public CacheQueries<K, V> queries() {
        return qry;
    }

    /** {@inheritDoc} */
    @Override public GridCacheProjectionEx<K, V> forSubjectId(UUID subjId) {
        A.notNull(subjId, "subjId");

        GridCacheProjectionImpl<K, V> prj = new GridCacheProjectionImpl<>(this,
            cctx,
            filter,
            flags,
            subjId,
            keepPortable,
            expiryPlc);

        return new GridCacheProxyImpl<>(cctx, prj, prj);
    }

    /**
     * Gets client ID for which this projection was created.
     *
     * @return Client ID.
     */
    @Nullable public UUID subjectId() {
        return subjId;
    }

    /** {@inheritDoc} */
    @SuppressWarnings( {"unchecked", "RedundantCast"})
    @Override public <K1, V1> CacheProjection<K1, V1> projection(
        Class<? super K1> keyType,
        Class<? super V1> valType
    ) {
        A.notNull(keyType, "keyType", valType, "valType");

        if (cctx.deploymentEnabled()) {
            try {
                cctx.deploy().registerClasses(keyType, valType);
            }
            catch (IgniteCheckedException e) {
                throw new IgniteException(e);
            }
        }

        GridCacheProjectionImpl<K1, V1> prj = new GridCacheProjectionImpl<>(
            (CacheProjection<K1, V1>)this,
            (GridCacheContext<K1, V1>)cctx,
            CU.typeFilter0(keyType, valType),
            flags,
            subjId,
            keepPortable,
            expiryPlc);

        return new GridCacheProxyImpl((GridCacheContext<K1, V1>)cctx, prj, prj);
    }

    /** {@inheritDoc} */
    @SuppressWarnings({"unchecked"})
    @Override public CacheProjection<K, V> projection(CacheEntryPredicate filter) {
        if (filter == null)
            return new GridCacheProxyImpl<>(cctx, this, this);

        if (this.filter != null)
            filter = and(filter);

        if (cctx.deploymentEnabled()) {
            try {
                cctx.deploy().registerClasses(filter);
            }
            catch (IgniteCheckedException e) {
                throw new IgniteException(e);
            }
        }

        GridCacheProjectionImpl<K, V> prj = new GridCacheProjectionImpl<>(this,
            cctx,
            filter,
            flags,
            subjId,
            keepPortable,
            expiryPlc);

        return new GridCacheProxyImpl<>(cctx, prj, prj);
    }


    /** {@inheritDoc} */
    @Override public CacheProjection<K, V> flagsOn(@Nullable CacheFlag[] flags) {
        if (F.isEmpty(flags))
            return new GridCacheProxyImpl<>(cctx, this, this);

        Set<CacheFlag> res = EnumSet.noneOf(CacheFlag.class);

        if (!F.isEmpty(this.flags))
            res.addAll(this.flags);

        res.addAll(EnumSet.copyOf(F.asList(flags)));

        GridCacheProjectionImpl<K, V> prj = new GridCacheProjectionImpl<>(this,
            cctx,
            filter,
            res,
            subjId,
            keepPortable,
            expiryPlc);

        return new GridCacheProxyImpl<>(cctx, prj, prj);
    }

    /** {@inheritDoc} */
    @Override public CacheProjection<K, V> flagsOff(@Nullable CacheFlag[] flags) {
        if (F.isEmpty(flags))
            return new GridCacheProxyImpl<>(cctx, this, this);

        Set<CacheFlag> res = EnumSet.noneOf(CacheFlag.class);

        if (!F.isEmpty(this.flags))
            res.addAll(this.flags);

        res.removeAll(EnumSet.copyOf(F.asList(flags)));

        GridCacheProjectionImpl<K, V> prj = new GridCacheProjectionImpl<>(this,
            cctx,
            filter,
            res,
            subjId,
            keepPortable,
            expiryPlc);

        return new GridCacheProxyImpl<>(cctx, prj, prj);
    }

    /** {@inheritDoc} */
    @Override public <K1, V1> CacheProjection<K1, V1> keepPortable() {
        GridCacheProjectionImpl<K1, V1> prj = new GridCacheProjectionImpl<>(
            (CacheProjection<K1, V1>)this,
            (GridCacheContext<K1, V1>)cctx,
            filter,
            flags,
            subjId,
            true,
            expiryPlc);

        return new GridCacheProxyImpl<>((GridCacheContext<K1, V1>)cctx, prj, prj);
    }

    /** {@inheritDoc} */
    @Override public int size() {
        return keySet().size();
    }

    /** {@inheritDoc} */
    @Override public int localSize(CachePeekMode[] peekModes) throws IgniteCheckedException {
        return cache.localSize(peekModes);
    }

    /** {@inheritDoc} */
    @Override public int size(CachePeekMode[] peekModes) throws IgniteCheckedException {
        return cache.size(peekModes);
    }

    /** {@inheritDoc} */
    @Override public IgniteInternalFuture<Integer> sizeAsync(CachePeekMode[] peekModes) {
        return cache.sizeAsync(peekModes);
    }

    /** {@inheritDoc} */
    @Override public int globalSize() throws IgniteCheckedException {
        return cache.globalSize();
    }

    /** {@inheritDoc} */
    @Override public int globalPrimarySize() throws IgniteCheckedException {
        return cache.globalPrimarySize();
    }

    /** {@inheritDoc} */
    @Override public int nearSize() {
        return cctx.config().getCacheMode() == PARTITIONED && isNearEnabled(cctx) ?
             cctx.near().nearKeySet(filter).size() : 0;
    }

    /** {@inheritDoc} */
    @Override public int primarySize() {
        return primaryKeySet().size();
    }

    /** {@inheritDoc} */
    @Override public boolean isEmpty() {
        return cache.isEmpty() || size() == 0;
    }

    /** {@inheritDoc} */
    @Override public boolean containsKey(K key) {
        return cache.containsKey(key);
    }

    /** {@inheritDoc} */
    @Override public IgniteInternalFuture<Boolean> containsKeyAsync(K key) {
        return cache.containsKeyAsync(key);
    }

    /** {@inheritDoc} */
    @Override public boolean containsKeys(Collection<? extends K> keys) {
        return cache.containsKeys(keys);
    }

    /** {@inheritDoc} */
    @Override public IgniteInternalFuture<Boolean> containsKeysAsync(Collection<? extends K> keys) {
        return cache.containsKeysAsync(keys);
    }

    /** {@inheritDoc} */
    @Override public boolean containsValue(V val) {
        return cache.containsValue(val);
    }

    /** {@inheritDoc} */
    @Override public V reload(K key) throws IgniteCheckedException {
        return cache.reload(key);
    }

    /** {@inheritDoc} */
    @Override public IgniteInternalFuture<V> reloadAsync(K key) {
        return cache.reloadAsync(key);
    }

    /** {@inheritDoc} */
    @Override public V get(K key) throws IgniteCheckedException {
        return cache.get(key, deserializePortables());
    }

    /** {@inheritDoc} */
    @Override public V get(K key, @Nullable GridCacheEntryEx entry, boolean deserializePortable,
        @Nullable CacheEntryPredicate... filter) throws IgniteCheckedException {
        return cache.get(key, entry, deserializePortable, and(filter));
    }

    /** {@inheritDoc} */
    @Override public IgniteInternalFuture<V> getAsync(K key) {
        return cache.getAsync(key, deserializePortables());
    }

    /** {@inheritDoc} */
    @Override public V getForcePrimary(K key) throws IgniteCheckedException {
        return cache.getForcePrimary(key);
    }

    /** {@inheritDoc} */
    @Override public IgniteInternalFuture<V> getForcePrimaryAsync(K key) {
        return cache.getForcePrimaryAsync(key);
    }

    /** {@inheritDoc} */
    @Nullable @Override public Map<K, V> getAllOutTx(List<K> keys) throws IgniteCheckedException {
        return cache.getAllOutTx(keys);
    }

    /** {@inheritDoc} */
    @Override public IgniteInternalFuture<Map<K, V>> getAllOutTxAsync(List<K> keys) {
        return cache.getAllOutTxAsync(keys);
    }

    /** {@inheritDoc} */
    @Override public boolean isIgfsDataCache() {
        return cache.isIgfsDataCache();
    }

    /** {@inheritDoc} */
    @Override public long igfsDataSpaceUsed() {
        return cache.igfsDataSpaceUsed();
    }

    /** {@inheritDoc} */
    @Override public long igfsDataSpaceMax() {
        return cache.igfsDataSpaceMax();
    }

    /** {@inheritDoc} */
    @Override public boolean isMongoDataCache() {
        return cache.isMongoDataCache();
    }

    /** {@inheritDoc} */
    @Override public boolean isMongoMetaCache() {
        return cache.isMongoMetaCache();
    }

    /** {@inheritDoc} */
    @Override public Map<K, V> getAll(@Nullable Collection<? extends K> keys) throws IgniteCheckedException {
        return cache.getAll(keys, deserializePortables());
    }

    /** {@inheritDoc} */
    @Override public IgniteInternalFuture<Map<K, V>> getAllAsync(@Nullable Collection<? extends K> keys) {
        return cache.getAllAsync(keys, deserializePortables());
    }

    /** {@inheritDoc} */
    @Override public V put(K key, V val, @Nullable CacheEntryPredicate[] filter)
        throws IgniteCheckedException {
        return putAsync(key, val, filter).get();
    }

    /** {@inheritDoc} */
    @Override public V put(K key, V val, @Nullable GridCacheEntryEx entry, long ttl,
        @Nullable CacheEntryPredicate... filter) throws IgniteCheckedException {
        return cache.put(key, val, entry, ttl, filter);
    }

    /** {@inheritDoc} */
    @Override public IgniteInternalFuture<V> putAsync(K key, V val,
        @Nullable CacheEntryPredicate[] filter) {
        return putAsync(key, val, null, -1, filter);
    }

    /** {@inheritDoc} */
    @Override public IgniteInternalFuture<V> putAsync(K key, V val, @Nullable GridCacheEntryEx entry, long ttl,
        @Nullable CacheEntryPredicate[] filter) {
        A.notNull(key, "key", val, "val");

        // Check k-v predicate first.
<<<<<<< HEAD
        if (!isAll(key, val))
            return new GridFinishedFuture<>(cctx.kernalContext());
=======
        if (!isAll(key, val, true))
            return new GridFinishedFuture<>();
>>>>>>> 1ef545a5

        return cache.putAsync(key, val, entry, ttl, and(filter));
    }

    /** {@inheritDoc} */
    @Override public boolean putx(K key, V val, @Nullable GridCacheEntryEx entry, long ttl,
        @Nullable CacheEntryPredicate... filter) throws IgniteCheckedException {
        return cache.putx(key, val, entry, ttl, filter);
    }

    /** {@inheritDoc} */
    @Override public boolean putx(K key, V val,
        @Nullable CacheEntryPredicate[] filter) throws IgniteCheckedException {
        return putxAsync(key, val, filter).get();
    }

    /** {@inheritDoc} */
    @Override public void putAllConflict(Map<KeyCacheObject, GridCacheDrInfo> drMap) throws IgniteCheckedException {
        cache.putAllConflict(drMap);
    }

    /** {@inheritDoc} */
    @Override public IgniteInternalFuture<?> putAllConflictAsync(Map<KeyCacheObject, GridCacheDrInfo> drMap)
        throws IgniteCheckedException {
        return cache.putAllConflictAsync(drMap);
    }

    /** {@inheritDoc} */
    @Override public <T> EntryProcessorResult<T> invoke(K key, EntryProcessor<K, V, T> entryProcessor, Object... args)
        throws IgniteCheckedException {
        return cache.invoke(key, entryProcessor, args);
    }

    /** {@inheritDoc} */
    @Override public <T> Map<K, EntryProcessorResult<T>> invokeAll(Set<? extends K> keys,
        EntryProcessor<K, V, T> entryProcessor,
        Object... args) throws IgniteCheckedException {
        return cache.invokeAll(keys, entryProcessor, args);
    }

    /** {@inheritDoc} */
    @Override public <T> IgniteInternalFuture<EntryProcessorResult<T>> invokeAsync(K key,
        EntryProcessor<K, V, T> entryProcessor,
        Object... args) {
        return cache.invokeAsync(key, entryProcessor, args);
    }

    /** {@inheritDoc} */
    @Override public <T> IgniteInternalFuture<Map<K, EntryProcessorResult<T>>> invokeAllAsync(Set<? extends K> keys,
        EntryProcessor<K, V, T> entryProcessor,
        Object... args) {
        return cache.invokeAllAsync(keys, entryProcessor, args);
    }

    /** {@inheritDoc} */
    @Override public <T> Map<K, EntryProcessorResult<T>> invokeAll(
        Map<? extends K, ? extends EntryProcessor<K, V, T>> map,
        Object... args) throws IgniteCheckedException {
        return cache.invokeAll(map, args);
    }

    /** {@inheritDoc} */
    @Override public <T> IgniteInternalFuture<Map<K, EntryProcessorResult<T>>> invokeAllAsync(
        Map<? extends K, ? extends EntryProcessor<K, V, T>> map,
        Object... args) {
        return cache.invokeAllAsync(map, args);
    }

    /** {@inheritDoc} */
    @Override public IgniteInternalFuture<Boolean> putxAsync(K key, V val,
        @Nullable CacheEntryPredicate[] filter) {
        return putxAsync(key, val, null, -1, filter);
    }

    /** {@inheritDoc} */
    @Override public IgniteInternalFuture<Boolean> putxAsync(K key, V val, @Nullable GridCacheEntryEx entry,
        long ttl, @Nullable CacheEntryPredicate[] filter) {
        A.notNull(key, "key", val, "val");

        // Check k-v predicate first.
<<<<<<< HEAD
        if (!isAll(key, val))
            return new GridFinishedFuture<>(cctx.kernalContext(), false);
=======
        if (!isAll(key, val, true))
            return new GridFinishedFuture<>(false);
>>>>>>> 1ef545a5

        return cache.putxAsync(key, val, entry, ttl, and(filter));
    }

    /** {@inheritDoc} */
    @Override public V putIfAbsent(K key, V val) throws IgniteCheckedException {
        return putIfAbsentAsync(key, val).get();
    }

    /** {@inheritDoc} */
    @Override public IgniteInternalFuture<V> putIfAbsentAsync(K key, V val) {
        return putAsync(key, val, cctx.noValArray());
    }

    /** {@inheritDoc} */
    @Override public boolean putxIfAbsent(K key, V val) throws IgniteCheckedException {
        return putxIfAbsentAsync(key, val).get();
    }

    /** {@inheritDoc} */
    @Override public IgniteInternalFuture<Boolean> putxIfAbsentAsync(K key, V val) {
        return putxAsync(key, val, cctx.noValArray());
    }

    /** {@inheritDoc} */
    @Override public V replace(K key, V val) throws IgniteCheckedException {
        return replaceAsync(key, val).get();
    }

    /** {@inheritDoc} */
    @Override public IgniteInternalFuture<V> replaceAsync(K key, V val) {
        return putAsync(key, val, cctx.hasValArray());
    }

    /** {@inheritDoc} */
    @Override public boolean replacex(K key, V val) throws IgniteCheckedException {
        return replacexAsync(key, val).get();
    }

    /** {@inheritDoc} */
    @Override public IgniteInternalFuture<Boolean> replacexAsync(K key, V val) {
        return putxAsync(key, val, cctx.hasValArray());
    }

    /** {@inheritDoc} */
    @Override public boolean replace(K key, V oldVal, V newVal) throws IgniteCheckedException {
        return replaceAsync(key, oldVal, newVal).get();
    }

    /** {@inheritDoc} */
    @Override public IgniteInternalFuture<Boolean> replaceAsync(K key, V oldVal, V newVal) {
        CacheEntryPredicate fltr = this.filter != null ? and(cctx.equalsValArray(oldVal)) : cctx.equalsValue(oldVal);

        return cache.putxAsync(key, newVal, fltr);
    }

    /** {@inheritDoc} */
    @Override public void putAll(Map<? extends K, ? extends V> m,
        @Nullable CacheEntryPredicate[] filter) throws IgniteCheckedException {
        putAllAsync(m, filter).get();
    }

    /** {@inheritDoc} */
    @Override public IgniteInternalFuture<?> putAllAsync(Map<? extends K, ? extends V> m,
        @Nullable CacheEntryPredicate[] filter) {
        m = isAll(m);

        if (F.isEmpty(m))
            return new GridFinishedFuture<>();

        return cache.putAllAsync(m, and(filter));
    }

    /** {@inheritDoc} */
    @Override public Set<K> keySet() {
        return cache.keySet(filter);
    }

    /** {@inheritDoc} */
    @Override public Set<K> keySet(@Nullable CacheEntryPredicate... filter) {
        return cache.keySet(filter);
    }

    /** {@inheritDoc} */
    @Override public Set<K> primaryKeySet() {
        return cache.primaryKeySet(filter);
    }

    /** {@inheritDoc} */
    @Override public Collection<V> values() {
        return cache.values(filter);
    }

    /** {@inheritDoc} */
    @Override public Collection<V> primaryValues() {
        return cache.primaryValues(filter);
    }

    /** {@inheritDoc} */
    @Override public Set<Cache.Entry<K, V>> entrySet() {
        return cache.entrySet(filter);
    }

    /** {@inheritDoc} */
    @Override public Set<Cache.Entry<K, V>> entrySetx(CacheEntryPredicate... filter) {
        return cache.entrySetx(F0.and0(filter, this.filter));
    }

    /** {@inheritDoc} */
    @Override public Set<Cache.Entry<K, V>> primaryEntrySetx(CacheEntryPredicate... filter) {
        return cache.primaryEntrySetx(F0.and0(filter, this.filter));
    }

    /** {@inheritDoc} */
    @Override public Set<Cache.Entry<K, V>> entrySet(int part) {
        // TODO pass entry filter.
        return cache.entrySet(part);
    }

    /** {@inheritDoc} */
    @Override public Set<Cache.Entry<K, V>> primaryEntrySet() {
        return cache.primaryEntrySet(filter);
    }

    /** {@inheritDoc} */
    @Override public Set<CacheFlag> flags() {
        CacheFlag[] forced = cctx.forcedFlags();

        if (F.isEmpty(forced))
            return flags;

        // We don't expect too many flags, so default size is fine.
        Set<CacheFlag> ret = new HashSet<>();

        ret.addAll(flags);
        ret.addAll(F.asList(forced));

        return Collections.unmodifiableSet(ret);
    }

    /** {@inheritDoc} */
    @Override public CacheEntryPredicate predicate() {
        return filter;
    }

    /** {@inheritDoc} */
    @Override public String name() {
        return cache.name();
    }

    /** {@inheritDoc} */
    @Override public ClusterGroup gridProjection() {
        return cache.gridProjection();
    }

    /** {@inheritDoc} */
    @Override public V peek(K key) {
        return cache.peek(key, filter);
    }

    /** {@inheritDoc} */
    @Nullable @Override public V localPeek(K key,
        CachePeekMode[] peekModes,
        @Nullable IgniteCacheExpiryPolicy plc)
        throws IgniteCheckedException
    {
        return cache.localPeek(key, peekModes, plc);
    }

    /** {@inheritDoc} */
    @Override public Iterable<Cache.Entry<K, V>> localEntries(CachePeekMode[] peekModes) throws IgniteCheckedException {
        return cache.localEntries(peekModes);
    }

    /** {@inheritDoc} */
    @Override public V peek(K key, @Nullable Collection<GridCachePeekMode> modes) throws IgniteCheckedException {
        V val = cache.peek(key, modes);

        return isAll(key, val) ? val : null;
    }

    /** {@inheritDoc} */
    @Nullable @Override public Cache.Entry<K, V> entry(K key) {
        V val = peek(key);

        if (!isAll(key, val))
            return null;

        return cache.entry(key);
    }

    /** {@inheritDoc} */
    @Override public boolean evict(K key) {
        if (predicate() != null)
            return cache.evict(key, filter);
        else
            return cache.evict(key);
    }

    /** {@inheritDoc} */
    @Override public void evictAll(@Nullable Collection<? extends K> keys) {
        if (predicate() != null)
            cache.evictAll(keys, filter);
        else
            cache.evictAll(keys);
    }

    /** {@inheritDoc} */
    @Override public void evictAll() {
        cache.evictAll(keySet());
    }

    /** {@inheritDoc} */
    @Override public void clearLocally() {
        cache.clearLocally();
    }

    /** {@inheritDoc} */
    @Override public void clear() throws IgniteCheckedException {
        cache.clear();
    }

    /** {@inheritDoc} */
    @Override public IgniteInternalFuture<?> clearAsync() {
        return cache.clearAsync();
    }

    /** {@inheritDoc} */
    @Override public void clear(long timeout) throws IgniteCheckedException {
        cache.clear(timeout);
    }

    /** {@inheritDoc} */
    @Override public boolean clearLocally(K key) {
        return cache.clearLocally0(key, filter);
    }

    /** {@inheritDoc} */
    @Override public boolean compact(K key) throws IgniteCheckedException {
        return cache.compact(key, filter);
    }

    /** {@inheritDoc} */
    @Override public void compactAll() throws IgniteCheckedException {
        cache.compactAll(keySet());
    }

    /** {@inheritDoc} */
    @Override public V remove(K key,
        @Nullable CacheEntryPredicate[] filter) throws IgniteCheckedException {
        return removeAsync(key, filter).get();
    }

    /** {@inheritDoc} */
    @Override public V remove(K key, @Nullable GridCacheEntryEx entry,
        @Nullable CacheEntryPredicate... filter) throws IgniteCheckedException {
        return removeAsync(key, entry, filter).get();
    }

    /** {@inheritDoc} */
    @Override public IgniteInternalFuture<V> removeAsync(K key, CacheEntryPredicate[] filter) {
        return removeAsync(key, null, filter);
    }

    /** {@inheritDoc} */
    @Override public IgniteInternalFuture<V> removeAsync(K key, @Nullable GridCacheEntryEx entry,
        @Nullable CacheEntryPredicate... filter) {
        return cache.removeAsync(key, entry, and(filter));
    }

    /** {@inheritDoc} */
    @Override public boolean removex(K key,
        @Nullable CacheEntryPredicate[] filter) throws IgniteCheckedException {
        return removexAsync(key, filter).get();
    }

    /** {@inheritDoc} */
    @Override public void removeAllConflict(Map<KeyCacheObject, GridCacheVersion> drMap) throws IgniteCheckedException {
        cache.removeAllConflict(drMap);
    }

    /** {@inheritDoc} */
    @Override public IgniteInternalFuture<?> removeAllConflictAsync(Map<KeyCacheObject, GridCacheVersion> drMap)
        throws IgniteCheckedException {
        return cache.removeAllConflictAsync(drMap);
    }

    /** {@inheritDoc} */
    @Override public boolean removex(K key, @Nullable GridCacheEntryEx entry,
        @Nullable CacheEntryPredicate... filter) throws IgniteCheckedException {
        return removexAsync(key, entry, filter).get();
    }

    /** {@inheritDoc} */
    @Override public IgniteInternalFuture<Boolean> removexAsync(K key,
        @Nullable CacheEntryPredicate[] filter) {
        return removexAsync(key, null, filter);
    }

    /** {@inheritDoc} */
    @Override public IgniteInternalFuture<Boolean> removexAsync(K key, @Nullable GridCacheEntryEx entry,
        @Nullable CacheEntryPredicate... filter) {
        return cache.removexAsync(key, entry, and(filter));
    }

    /** {@inheritDoc} */
    @Override public IgniteInternalFuture<GridCacheReturn> replacexAsync(K key, V oldVal, V newVal) {
        A.notNull(key, "key", oldVal, "oldVal", newVal, "newVal");

        // Check k-v predicate first.
<<<<<<< HEAD
        if (!isAll(key, newVal))
            return new GridFinishedFuture<>(cctx.kernalContext(), new GridCacheReturn(true, false));
=======
        if (!isAll(key, newVal, true))
            return new GridFinishedFuture<>(new GridCacheReturn<V>(false));
>>>>>>> 1ef545a5

        return cache.replacexAsync(key, oldVal, newVal);
    }

    /** {@inheritDoc} */
    @Override public GridCacheReturn replacex(K key, V oldVal, V newVal) throws IgniteCheckedException {
        return replacexAsync(key, oldVal, newVal).get();
    }

    /** {@inheritDoc} */
    @Override public GridCacheReturn removex(K key, V val) throws IgniteCheckedException {
        return removexAsync(key, val).get();
    }

    /** {@inheritDoc} */
<<<<<<< HEAD
    @Override public IgniteInternalFuture<GridCacheReturn> removexAsync(K key, V val) {
        return !isAll(key, val) ? new GridFinishedFuture<>(cctx.kernalContext(),
            new GridCacheReturn(true, false)) : cache.removexAsync(key, val);
=======
    @Override public IgniteInternalFuture<GridCacheReturn<V>> removexAsync(K key, V val) {
        return !isAll(key, val, true) ? new GridFinishedFuture<>(
            new GridCacheReturn<V>(false)) : cache.removexAsync(key, val);
>>>>>>> 1ef545a5
    }

    /** {@inheritDoc} */
    @Override public boolean remove(K key, V val) throws IgniteCheckedException {
        return removeAsync(key, val).get();
    }

    /** {@inheritDoc} */
    @Override public IgniteInternalFuture<Boolean> removeAsync(K key, V val) {
<<<<<<< HEAD
        return !isAll(key, val) ? new GridFinishedFuture<>(cctx.kernalContext(), false) :
=======
        return !isAll(key, val, true) ? new GridFinishedFuture<>(false) :
>>>>>>> 1ef545a5
            cache.removeAsync(key, val);
    }

    /** {@inheritDoc} */
    @Override public void removeAll(@Nullable Collection<? extends K> keys,
        @Nullable CacheEntryPredicate... filter) throws IgniteCheckedException {
        cache.removeAll(keys, and(filter));
    }

    /** {@inheritDoc} */
    @Override public IgniteInternalFuture<?> removeAllAsync(@Nullable Collection<? extends K> keys,
        @Nullable CacheEntryPredicate[] filter) {
        return cache.removeAllAsync(keys, and(filter));
    }

    /** {@inheritDoc} */
    @Override public void removeAll()
        throws IgniteCheckedException {
        removeAllAsync().get();
    }

    /** {@inheritDoc} */
    @Override public IgniteInternalFuture<?> removeAllAsync() {
        assert predicate() == null;

        return cache.removeAllAsync();
    }

    /** {@inheritDoc} */
    @Override public void localRemoveAll() throws IgniteCheckedException {
        cache.localRemoveAll(predicate());
    }

    /** {@inheritDoc} */
    @Override public boolean lock(K key, long timeout,
        @Nullable CacheEntryPredicate... filter) throws IgniteCheckedException {
        return cache.lock(key, timeout, and(filter));
    }

    /** {@inheritDoc} */
    @Override public IgniteInternalFuture<Boolean> lockAsync(K key, long timeout,
        @Nullable CacheEntryPredicate[] filter) {
        return cache.lockAsync(key, timeout, and(filter));
    }

    /** {@inheritDoc} */
    @Override public boolean lockAll(@Nullable Collection<? extends K> keys, long timeout,
        @Nullable CacheEntryPredicate[] filter) throws IgniteCheckedException {
        return cache.lockAll(keys, timeout, and(filter));
    }

    /** {@inheritDoc} */
    @Override public IgniteInternalFuture<Boolean> lockAllAsync(@Nullable Collection<? extends K> keys, long timeout,
        @Nullable CacheEntryPredicate[] filter) {
        return cache.lockAllAsync(keys, timeout, and(filter));
    }

    /** {@inheritDoc} */
    @Override public void unlock(K key, CacheEntryPredicate[] filter) throws IgniteCheckedException {
        cache.unlock(key, and(filter));
    }

    /** {@inheritDoc} */
    @Override public void unlockAll(@Nullable Collection<? extends K> keys,
        @Nullable CacheEntryPredicate[] filter) throws IgniteCheckedException {
        cache.unlockAll(keys, and(filter));
    }

    /** {@inheritDoc} */
    @Override public boolean isLocked(K key) {
        return cache.isLocked(key);
    }

    /** {@inheritDoc} */
    @Override public boolean isLockedByThread(K key) {
        return cache.isLockedByThread(key);
    }

    /** {@inheritDoc} */
    @Override public V promote(K key) throws IgniteCheckedException {
        return cache.promote(key, deserializePortables());
    }

    /** {@inheritDoc} */
    @Override public void promoteAll(@Nullable Collection<? extends K> keys) throws IgniteCheckedException {
        cache.promoteAll(keys);
    }

    /** {@inheritDoc} */
    @Override public Transaction txStart() throws IllegalStateException {
        return cache.txStart();
    }

    /** {@inheritDoc} */
    @Override public IgniteInternalTx txStartEx(TransactionConcurrency concurrency, TransactionIsolation isolation) {
        return cache.txStartEx(concurrency, isolation);
    }

    /** {@inheritDoc} */
    @Override public Transaction txStart(TransactionConcurrency concurrency, TransactionIsolation isolation) {
        return cache.txStart(concurrency, isolation);
    }

    /** {@inheritDoc} */
    @Override public Transaction txStart(TransactionConcurrency concurrency, TransactionIsolation isolation,
        long timeout, int txSize) {
        return cache.txStart(concurrency, isolation, timeout, txSize);
    }

    /** {@inheritDoc} */
    @Override public Transaction tx() {
        return cache.tx();
    }

    /** {@inheritDoc} */
    @Override public ConcurrentMap<K, V> toMap() {
        return new GridCacheMapAdapter<>(this);
    }

    /** {@inheritDoc} */
    @Override public Iterator<Cache.Entry<K, V>> iterator() {
        return cache.entrySet(filter).iterator();
    }

    /** {@inheritDoc} */
    @Nullable @Override public ExpiryPolicy expiry() {
        return expiryPlc;
    }

    /** {@inheritDoc} */
    @Override public void localLoadCache(@Nullable IgniteBiPredicate<K, V> p, @Nullable Object... args)
        throws IgniteCheckedException {
        cache.localLoadCache(p, args);
    }

    /** {@inheritDoc} */
    @Override public IgniteInternalFuture<?> localLoadCacheAsync(@Nullable IgniteBiPredicate<K, V> p, @Nullable Object... args) {
        return cache.localLoadCacheAsync(p, args);
    }

    /** {@inheritDoc} */
    @Override public GridCacheProjectionEx<K, V> withExpiryPolicy(ExpiryPolicy plc) {
        return new GridCacheProjectionImpl<>(
            this,
            cctx,
            filter,
            flags,
            subjId,
            true,
            plc);
    }

    /** {@inheritDoc} */
    @Override public void writeExternal(ObjectOutput out) throws IOException {
        out.writeObject(cctx);

        out.writeObject(filter);

        U.writeCollection(out, flags);

        out.writeBoolean(keepPortable);
    }

    /** {@inheritDoc} */
    @SuppressWarnings({"unchecked"})
    @Override public void readExternal(ObjectInput in) throws IOException, ClassNotFoundException {
        cctx = (GridCacheContext<K, V>)in.readObject();

        filter = (CacheEntryPredicate)in.readObject();

        flags = U.readSet(in);

        cache = cctx.cache();

        qry = new GridCacheQueriesImpl<>(cctx, this);

        keepPortable = in.readBoolean();
    }

    /** {@inheritDoc} */
    @Override public String toString() {
        return S.toString(GridCacheProjectionImpl.class, this);
    }
}<|MERGE_RESOLUTION|>--- conflicted
+++ resolved
@@ -573,13 +573,8 @@
         A.notNull(key, "key", val, "val");
 
         // Check k-v predicate first.
-<<<<<<< HEAD
         if (!isAll(key, val))
-            return new GridFinishedFuture<>(cctx.kernalContext());
-=======
-        if (!isAll(key, val, true))
             return new GridFinishedFuture<>();
->>>>>>> 1ef545a5
 
         return cache.putAsync(key, val, entry, ttl, and(filter));
     }
@@ -660,13 +655,8 @@
         A.notNull(key, "key", val, "val");
 
         // Check k-v predicate first.
-<<<<<<< HEAD
         if (!isAll(key, val))
-            return new GridFinishedFuture<>(cctx.kernalContext(), false);
-=======
-        if (!isAll(key, val, true))
             return new GridFinishedFuture<>(false);
->>>>>>> 1ef545a5
 
         return cache.putxAsync(key, val, entry, ttl, and(filter));
     }
@@ -977,13 +967,8 @@
         A.notNull(key, "key", oldVal, "oldVal", newVal, "newVal");
 
         // Check k-v predicate first.
-<<<<<<< HEAD
         if (!isAll(key, newVal))
-            return new GridFinishedFuture<>(cctx.kernalContext(), new GridCacheReturn(true, false));
-=======
-        if (!isAll(key, newVal, true))
-            return new GridFinishedFuture<>(new GridCacheReturn<V>(false));
->>>>>>> 1ef545a5
+            return new GridFinishedFuture<>(new GridCacheReturn(false));
 
         return cache.replacexAsync(key, oldVal, newVal);
     }
@@ -999,15 +984,9 @@
     }
 
     /** {@inheritDoc} */
-<<<<<<< HEAD
     @Override public IgniteInternalFuture<GridCacheReturn> removexAsync(K key, V val) {
-        return !isAll(key, val) ? new GridFinishedFuture<>(cctx.kernalContext(),
+        return !isAll(key, val) ? new GridFinishedFuture<>(
             new GridCacheReturn(true, false)) : cache.removexAsync(key, val);
-=======
-    @Override public IgniteInternalFuture<GridCacheReturn<V>> removexAsync(K key, V val) {
-        return !isAll(key, val, true) ? new GridFinishedFuture<>(
-            new GridCacheReturn<V>(false)) : cache.removexAsync(key, val);
->>>>>>> 1ef545a5
     }
 
     /** {@inheritDoc} */
@@ -1017,11 +996,7 @@
 
     /** {@inheritDoc} */
     @Override public IgniteInternalFuture<Boolean> removeAsync(K key, V val) {
-<<<<<<< HEAD
-        return !isAll(key, val) ? new GridFinishedFuture<>(cctx.kernalContext(), false) :
-=======
-        return !isAll(key, val, true) ? new GridFinishedFuture<>(false) :
->>>>>>> 1ef545a5
+        return !isAll(key, val) ? new GridFinishedFuture<>(false) :
             cache.removeAsync(key, val);
     }
 
