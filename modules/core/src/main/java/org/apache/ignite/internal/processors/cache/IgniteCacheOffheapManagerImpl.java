/*
 * Licensed to the Apache Software Foundation (ASF) under one or more
 * contributor license agreements.  See the NOTICE file distributed with
 * this work for additional information regarding copyright ownership.
 * The ASF licenses this file to You under the Apache License, Version 2.0
 * (the "License"); you may not use this file except in compliance with
 * the License.  You may obtain a copy of the License at
 *
 *      http://www.apache.org/licenses/LICENSE-2.0
 *
 * Unless required by applicable law or agreed to in writing, software
 * distributed under the License is distributed on an "AS IS" BASIS,
 * WITHOUT WARRANTIES OR CONDITIONS OF ANY KIND, either express or implied.
 * See the License for the specific language governing permissions and
 * limitations under the License.
 */

package org.apache.ignite.internal.processors.cache;

import java.nio.ByteBuffer;
import java.util.Collections;
import java.util.Iterator;
import java.util.Set;
import java.util.concurrent.ConcurrentHashMap;
import java.util.concurrent.ConcurrentMap;
import javax.cache.Cache;
import org.apache.ignite.IgniteCheckedException;
import org.apache.ignite.IgniteException;
import org.apache.ignite.cluster.ClusterNode;
import org.apache.ignite.internal.pagemem.Page;
import org.apache.ignite.internal.pagemem.PageIdAllocator;
import org.apache.ignite.internal.pagemem.PageIdUtils;
import org.apache.ignite.internal.pagemem.PageMemory;
import org.apache.ignite.internal.processors.affinity.AffinityTopologyVersion;
import org.apache.ignite.internal.processors.cache.database.CacheDataRow;
import org.apache.ignite.internal.processors.cache.database.CacheDataRowAdapter;
import org.apache.ignite.internal.processors.cache.database.IgniteCacheDatabaseSharedManager;
import org.apache.ignite.internal.processors.cache.database.MetaStore;
import org.apache.ignite.internal.processors.cache.database.MetadataStorage;
import org.apache.ignite.internal.processors.cache.database.RootPage;
import org.apache.ignite.internal.processors.cache.database.RowStore;
import org.apache.ignite.internal.processors.cache.database.freelist.FreeList;
import org.apache.ignite.internal.processors.cache.database.freelist.FreeListOld;
import org.apache.ignite.internal.processors.cache.database.tree.BPlusTree;
import org.apache.ignite.internal.processors.cache.database.tree.io.BPlusIO;
import org.apache.ignite.internal.processors.cache.database.tree.io.BPlusInnerIO;
import org.apache.ignite.internal.processors.cache.database.tree.io.BPlusLeafIO;
import org.apache.ignite.internal.processors.cache.database.tree.io.IOVersions;
import org.apache.ignite.internal.processors.cache.database.tree.reuse.ReuseList;
import org.apache.ignite.internal.processors.cache.database.tree.reuse.ReuseListOld;
import org.apache.ignite.internal.processors.cache.distributed.dht.GridDhtInvalidPartitionException;
import org.apache.ignite.internal.processors.cache.distributed.dht.GridDhtLocalPartition;
import org.apache.ignite.internal.processors.cache.local.GridLocalCache;
import org.apache.ignite.internal.processors.cache.query.GridCacheQueryManager;
import org.apache.ignite.internal.processors.cache.version.GridCacheVersion;
import org.apache.ignite.internal.processors.query.GridQueryProcessor;
import org.apache.ignite.internal.util.GridCloseableIteratorAdapter;
import org.apache.ignite.internal.util.GridEmptyCloseableIterator;
import org.apache.ignite.internal.util.GridLongList;
import org.apache.ignite.internal.util.lang.GridCloseableIterator;
import org.apache.ignite.internal.util.lang.GridCursor;
import org.apache.ignite.internal.util.lang.GridIterator;
import org.apache.ignite.internal.util.typedef.F;
import org.apache.ignite.internal.util.typedef.internal.U;
import org.apache.ignite.lang.IgniteClosure;
import org.apache.ignite.lang.IgnitePredicate;
import org.jetbrains.annotations.Nullable;

import static org.apache.ignite.internal.IgniteComponentType.INDEXING;

/**
 *
 */
@SuppressWarnings("PublicInnerClass")
public class IgniteCacheOffheapManagerImpl extends GridCacheManagerAdapter implements IgniteCacheOffheapManager {
    /** */
    private boolean indexingEnabled;

    /** */
    private FreeList freeList;

    /** */
    private ReuseList reuseList;

    /** */
    private CacheDataStore locCacheDataStore;

    /** */
    private final ConcurrentMap<Integer, CacheDataStore> partDataStores = new ConcurrentHashMap<>();

    /** */
    private MetaStore metaStore;

    /** {@inheritDoc} */
    @Override protected void start0() throws IgniteCheckedException {
        super.start0();

        final PageMemory pageMem = cctx.shared().database().pageMemory();

        indexingEnabled = GridQueryProcessor.isEnabled(cctx.config());

        if (cctx.affinityNode()) {
            int cacheId = cctx.cacheId();

            final Metas metas = getOrAllocateMetas(pageMem, cacheId);

            cctx.shared().database().checkpointReadLock();

            try {
                reuseList = new ReuseListOld(cacheId, pageMem, cctx.shared().wal(), metas.rootIds(), metas.isInitNew());
                freeList = new FreeListOld(cctx, reuseList);

                metaStore = new MetadataStorage(pageMem, cctx.shared().wal(),
                    cacheId, reuseList, metas.metastoreRoot(), metas.isInitNew());

                if (cctx.affinityNode() && cctx.isLocal()) {
                    assert cctx.cache() instanceof GridLocalCache : cctx.cache();

                    locCacheDataStore = createCacheDataStore(0, (CacheDataStore.Listener)cctx.cache());
                }
            }
            finally {
                cctx.shared().database().checkpointReadUnlock();
            }
        }
    }

    /**
     * @param pageMem Page memory.
     * @param cacheId Cache ID.
     * @return Allocated pages.
     * @throws IgniteCheckedException
     */
    protected Metas getOrAllocateMetas(
        final PageMemory pageMem,
        final int cacheId
    ) throws IgniteCheckedException {
        try (Page metaPage = pageMem.metaPage(cacheId)) {
            final long metastoreRoot = metaPage.id();

            final int segments = Runtime.getRuntime().availableProcessors() * 2;

            final long[] rootIds = allocateMetas(pageMem, cacheId, segments);

            return new Metas(rootIds, metastoreRoot, true);
        }
    }

    /**
     * @param pageMem Page memory.
     * @param cacheId Cache ID.
     * @return Allocated metapages.
     * @throws IgniteCheckedException
     */
    protected long[] allocateMetas(
        final PageIdAllocator pageMem,
        final int cacheId,
        int segments
    ) throws IgniteCheckedException {
        final long[] rootIds = new long[segments];

        for (int i = 0; i < segments; i++)
            rootIds[i] = pageMem.allocatePage(cacheId, 0, PageMemory.FLAG_IDX);

        return rootIds;
    }

    /** {@inheritDoc} */
    @Override protected void stop0(final boolean cancel, final boolean destroy) {
        super.stop0(cancel, destroy);

        if (destroy && !cctx.kernalContext().clientNode()) {
            destroyCacheDataStructures();

            PageMemory pageMemory = cctx.shared().database().pageMemory();

            if (pageMemory != null)
                pageMemory.clear(cctx.cacheId());
        }
    }

    /**
     *
     */
    protected void destroyCacheDataStructures() {
        final PageMemory pageMem = cctx.shared().database().pageMemory();

        try {
            if (cctx.affinityNode()) {
                if (locCacheDataStore != null)
                    locCacheDataStore.destroy();

                for (CacheDataStore store : partDataStores.values())
                    store.destroy();

                metaStore.destroy();

                GridLongList pagesList = new GridLongList();

<<<<<<< HEAD
            // TODO drop the following code -->
            ((FreeListOld)freeList).pages(pagesList);

            ((ReuseListOld)reuseList).pages(pagesList);
            ((ReuseListOld)reuseList).destroy();

            ((FreeListOld)freeList).destroy();
            // TODO drop the following code --^
=======
                freeList.pages(pagesList);

                reuseList.pages(pagesList);

                reuseList.destroy();

                freeList.destroy();
>>>>>>> 4f7eeee3

                for (int i = 0; i < pagesList.size(); i++) {
                    long pageId = pagesList.get(i);

                    pageMem.freePage(cctx.cacheId(), pageId);
                }
            }
        }
        catch (IgniteCheckedException e) {
            throw new IgniteException(e.getMessage(), e);
        }
    }

    /**
     * @param part Partition.
     * @return Data store for given entry.
     */
    private CacheDataStore dataStore(GridDhtLocalPartition part) {
        if (cctx.isLocal())
            return locCacheDataStore;
        else {
            assert part != null;

            return part.dataStore();
        }
    }

    /**
     * @param p Partition.
     * @return Partition data.
     */
    @Nullable private CacheDataStore partitionData(int p) {
        if (cctx.isLocal())
            return locCacheDataStore;
        else {
            GridDhtLocalPartition part = cctx.topology().localPartition(p, AffinityTopologyVersion.NONE, false);

            return part != null ? part.dataStore() : null;
        }
    }

    /** {@inheritDoc} */
    @Override public ReuseList reuseList() {
        return reuseList;
    }

    /** {@inheritDoc} */
    @Override public FreeList freeList() {
        return freeList;
    }

    /** {@inheritDoc} */
    @Override public MetaStore meta() {
        return metaStore;
    }

    /** {@inheritDoc} */
    @Override public long entriesCount(boolean primary, boolean backup,
        AffinityTopologyVersion topVer) throws IgniteCheckedException {
        if (cctx.isLocal())
            return 0; // TODO: GG-11208.
        else {
            ClusterNode locNode = cctx.localNode();

            long cnt = 0;

            for (GridDhtLocalPartition locPart : cctx.topology().currentLocalPartitions()) {
                if (primary) {
                    if (cctx.affinity().primary(locNode, locPart.id(), topVer)) {
                        cnt += locPart.size();

                        continue;
                    }
                }

                if (backup) {
                    if (cctx.affinity().backup(locNode, locPart.id(), topVer))
                        cnt += locPart.size();
                }
            }

            return cnt;
        }
    }

    /** {@inheritDoc} */
    @Override public long entriesCount(int part) {
        if (cctx.isLocal())
            return 0; // TODO: GG-11208.
        else {
            GridDhtLocalPartition locPart = cctx.topology().localPartition(part, AffinityTopologyVersion.NONE, false);

            return locPart == null ? 0 : locPart.size();
        }
    }

    /**
     * @param primary Primary data flag.
     * @param backup Primary data flag.
     * @param topVer Topology version.
     * @return Data stores iterator.
     */
    private Iterator<CacheDataStore> cacheData(boolean primary, boolean backup, AffinityTopologyVersion topVer) {
        assert primary || backup;

        if (cctx.isLocal())
            return Collections.singleton(locCacheDataStore).iterator();
        else {
            final Iterator<GridDhtLocalPartition> it = cctx.topology().currentLocalPartitions().iterator();

            if (primary && backup) {
                return F.iterator(it, new IgniteClosure<GridDhtLocalPartition, CacheDataStore>() {
                    @Override public CacheDataStore apply(GridDhtLocalPartition part) {
                        return part.dataStore();
                    }
                }, true);
            }

            final Set<Integer> parts = primary ? cctx.affinity().primaryPartitions(cctx.localNodeId(), topVer) :
                cctx.affinity().backupPartitions(cctx.localNodeId(), topVer);

            return F.iterator(it, new IgniteClosure<GridDhtLocalPartition, CacheDataStore>() {
                    @Override public CacheDataStore apply(GridDhtLocalPartition part) {
                        return part.dataStore();
                    }
                }, true,
                new IgnitePredicate<GridDhtLocalPartition>() {
                    @Override public boolean apply(GridDhtLocalPartition part) {
                        return parts.contains(part.id());
                    }
                });
        }
    }

    /** {@inheritDoc} */
    @Override public void update(
        KeyCacheObject key,
        CacheObject val,
        GridCacheVersion ver,
        long expireTime,
        int partId,
        GridDhtLocalPartition part
    ) throws IgniteCheckedException {
        dataStore(part).update(key, partId, val, ver, expireTime);
    }

    /** {@inheritDoc} */
    @Override public void remove(
        KeyCacheObject key,
        CacheObject prevVal,
        GridCacheVersion prevVer,
        int partId,
        GridDhtLocalPartition part
    ) throws IgniteCheckedException {
        dataStore(part).remove(key, prevVal, prevVer, partId);
    }

    /** {@inheritDoc} */
    @SuppressWarnings("unchecked")
    @Override @Nullable public CacheDataRow read(GridCacheMapEntry entry)
        throws IgniteCheckedException {
        KeyCacheObject key = entry.key();

        assert cctx.isLocal() || entry.localPartition() != null : entry;

        return dataStore(entry.localPartition()).find(key);
    }

    /** {@inheritDoc} */
    @Override public boolean containsKey(GridCacheMapEntry entry) {
        try {
            return read(entry) != null;
        }
        catch (IgniteCheckedException e) {
            U.error(log, "Failed to read value", e);

            return false;
        }
    }

    /** {@inheritDoc} */
    @Override public void onPartitionCounterUpdated(int part, long cntr) {
        // No-op.
    }

    /** {@inheritDoc} */
    @Override public long lastUpdatedPartitionCounter(int part) {
        return 0;
    }

    /**
     * Clears offheap entries.
     *
     * @param readers {@code True} to clear readers.
     */
    @SuppressWarnings("unchecked")
    @Override public void clear(boolean readers) {
        GridCacheVersion obsoleteVer = null;

        GridIterator<CacheDataRow> it = rowsIterator(true, true, null);

        while (it.hasNext()) {
            KeyCacheObject key = it.next().key();

            try {
                if (obsoleteVer == null)
                    obsoleteVer = cctx.versions().next();

                GridCacheEntryEx entry = cctx.cache().entryEx(key);

                entry.clear(obsoleteVer, readers);
            }
            catch (GridDhtInvalidPartitionException ignore) {
                // Ignore.
            }
            catch (IgniteCheckedException e) {
                U.error(log, "Failed to clear cache entry: " + key, e);
            }
        }
    }

    /** {@inheritDoc} */
    @Override public int onUndeploy(ClassLoader ldr) {
        // TODO: GG-11141.
        return 0;
    }

    /** {@inheritDoc} */
    @Override public long offHeapAllocatedSize() {
        // TODO GG-10884.
        return 0;
    }

    /** {@inheritDoc} */
    @Override public void writeAll(Iterable<GridCacheBatchSwapEntry> swapped) throws IgniteCheckedException {
        // No-op.
    }

    /**
     * @param primary {@code True} if need return primary entries.
     * @param backup {@code True} if need return backup entries.
     * @param topVer Topology version to use.
     * @return Entries iterator.
     * @throws IgniteCheckedException If failed.
     */
    @SuppressWarnings("unchecked")
    @Override public <K, V> GridCloseableIterator<Cache.Entry<K, V>> entriesIterator(final boolean primary,
        final boolean backup,
        final AffinityTopologyVersion topVer,
        final boolean keepBinary) throws IgniteCheckedException {
        final Iterator<CacheDataRow> it = rowsIterator(primary, backup, topVer);

        return new GridCloseableIteratorAdapter<Cache.Entry<K, V>>() {
            /** */
            private CacheEntryImplEx next;

            @Override protected Cache.Entry<K, V> onNext() {
                CacheEntryImplEx ret = next;

                next = null;

                return ret;
            }

            @Override protected boolean onHasNext() {
                if (next != null)
                    return true;

                CacheDataRow nextRow = null;

                if (it.hasNext())
                    nextRow = it.next();

                if (nextRow != null) {
                    KeyCacheObject key = nextRow.key();
                    CacheObject val = nextRow.value();

                    Object key0 = cctx.unwrapBinaryIfNeeded(key, keepBinary, false);
                    Object val0 = cctx.unwrapBinaryIfNeeded(val, keepBinary, false);

                    next = new CacheEntryImplEx(key0, val0, nextRow.version());

                    return true;
                }

                return false;
            }
        };
    }

    /** {@inheritDoc} */
    @Override public GridCloseableIterator<KeyCacheObject> keysIterator(final int part) throws IgniteCheckedException {
        CacheDataStore data = partitionData(part);

        if (data == null)
            return new GridEmptyCloseableIterator<>();

        final GridCursor<? extends CacheDataRow> cur = data.cursor();

        return new GridCloseableIteratorAdapter<KeyCacheObject>() {
            /** */
            private KeyCacheObject next;

            @Override protected KeyCacheObject onNext() {
                KeyCacheObject res = next;

                next = null;

                return res;
            }

            @Override protected boolean onHasNext() throws IgniteCheckedException {
                if (next != null)
                    return true;

                if (cur.next()) {
                    CacheDataRow row = cur.get();

                    next = row.key();
                }

                return next != null;
            }
        };
    }

    /** {@inheritDoc} */
    @Override public GridIterator<CacheDataRow> iterator(boolean primary, boolean backups,
        final AffinityTopologyVersion topVer)
        throws IgniteCheckedException {
        return rowsIterator(primary, backups, topVer);
    }

    /**
     * @param primary Primary entries flag.
     * @param backups Backup entries flag.
     * @param topVer Topology version.
     * @return Iterator.
     */
    private GridIterator<CacheDataRow> rowsIterator(boolean primary, boolean backups, AffinityTopologyVersion topVer) {
        final Iterator<CacheDataStore> dataIt = cacheData(primary, backups, topVer);

        return new GridCloseableIteratorAdapter<CacheDataRow>() {
            /** */
            private GridCursor<? extends CacheDataRow> cur;

            /** */
            private CacheDataRow next;

            @Override protected CacheDataRow onNext() {
                CacheDataRow res = next;

                next = null;

                return res;
            }

            @Override protected boolean onHasNext() throws IgniteCheckedException {
                if (next != null)
                    return true;

                while (true) {
                    if (cur == null) {
                        if (dataIt.hasNext())
                            cur = dataIt.next().cursor();
                        else
                            break;
                    }

                    if (cur.next()) {
                        next = cur.get();

                        break;
                    }
                    else
                        cur = null;
                }

                return next != null;
            }
        };
    }

    /** {@inheritDoc} */
    @Override public GridIterator<CacheDataRow> iterator(int part) throws IgniteCheckedException {
        CacheDataStore data = partitionData(part);

        if (data == null)
            return new GridEmptyCloseableIterator<>();

        final GridCursor<? extends CacheDataRow> cur = data.cursor();

        return new GridCloseableIteratorAdapter<CacheDataRow>() {
            /** */
            private CacheDataRow next;

            @Override protected CacheDataRow onNext() {
                CacheDataRow res = next;

                next = null;

                return res;
            }

            @Override protected boolean onHasNext() throws IgniteCheckedException {
                if (next != null)
                    return true;

                if (cur.next())
                    next = cur.get();

                return next != null;
            }
        };
    }

    /** {@inheritDoc} */
    @Override public final CacheDataStore createCacheDataStore(int p,
        CacheDataStore.Listener lsnr) throws IgniteCheckedException {
        IgniteCacheDatabaseSharedManager dbMgr = cctx.shared().database();

        String idxName = treeName(p);

        final RootPage rootPage = metaStore.getOrAllocateForTree(idxName);

        CacheDataRowStore rowStore = new CacheDataRowStore(cctx, freeList);

        CacheDataTree dataTree = new CacheDataTree(idxName,
            reuseList,
            rowStore,
            cctx,
            dbMgr.pageMemory(),
            rootPage.pageId().pageId(),
            rootPage.isAllocated());

        CacheDataStoreImpl dataStore = new CacheDataStoreImpl(idxName, rowStore, dataTree, lsnr);

        partDataStores.put(p, dataStore);

        return dataStore;
    }

    /** {@inheritDoc} */
    @Override public void destroyCacheDataStore(int p, CacheDataStore store) throws IgniteCheckedException {
        try {
            partDataStores.remove(p, store);

            store.destroy();

            meta().dropRootPage(store.name());
        }
        catch (IgniteCheckedException e) {
            throw new IgniteException(e);
        }
    }

    /**
     *
     */
    protected void onCacheDataStoreDestroyed(String name) throws IgniteCheckedException {
        // No-op
    }

    /**
     * @param p Partition.
     * @return Tree name for given partition.
     */
    private String treeName(int p) {
        return BPlusTree.treeName("p-" + p, "CacheData");
    }

    /**
     *
     */
    private class CacheDataStoreImpl implements CacheDataStore {
        /** Tree name. */
        private String name;

        /** */
        private final CacheDataRowStore rowStore;

        /** */
        private final CacheDataTree dataTree;

        /** */
        private final Listener lsnr;

        /**
         * @param rowStore Row store.
         * @param dataTree Data tree.
         * @param lsnr Listener.
         */
        private CacheDataStoreImpl(
            String name,
            CacheDataRowStore rowStore,
            CacheDataTree dataTree,
            Listener lsnr
        ) {
            this.name = name;
            this.rowStore = rowStore;
            this.dataTree = dataTree;
            this.lsnr = lsnr;
        }

        /** {@inheritDoc} */
        @Override public String name() {
            return name;
        }

        /** {@inheritDoc} */
        @Override public void update(KeyCacheObject key,
            int p,
            CacheObject val,
            GridCacheVersion ver,
            long expireTime) throws IgniteCheckedException {
            DataRow dataRow = new DataRow(key.hashCode(), key, val, ver, p);

            rowStore.addRow(dataRow);

            assert dataRow.link() != 0 : dataRow;

            DataRow old = dataTree.put(dataRow);

            if (old == null)
                lsnr.onInsert();

            if (indexingEnabled) {
                GridCacheQueryManager qryMgr = cctx.queries();

                assert qryMgr.enabled();

                qryMgr.store(key, p, val, ver, expireTime, dataRow.link());
            }

            if (old != null) {
                assert old.link() != 0 : old;

                rowStore.removeRow(old.link());
            }
        }

        /** {@inheritDoc} */
        @Override public void remove(KeyCacheObject key,
            CacheObject prevVal,
            GridCacheVersion prevVer,
            int partId) throws IgniteCheckedException {
            if (indexingEnabled) {
                GridCacheQueryManager qryMgr = cctx.queries();

                assert qryMgr.enabled();

                qryMgr.remove(key, partId, prevVal, prevVer);
            }

            DataRow dataRow = dataTree.remove(new KeySearchRow(key.hashCode(), key, 0));

            if (dataRow != null) {
                assert dataRow.link() != 0 : dataRow;

                rowStore.removeRow(dataRow.link());

                lsnr.onRemove();
            }
        }

        /** {@inheritDoc} */
        @Override public CacheDataRow find(KeyCacheObject key)
            throws IgniteCheckedException {
            return dataTree.findOne(new KeySearchRow(key.hashCode(), key, 0));
        }

        /** {@inheritDoc} */
        @Override public GridCursor<? extends CacheDataRow> cursor() throws IgniteCheckedException {
            return dataTree.find(null, null);
        }

        /** {@inheritDoc} */
        @Override public void destroy() throws IgniteCheckedException {
            dataTree.destroy();

            metaStore.dropRootPage(name);
        }
    }

    /**
     *
     */
    private class KeySearchRow extends CacheDataRowAdapter {
        /** */
        protected int hash;

        /**
         * @param hash Hash code.
         * @param key Key.
         * @param link Link.
         */
        KeySearchRow(int hash, KeyCacheObject key, long link) {
            super(link);

            this.key = key;
            this.hash = hash;
        }

        /**
         * Init data.
         *
         * @param keyOnly Initialize only key.
         */
        protected final void initData(boolean keyOnly) {
            if (key != null)
                return;

            assert link() != 0;

            try {
                initFromLink(cctx, keyOnly);
            }
            catch (IgniteCheckedException e) {
                throw new IgniteException(e.getMessage(), e);
            }
        }

        /**
         * @return Key.
         */
        public KeyCacheObject key() {
            initData(true);

            return key;
        }
    }

    /**
     *
     */
    private class DataRow extends KeySearchRow {
        /** */
        int part = -1;

        /**
         * @param hash Hash code.
         * @param link Link.
         */
        DataRow(int hash, long link) {
            super(hash, null, link);

            part = PageIdUtils.partId(link);

            // We can not init data row lazily because underlying buffer can be concurrently cleared.
            initData(false);
        }

        /**
         * @param hash Hash code.
         * @param key Key.
         * @param val Value.
         * @param ver Version.
         * @param part Partition.
         */
        DataRow(int hash, KeyCacheObject key, CacheObject val, GridCacheVersion ver, int part) {
            super(hash, key, 0);

            this.val = val;
            this.ver = ver;
            this.part = part;
        }

        /** {@inheritDoc} */
        @Override public int partition() {
            return part;
        }

        /** {@inheritDoc} */
        @Override public void link(long link) {
            this.link = link;
        }
    }

    /**
     *
     */
    private static class CacheDataTree extends BPlusTree<KeySearchRow, DataRow> {
        /** */
        private final CacheDataRowStore rowStore;

        /** */
        private final GridCacheContext cctx;

        /**
         * @param name Tree name.
         * @param reuseList Reuse list.
         * @param rowStore Row store.
         * @param cctx Context.
         * @param pageMem Page memory.
         * @param metaPageId Meta page ID.
         * @param initNew Initialize new index.
         * @throws IgniteCheckedException If failed.
         */
        CacheDataTree(
            String name,
            ReuseList reuseList,
            CacheDataRowStore rowStore,
            GridCacheContext cctx,
            PageMemory pageMem,
            long metaPageId,
            boolean initNew
        ) throws IgniteCheckedException {
            super(name, cctx.cacheId(), pageMem, cctx.shared().wal(), metaPageId,
                reuseList, DataInnerIO.VERSIONS, DataLeafIO.VERSIONS);

            assert rowStore != null;

            this.rowStore = rowStore;
            this.cctx = cctx;

            if (initNew)
                initNew();
        }

        /** {@inheritDoc} */
        @Override protected int compare(BPlusIO<KeySearchRow> io, ByteBuffer buf, int idx, KeySearchRow row)
            throws IgniteCheckedException {
            int hash = ((RowLinkIO)io).getHash(buf, idx);

            int cmp = Integer.compare(hash, row.hash);

            if (cmp != 0)
                return cmp;

            KeySearchRow row0 = io.getLookupRow(this, buf, idx);

            return compareKeys(row0.key(), row.key());
        }

        /** {@inheritDoc} */
        @Override protected DataRow getRow(BPlusIO<KeySearchRow> io, ByteBuffer buf, int idx)
            throws IgniteCheckedException {
            int hash = ((RowLinkIO)io).getHash(buf, idx);
            long link = ((RowLinkIO)io).getLink(buf, idx);

            return rowStore.dataRow(hash, link);
        }

        /**
         * @param key1 First key.
         * @param key2 Second key.
         * @return Compare result.
         * @throws IgniteCheckedException If failed.
         */
        private int compareKeys(CacheObject key1, CacheObject key2) throws IgniteCheckedException {
            byte[] bytes1 = key1.valueBytes(cctx.cacheObjectContext());
            byte[] bytes2 = key2.valueBytes(cctx.cacheObjectContext());

            int len = Math.min(bytes1.length, bytes2.length);

            for (int i = 0; i < len; i++) {
                byte b1 = bytes1[i];
                byte b2 = bytes2[i];

                if (b1 != b2)
                    return b1 > b2 ? 1 : -1;
            }

            return Integer.compare(bytes1.length, bytes2.length);
        }
    }

    /**
     *
     */
    private class CacheDataRowStore extends RowStore {
        /**
         * @param cctx Cache context.
         * @param freeList Free list.
         */
        CacheDataRowStore(GridCacheContext<?, ?> cctx, FreeList freeList) {
            super(cctx, freeList);
        }

        /**
         * @param hash Hash code.
         * @param link Link.
         * @return Search row.
         */
        private KeySearchRow keySearchRow(int hash, long link) {
            return new KeySearchRow(hash, null, link);
        }

        /**
         * @param hash Hash code.
         * @param link Link.
         * @return Data row.
         */
        private DataRow dataRow(int hash, long link) {
            return new DataRow(hash, link);
        }
    }

    /**
     * @param buf Buffer.
     * @param off Offset.
     * @param link Link.
     * @param hash Hash.
     */
    private static void store0(ByteBuffer buf, int off, long link, int hash) {
        buf.putLong(off, link);
        buf.putInt(off + 8, hash);
    }

    /**
     *
     */
    private interface RowLinkIO {
        /**
         * @param buf Buffer.
         * @param idx Index.
         * @return Row link.
         */
        public long getLink(ByteBuffer buf, int idx);

        /**
         * @param buf Buffer.
         * @param idx Index.
         * @return Key hash code.
         */
        public int getHash(ByteBuffer buf, int idx);
    }

    /**
     *
     */
    public static final class DataInnerIO extends BPlusInnerIO<KeySearchRow> implements RowLinkIO {
        /** */
        public static final IOVersions<DataInnerIO> VERSIONS = new IOVersions<>(
            new DataInnerIO(1)
        );

        /**
         * @param ver Page format version.
         */
        DataInnerIO(int ver) {
            super(T_DATA_REF_INNER, ver, true, 12);
        }

        /** {@inheritDoc} */
        @Override public void storeByOffset(ByteBuffer buf, int off, KeySearchRow row) {
            assert row.link() != 0;

            store0(buf, off, row.link(), row.hash);
        }

        /** {@inheritDoc} */
        @Override public KeySearchRow getLookupRow(BPlusTree<KeySearchRow, ?> tree, ByteBuffer buf, int idx) {
            int hash = getHash(buf, idx);
            long link = getLink(buf, idx);

            return ((CacheDataTree)tree).rowStore.keySearchRow(hash, link);
        }

        /** {@inheritDoc} */
        @Override public void store(ByteBuffer dst, int dstIdx, BPlusIO<KeySearchRow> srcIo, ByteBuffer src,
            int srcIdx) {
            int hash = ((RowLinkIO)srcIo).getHash(src, srcIdx);
            long link = ((RowLinkIO)srcIo).getLink(src, srcIdx);

            store0(dst, offset(dstIdx), link, hash);
        }

        /** {@inheritDoc} */
        @Override public long getLink(ByteBuffer buf, int idx) {
            assert idx < getCount(buf) : idx;

            return buf.getLong(offset(idx));
        }

        /** {@inheritDoc} */
        @Override public int getHash(ByteBuffer buf, int idx) {
            return buf.getInt(offset(idx) + 8);
        }
    }

    /**
     *
     */
    public static final class DataLeafIO extends BPlusLeafIO<KeySearchRow> implements RowLinkIO {
        /** */
        public static final IOVersions<DataLeafIO> VERSIONS = new IOVersions<>(
            new DataLeafIO(1)
        );

        /**
         * @param ver Page format version.
         */
        DataLeafIO(int ver) {
            super(T_DATA_REF_LEAF, ver, 12);
        }

        /** {@inheritDoc} */
        @Override public void storeByOffset(ByteBuffer buf, int off, KeySearchRow row) {
            DataRow row0 = (DataRow)row;

            assert row0.link() != 0;

            store0(buf, off, row.link(), row.hash);
        }

        /** {@inheritDoc} */
        @Override public void store(ByteBuffer dst, int dstIdx, BPlusIO<KeySearchRow> srcIo, ByteBuffer src,
            int srcIdx) {
            store0(dst, offset(dstIdx), getLink(src, srcIdx), getHash(src, srcIdx));
        }

        /** {@inheritDoc} */
        @Override public KeySearchRow getLookupRow(BPlusTree<KeySearchRow, ?> tree, ByteBuffer buf, int idx) {

            int hash = getHash(buf, idx);
            long link = getLink(buf, idx);

            return ((CacheDataTree)tree).rowStore.keySearchRow(hash, link);
        }

        /** {@inheritDoc} */
        @Override public long getLink(ByteBuffer buf, int idx) {
            assert idx < getCount(buf) : idx;

            return buf.getLong(offset(idx));
        }

        /** {@inheritDoc} */
        @Override public int getHash(ByteBuffer buf, int idx) {
            return buf.getInt(offset(idx) + 8);
        }
    }

    /**
     *
     */
    protected static class Metas {
        /** Meta root IDs. */
        private final long[] rootIds;

        /** Indicates whether pages were newly allocated. */
        private final boolean initNew;

        /** Metastore root page. */
        private final long metastoreRoot;

        /**
         * @param rootIds Meta root IDs.
         * @param metastoreRoot Indicates whether pages were newly allocated.
         * @param initNew Metastore root page.
         */
        public Metas(final long[] rootIds, final long metastoreRoot, final boolean initNew) {
            this.rootIds = rootIds;
            this.initNew = initNew;
            this.metastoreRoot = metastoreRoot;
        }

        /**
         * @return Meta root IDs.
         */
        public long[] rootIds() {
            return rootIds;
        }

        /**
         * @return Indicates whether pages were newly allocated.
         */
        public boolean isInitNew() {
            return initNew;
        }

        /**
         * @return Metastore root page.
         */
        public long metastoreRoot() {
            return metastoreRoot;
        }
    }
}<|MERGE_RESOLUTION|>--- conflicted
+++ resolved
@@ -197,24 +197,13 @@
 
                 GridLongList pagesList = new GridLongList();
 
-<<<<<<< HEAD
-            // TODO drop the following code -->
-            ((FreeListOld)freeList).pages(pagesList);
-
-            ((ReuseListOld)reuseList).pages(pagesList);
-            ((ReuseListOld)reuseList).destroy();
-
-            ((FreeListOld)freeList).destroy();
-            // TODO drop the following code --^
-=======
-                freeList.pages(pagesList);
-
-                reuseList.pages(pagesList);
-
-                reuseList.destroy();
-
-                freeList.destroy();
->>>>>>> 4f7eeee3
+                // TODO drop the following code -->
+                ((FreeListOld)freeList).pages(pagesList);
+                ((ReuseListOld)reuseList).pages(pagesList);
+
+                ((ReuseListOld)reuseList).destroy();
+                ((FreeListOld)freeList).destroy();
+                // TODO drop the following code --^
 
                 for (int i = 0; i < pagesList.size(); i++) {
                     long pageId = pagesList.get(i);
