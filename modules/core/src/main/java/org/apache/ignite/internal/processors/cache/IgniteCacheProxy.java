/*
 * Licensed to the Apache Software Foundation (ASF) under one or more
 * contributor license agreements.  See the NOTICE file distributed with
 * this work for additional information regarding copyright ownership.
 * The ASF licenses this file to You under the Apache License, Version 2.0
 * (the "License"); you may not use this file except in compliance with
 * the License.  You may obtain a copy of the License at
 *
 *      http://www.apache.org/licenses/LICENSE-2.0
 *
 * Unless required by applicable law or agreed to in writing, software
 * distributed under the License is distributed on an "AS IS" BASIS,
 * WITHOUT WARRANTIES OR CONDITIONS OF ANY KIND, either express or implied.
 * See the License for the specific language governing permissions and
 * limitations under the License.
 */

package org.apache.ignite.internal.processors.cache;

import org.apache.ignite.*;
import org.apache.ignite.cache.*;
import org.apache.ignite.cache.query.*;
import org.apache.ignite.cluster.*;
import org.apache.ignite.configuration.*;
import org.apache.ignite.internal.*;
import org.apache.ignite.internal.processors.cache.query.*;
import org.apache.ignite.internal.util.*;
import org.apache.ignite.internal.util.future.*;
import org.apache.ignite.internal.util.tostring.*;
import org.apache.ignite.internal.util.typedef.*;
import org.apache.ignite.internal.util.typedef.internal.*;
import org.apache.ignite.lang.*;
import org.apache.ignite.mxbean.*;
import org.jetbrains.annotations.*;

import javax.cache.*;
import javax.cache.CacheManager;
import javax.cache.configuration.*;
import javax.cache.expiry.*;
import javax.cache.integration.*;
import javax.cache.processor.*;
import java.io.*;
import java.util.*;
import java.util.concurrent.locks.*;

/**
 * Cache proxy.
 */
public class IgniteCacheProxy<K, V> extends AsyncSupportAdapter<IgniteCache<K, V>>
    implements IgniteCache<K, V>, Externalizable {
    /** */
    private static final long serialVersionUID = 0L;

    /** */
    private static final IgniteBiPredicate ACCEPT_ALL = new IgniteBiPredicate() {
        @Override public boolean apply(Object k, Object v) {
            return true;
        }
    };

    /** Context. */
    private GridCacheContext<K, V> ctx;

    /** Gateway. */
    private GridCacheGateway<K, V> gate;

    /** Delegate. */
    @GridToStringInclude
    private GridCacheProjectionEx<K, V> delegate;

    /** Projection. */
    private GridCacheProjectionImpl<K, V> prj;

    /**
     * Empty constructor required for {@link Externalizable}.
     */
    public IgniteCacheProxy() {
        // No-op.
    }

    /**
     * @param ctx Context.
     * @param delegate Delegate.
     * @param prj Projection.
     * @param async Async support flag.
     */
    public IgniteCacheProxy(
        GridCacheContext<K, V> ctx,
        GridCacheProjectionEx<K, V> delegate,
        @Nullable GridCacheProjectionImpl<K, V> prj,
        boolean async
    ) {
        super(async);

        assert ctx != null;
        assert delegate != null;

        this.ctx = ctx;
        this.delegate = delegate;
        this.prj = prj;

        gate = ctx.gate();
    }

    /**
     * @return Context.
     */
    public GridCacheContext<K, V> context() {
        return ctx;
    }

    /** {@inheritDoc} */
    @Override public CacheMetrics metrics() {
        GridCacheProjectionImpl<K, V> prev = gate.enter(prj);

        try {
            return ctx.cache().metrics();
        }
        finally {
            gate.leave(prev);
        }
    }

    /** {@inheritDoc} */
    @Override public CacheMetricsMXBean mxBean() {
        GridCacheProjectionImpl<K, V> prev = gate.enter(prj);

        try {
            return ctx.cache().mxBean();
        }
        finally {
            gate.leave(prev);
        }
    }

    /** {@inheritDoc} */
    @Override public <C extends Configuration<K, V>> C getConfiguration(Class<C> clazz) {
        CacheConfiguration cfg = ctx.config();

        if (!clazz.isAssignableFrom(cfg.getClass()))
            throw new IllegalArgumentException();

        return clazz.cast(cfg);
    }

    /** {@inheritDoc} */
    @Nullable @Override public Entry<K, V> randomEntry() {
        GridCacheProjectionImpl<K, V> prev = gate.enter(prj);

        try {
            return ctx.cache().randomEntry();
        }
        finally {
            gate.leave(prev);
        }
    }

    /** {@inheritDoc} */
    @Override public IgniteCache<K, V> withExpiryPolicy(ExpiryPolicy plc) {
        GridCacheProjectionImpl<K, V> prev = gate.enter(prj);

        try {
            GridCacheProjectionEx<K, V> prj0 = prj != null ? prj.withExpiryPolicy(plc) : delegate.withExpiryPolicy(plc);

            return new IgniteCacheProxy<>(ctx, prj0, (GridCacheProjectionImpl<K, V>)prj0, isAsync());
        }
        finally {
            gate.leave(prev);
        }
    }

    /** {@inheritDoc} */
    @Override public IgniteCache<K, V> withSkipStore() {
        return flagOn(CacheFlag.SKIP_STORE);
    }

    /** {@inheritDoc} */
    @Override public void loadCache(@Nullable IgniteBiPredicate<K, V> p, @Nullable Object... args) {
        try {
            GridCacheProjectionImpl<K, V> prev = gate.enter(prj);

            try {
                if (isAsync())
                    setFuture(ctx.cache().globalLoadCacheAsync(p, args));
                else
                    ctx.cache().globalLoadCache(p, args);
            }
            finally {
                gate.leave(prev);
            }
        }
        catch (IgniteCheckedException e) {
            throw cacheException(e);
        }
    }

    /** {@inheritDoc} */
    @Override public void localLoadCache(@Nullable IgniteBiPredicate<K, V> p, @Nullable Object... args) {
        try {
            GridCacheProjectionImpl<K, V> prev = gate.enter(prj);

            try {
                if (isAsync())
<<<<<<< HEAD
                    setFuture(delegate.<K,V>cache().loadCacheAsync(p, 0, args));
=======
                    setFuture(delegate.localLoadCacheAsync(p, args));
>>>>>>> b4cb17ca
                else
                    delegate.localLoadCache(p, args);
            }
            finally {
                gate.leave(prev);
            }
        }
        catch (IgniteCheckedException e) {
            throw cacheException(e);
        }
    }

    /** {@inheritDoc} */
    @Nullable @Override public V getAndPutIfAbsent(K key, V val) throws CacheException {
        try {
            GridCacheProjectionImpl<K, V> prev = gate.enter(prj);

            try {
                if (isAsync()) {
                    setFuture(delegate.putIfAbsentAsync(key, val));

                    return null;
                }
                else
                    return delegate.putIfAbsent(key, val);
            }
            finally {
                gate.leave(prev);
            }
        }
        catch (IgniteCheckedException e) {
            throw cacheException(e);
        }
    }

    /** {@inheritDoc} */
    @Override public Lock lock(K key) throws CacheException {
        return lockAll(Collections.singleton(key));
    }

    /** {@inheritDoc} */
    @Override public Lock lockAll(final Collection<? extends K> keys) {
        return new CacheLockImpl<>(gate, delegate, prj, keys);
    }

    /** {@inheritDoc} */
    @Override public boolean isLocalLocked(K key, boolean byCurrThread) {
        GridCacheProjectionImpl<K, V> prev = gate.enter(prj);

        try {
            return byCurrThread ? delegate.isLockedByThread(key) : delegate.isLocked(key);
        }
        finally {
            gate.leave(prev);
        }
    }

<<<<<<< HEAD
=======
    private IgniteBiPredicate<K,V> acceptAll() {
        return new IgniteBiPredicate<K,V>() {
            @Override public boolean apply(K k, V v) {
                return true;
            }
        };
    }

>>>>>>> b4cb17ca
    /**
     * @param filter Filter.
     * @param grp Optional cluster group.
     * @return Cursor.
     */
    @SuppressWarnings("unchecked")
<<<<<<< HEAD
    private QueryCursor<Entry<K,V>> query(Query filter, @Nullable ClusterGroup grp) {
=======
    private QueryCursor<Entry<K,V>> doQuery(Query filter, @Nullable ClusterGroup grp) {
>>>>>>> b4cb17ca
        final CacheQuery<Map.Entry<K,V>> qry;
        final CacheQueryFuture<Map.Entry<K,V>> fut;

        if (filter instanceof ScanQuery) {
            IgniteBiPredicate<K,V> p = ((ScanQuery)filter).getFilter();

<<<<<<< HEAD
            qry = delegate.queries().createScanQuery(p != null ? p : ACCEPT_ALL);
=======
            qry = delegate.queries().createScanQuery(p != null ? p : acceptAll());
>>>>>>> b4cb17ca

            if (grp != null)
                qry.projection(grp);

            fut = qry.execute();
        }
        else if (filter instanceof TextQuery) {
            TextQuery p = (TextQuery)filter;

            qry = delegate.queries().createFullTextQuery(p.getType(), p.getText());

            if (grp != null)
                qry.projection(grp);

            fut = qry.execute();
        }
        else if (filter instanceof SpiQuery) {
            qry = ((GridCacheQueriesEx)delegate.queries()).createSpiQuery();

            if (grp != null)
                qry.projection(grp);

            fut = qry.execute(((SpiQuery)filter).getArgs());
        }
<<<<<<< HEAD
        else
            throw new IgniteException("Unsupported query predicate: " + filter);

        return new QueryCursorImpl<>(new GridCloseableIteratorAdapter<Entry<K,V>>() {
            /** */
            Map.Entry<K,V> cur;

            @Override protected Entry<K,V> onNext() throws IgniteCheckedException {
                if (!onHasNext())
                    throw new NoSuchElementException();

                Map.Entry<K,V> e = cur;

                cur = null;

                return new CacheEntryImpl<>(e.getKey(), e.getValue());
            }

            @Override protected boolean onHasNext() throws IgniteCheckedException {
                return cur != null || (cur = fut.next()) != null;
            }

            @Override protected void onClose() throws IgniteCheckedException {
                fut.cancel();
            }
        });
    }

    /**
     * @param local Enforce local.
     * @return Local node cluster group.
     */
    private ClusterGroup projection(boolean local) {
        return local || ctx.isLocal() || ctx.isReplicated() ? ctx.kernalContext().grid().forLocal() : null;
    }

    /** {@inheritDoc} */
=======
        else if (filter instanceof SqlQuery) {
            SqlQuery q = (SqlQuery)filter;

            qry = ((GridCacheQueriesEx)delegate.queries()).createSqlQuery(q.getType(), q.getSql());

            if (grp != null)
                qry.projection(grp);

            if (q.getPageSize() > 0)
                qry.pageSize(q.getPageSize());

            qry.enableDedup(false);
            qry.includeBackups(false);

            fut = qry.execute(q.getArgs());
        }
        else
            throw new IgniteException("Unsupported query predicate: " + filter);

        return new QueryCursorImpl<>(new ClIter<Map.Entry<K,V>,Cache.Entry<K,V>>(fut) {
            @Override protected Cache.Entry<K,V> convert(Map.Entry<K,V> e) {
                return new CacheEntryImpl<>(e.getKey(), e.getValue());
            }
        });
    }

    /**
     * Executes continuous query.
     *
     * @param qry Query.
     * @param loc Local flag.
     * @return Initial iteration cursor.
     */
    private QueryCursor<Entry<K,V>> queryContinuous(ContinuousQuery<K, V> qry, boolean loc) {
        if (qry.getInitialPredicate() instanceof ContinuousQuery)
            throw new IgniteException("Initial predicate for continuous query can't be an instance of another " +
                "continuous query. Use SCAN or SQL query for initial iteration.");

        if (qry.getLocalListener() == null)
            throw new IgniteException("Mandatory local listener is not set for the query: " + qry);

        try {
            final UUID routineId = ctx.continuousQueries().executeQuery(
                qry.getLocalListener(),
                qry.getRemoteFilter(),
                qry.getBufferSize(),
                qry.getTimeInterval(),
                qry.isAutoUnsubscribe(),
                loc ? ctx.grid().cluster().forLocal() : null);

            final QueryCursor<Cache.Entry<K, V>> cur;

            if (qry.getInitialPredicate() != null)
                cur = loc ? localQuery(qry.getInitialPredicate()) : query(qry.getInitialPredicate());
            else
                cur = null;

            return new QueryCursor<Cache.Entry<K, V>>() {
                @Override public Iterator<Cache.Entry<K, V>> iterator() {
                    return cur != null ? cur.iterator() : new GridEmptyIterator<Cache.Entry<K, V>>();
                }

                @Override public List<Cache.Entry<K, V>> getAll() {
                    return cur != null ? cur.getAll() : Collections.<Cache.Entry<K, V>>emptyList();
                }

                @Override public void close() {
                    if (cur != null)
                        cur.close();

                    try {
                        ctx.kernalContext().continuous().stopRoutine(routineId).get();
                    }
                    catch (IgniteCheckedException e) {
                        throw U.convertException(e);
                    }
                }
            };
        }
        catch (IgniteCheckedException e) {
            throw U.convertException(e);
        }
    }

    /**
     * @param loc Enforce local.
     * @return Local node cluster group.
     */
    private ClusterGroup projection(boolean loc) {
        return loc ? ctx.kernalContext().grid().cluster().forLocal() : null;
    }

    /** {@inheritDoc} */
    @SuppressWarnings("unchecked")
>>>>>>> b4cb17ca
    @Override public QueryCursor<Entry<K,V>> query(Query qry) {
        A.notNull(qry, "qry");

        GridCacheProjectionImpl<K, V> prev = gate.enter(prj);

        try {
            validate(qry);

<<<<<<< HEAD
            if (qry instanceof SqlQuery) {
                SqlQuery p = (SqlQuery)qry;

                if (ctx.isReplicated() || ctx.isLocal())
                    return doLocalQuery(p);

                return ctx.kernalContext().query().queryTwoStep(ctx.name(), p.getType(), p.getSql(), p.getArgs());
            }

            return query(qry, projection(false));
=======
            if (qry instanceof ContinuousQuery)
                return queryContinuous((ContinuousQuery<K, V>)qry, false);

            return doQuery(qry, projection(false));
>>>>>>> b4cb17ca
        }
        catch (Exception e) {
            if (e instanceof CacheException)
                throw e;

            throw new CacheException(e);
        }
        finally {
            gate.leave(prev);
        }
    }

    /** {@inheritDoc} */
    @Override public QueryCursor<List<?>> queryFields(SqlFieldsQuery qry) {
        A.notNull(qry, "qry");

        GridCacheProjectionImpl<K, V> prev = gate.enter(prj);

        try {
            validate(qry);

<<<<<<< HEAD
            if (ctx.isReplicated() || ctx.isLocal())
                return doLocalFieldsQuery(qry);

            return ctx.kernalContext().query().queryTwoStep(ctx.name(), qry.getSql(), qry.getArgs());
=======
            CacheQuery<List<?>> q = ((GridCacheQueriesEx<K,V>)delegate.queries()).createSqlFieldsQuery(qry.getSql(), false);

            if (qry.getPageSize() > 0)
                q.pageSize(qry.getPageSize());

            CacheQueryFuture<List<?>> fut = q.execute(qry.getArgs());

            return new QueryCursorImpl<>(new ClIter<List<?>, List<?>>(fut) {
                @Override protected List<?> convert(List<?> row) {
                    return row;
                }
            });
>>>>>>> b4cb17ca
        }
        catch (Exception e) {
            if (e instanceof CacheException)
                throw e;

            throw new CacheException(e);
        }
        finally {
            gate.leave(prev);
        }
    }

    /**
     * @param p Query.
     * @return Cursor.
     */
    private QueryCursor<Entry<K,V>> doLocalQuery(SqlQuery p) {
        return new QueryCursorImpl<>(ctx.kernalContext().query().<K,V>queryLocal(
            ctx.name(), p.getType(), p.getSql(), p.getArgs()));
    }

    /**
     * @param q Query.
     * @return Cursor.
     */
    private QueryCursor<List<?>> doLocalFieldsQuery(SqlFieldsQuery q) {
        return new QueryCursorImpl<>(ctx.kernalContext().query().queryLocalFields(
            ctx.name(), q.getSql(), q.getArgs()));
    }

    /**
     * Checks query.
     *
     * @param qry Query
     * @throws CacheException If query indexing disabled for sql query.
     */
    private void validate(Query qry) {
<<<<<<< HEAD
        if (!(qry instanceof ScanQuery) && !ctx.config().isQueryIndexEnabled())
=======
        if (!(qry instanceof ScanQuery) && !(qry instanceof ContinuousQuery) && !ctx.config().isQueryIndexEnabled())
>>>>>>> b4cb17ca
            throw new CacheException("Indexing is disabled for cache: " + ctx.cache().name());
    }

    /** {@inheritDoc} */
<<<<<<< HEAD
=======
    @SuppressWarnings("unchecked")
>>>>>>> b4cb17ca
    @Override public QueryCursor<Entry<K,V>> localQuery(Query qry) {
        A.notNull(qry, "qry");

        GridCacheProjectionImpl<K, V> prev = gate.enter(prj);

        try {
            validate(qry);

            if (qry instanceof SqlQuery)
                return doLocalQuery((SqlQuery)qry);

<<<<<<< HEAD
            return query(qry, projection(true));
=======
            if (qry instanceof ContinuousQuery)
                return queryContinuous((ContinuousQuery<K,V>)qry, true);

            return doQuery(qry, projection(true));
>>>>>>> b4cb17ca
        }
        catch (Exception e) {
            if (e instanceof CacheException)
                throw e;

            throw new CacheException(e);
        }
        finally {
            gate.leave(prev);
        }
    }

    /** {@inheritDoc} */
    @Override public QueryCursor<List<?>> localQueryFields(SqlFieldsQuery qry) {
        A.notNull(qry, "qry");

        GridCacheProjectionImpl<K, V> prev = gate.enter(prj);

        try {
            validate(qry);

            return doLocalFieldsQuery(qry);
        }
        catch (Exception e) {
            if (e instanceof CacheException)
                throw e;

            throw new CacheException(e);
        }
        finally {
            gate.leave(prev);
        }
    }

    /** {@inheritDoc} */
    @Override public Iterable<Entry<K, V>> localEntries(CachePeekMode... peekModes) throws CacheException {
        GridCacheProjectionImpl<K, V> prev = gate.enter(prj);

        try {
            return delegate.localEntries(peekModes);
        }
        catch (IgniteCheckedException e) {
            throw cacheException(e);
        }
        finally {
            gate.leave(prev);
        }
    }

    /** {@inheritDoc} */
    @Override public QueryMetrics queryMetrics() {
        GridCacheProjectionImpl<K, V> prev = gate.enter(prj);

        try {
            return delegate.queries().metrics();
        }
        finally {
            gate.leave(prev);
        }
    }

    /** {@inheritDoc} */
    @Override public void localEvict(Collection<? extends K> keys) {
        GridCacheProjectionImpl<K, V> prev = gate.enter(prj);

        try {
            delegate.evictAll(keys);
        }
        finally {
            gate.leave(prev);
        }
    }

    /** {@inheritDoc} */
    @Nullable @Override public V localPeek(K key, CachePeekMode... peekModes) {
        GridCacheProjectionImpl<K, V> prev = gate.enter(prj);

        try {
            return delegate.localPeek(key, peekModes, null);
        }
        catch (IgniteCheckedException e) {
            throw cacheException(e);
        }
        finally {
            gate.leave(prev);
        }
    }

    /** {@inheritDoc} */
    @Override public void localPromote(Set<? extends K> keys) throws CacheException {
        try {
            GridCacheProjectionImpl<K, V> prev = gate.enter(prj);

            try {
                delegate.promoteAll(keys);
            }
            finally {
                gate.leave(prev);
            }
        }
        catch (IgniteCheckedException e) {
            throw cacheException(e);
        }
    }

    /** {@inheritDoc} */
    @Override public int size(CachePeekMode... peekModes) throws CacheException {
        GridCacheProjectionImpl<K, V> prev = gate.enter(prj);

        try {
            if (isAsync()) {
                setFuture(delegate.sizeAsync(peekModes));

                return 0;
            }
            else
                return delegate.size(peekModes);
        }
        catch (IgniteCheckedException e) {
            throw cacheException(e);
        }
        finally {
            gate.leave(prev);
        }
    }

    /** {@inheritDoc} */
    @Override public int localSize(CachePeekMode... peekModes) {
        GridCacheProjectionImpl<K, V> prev = gate.enter(prj);

        try {
            return delegate.localSize(peekModes);
        }
        catch (IgniteCheckedException e) {
            throw cacheException(e);
        }
        finally {
            gate.leave(prev);
        }
    }

    /** {@inheritDoc} */
    @Override public V get(K key) {
        try {
            GridCacheProjectionImpl<K, V> prev = gate.enter(prj);

            try {
                if (isAsync()) {
                    setFuture(delegate.getAsync(key));

                    return null;
                }
                else
                    return delegate.get(key);
            }
            finally {
                gate.leave(prev);
            }
        }
        catch (IgniteCheckedException e) {
            throw cacheException(e);
        }
    }

    /** {@inheritDoc} */
    @Override public Map<K, V> getAll(Set<? extends K> keys) {
        try {
            GridCacheProjectionImpl<K, V> prev = gate.enter(prj);

            try {
                if (isAsync()) {
                    setFuture(delegate.getAllAsync(keys));

                    return null;
                }
                else
                    return delegate.getAll(keys);
            }
            finally {
                gate.leave(prev);
            }
        }
        catch (IgniteCheckedException e) {
            throw cacheException(e);
        }
    }

    /**
     * @param keys Keys.
     * @return Values map.
     */
    public Map<K, V> getAll(Collection<? extends K> keys) {
        try {
            GridCacheProjectionImpl<K, V> prev = gate.enter(prj);

            try {
                if (isAsync()) {
                    setFuture(delegate.getAllAsync(keys));

                    return null;
                }
                else
                    return delegate.getAll(keys);
            }
            finally {
                gate.leave(prev);
            }
        }
        catch (IgniteCheckedException e) {
            throw cacheException(e);
        }
    }

    /**
     * Gets entry set containing internal entries.
     *
     * @param filter Filter.
     * @return Entry set.
     */
    public Set<Entry<K, V>> entrySetx(IgnitePredicate<Entry<K, V>>... filter) {
        GridCacheProjectionImpl<K, V> prev = gate.enter(prj);

        try {
            return delegate.entrySetx(filter);
        }
        finally {
            gate.leave(prev);
        }
    }

    /** {@inheritDoc} */
    @Override public boolean containsKey(K key) {
        GridCacheProjectionImpl<K, V> prev = gate.enter(prj);

        try {
            if (isAsync()) {
                setFuture(delegate.containsKeyAsync(key));

                return false;
            }
            else
                return delegate.containsKey(key);
        }
        finally {
            gate.leave(prev);
        }
    }

    /** {@inheritDoc} */
    @Override public boolean containsKeys(Set<? extends K> keys) {
        GridCacheProjectionImpl<K, V> prev = gate.enter(prj);

        try {
            if (isAsync()) {
                setFuture(delegate.containsKeysAsync(keys));

                return false;
            }
            else
                return delegate.containsKeys(keys);
        }
        finally {
            gate.leave(prev);
        }
    }

    /** {@inheritDoc} */
    @Override public void loadAll(
        Set<? extends K> keys,
        boolean replaceExisting,
        @Nullable final CompletionListener completionLsnr
    ) {
        GridCacheProjectionImpl<K, V> prev = gate.enter(prj);

        try {
            IgniteInternalFuture<?> fut = ctx.cache().loadAll(keys, replaceExisting);

            if (completionLsnr != null) {
                fut.listenAsync(new CI1<IgniteInternalFuture<?>>() {
                    @Override public void apply(IgniteInternalFuture<?> fut) {
                        try {
                            fut.get();

                            completionLsnr.onCompletion();
                        }
                        catch (IgniteCheckedException e) {
                            completionLsnr.onException(cacheException(e));
                        }
                    }
                });
            }
        }
        finally {
            gate.leave(prev);
        }
    }

    /** {@inheritDoc} */
    @Override public void put(K key, V val) {
        try {
            GridCacheProjectionImpl<K, V> prev = gate.enter(prj);

            try {
                if (isAsync())
                    setFuture(delegate.putxAsync(key, val));
                else
                    delegate.putx(key, val);
            }
            finally {
                gate.leave(prev);
            }
        }
        catch (IgniteCheckedException e) {
            throw cacheException(e);
        }
    }

    /** {@inheritDoc} */
    @Override public V getAndPut(K key, V val) {
        try {
            GridCacheProjectionImpl<K, V> prev = gate.enter(prj);

            try {
                if (isAsync()) {
                    setFuture(delegate.putAsync(key, val));

                    return null;
                }
                else
                    return delegate.put(key, val);
            }
            finally {
                gate.leave(prev);
            }
        }
        catch (IgniteCheckedException e) {
            throw cacheException(e);
        }
    }

    /** {@inheritDoc} */
    @Override public void putAll(Map<? extends K, ? extends V> map) {
        try {
            GridCacheProjectionImpl<K, V> prev = gate.enter(prj);

            try {
                if (isAsync())
                    setFuture(delegate.putAllAsync(map));
                else
                    delegate.putAll(map);
            }
            finally {
                gate.leave(prev);
            }
        }
        catch (IgniteCheckedException e) {
            throw cacheException(e);
        }
    }

    /** {@inheritDoc} */
    @Override public boolean putIfAbsent(K key, V val) {
        try {
            GridCacheProjectionImpl<K, V> prev = gate.enter(prj);

            try {
                if (isAsync()) {
                    setFuture(delegate.putxIfAbsentAsync(key, val));

                    return false;
                }
                else
                    return delegate.putxIfAbsent(key, val);
            }
            finally {
                gate.leave(prev);
            }
        }
        catch (IgniteCheckedException e) {
            throw cacheException(e);
        }
    }

    /** {@inheritDoc} */
    @Override public boolean remove(K key) {
        try {
            GridCacheProjectionImpl<K, V> prev = gate.enter(prj);

            try {
                if (isAsync()) {
                    setFuture(delegate.removexAsync(key));

                    return false;
                }
                else
                    return delegate.removex(key);
            }
            finally {
                gate.leave(prev);
            }
        }
        catch (IgniteCheckedException e) {
            throw cacheException(e);
        }
    }

    /** {@inheritDoc} */
    @Override public boolean remove(K key, V oldVal) {
        try {
            GridCacheProjectionImpl<K, V> prev = gate.enter(prj);

            try {
                if (isAsync()) {
                    setFuture(delegate.removeAsync(key, oldVal));

                    return false;
                }
                else
                    return delegate.remove(key, oldVal);
            }
            finally {
                gate.leave(prev);
            }
        }
        catch (IgniteCheckedException e) {
            throw cacheException(e);
        }
    }

    /** {@inheritDoc} */
    @Override public V getAndRemove(K key) {
        try {
            GridCacheProjectionImpl<K, V> prev = gate.enter(prj);

            try {
                if (isAsync()) {
                    setFuture(delegate.removeAsync(key));

                    return null;
                }
                else
                    return delegate.remove(key);
            }
            finally {
                gate.leave(prev);
            }
        }
        catch (IgniteCheckedException e) {
            throw cacheException(e);
        }
    }

    /** {@inheritDoc} */
    @Override public boolean replace(K key, V oldVal, V newVal) {
        try {
            GridCacheProjectionImpl<K, V> prev = gate.enter(prj);

            try {
                if (isAsync()) {
                    setFuture(delegate.replaceAsync(key, oldVal, newVal));

                    return false;
                }
                else
                    return delegate.replace(key, oldVal, newVal);
            }
            finally {
                gate.leave(prev);
            }
        }
        catch (IgniteCheckedException e) {
            throw cacheException(e);
        }
    }

    /** {@inheritDoc} */
    @Override public boolean replace(K key, V val) {
        try {
            GridCacheProjectionImpl<K, V> prev = gate.enter(prj);

            try {
                if (isAsync()) {
                    setFuture(delegate.replacexAsync(key, val));

                    return false;
                }
                else
                    return delegate.replacex(key, val);
            }
            finally {
                gate.leave(prev);
            }
        }
        catch (IgniteCheckedException e) {
            throw cacheException(e);
        }
    }

    /** {@inheritDoc} */
    @Override public V getAndReplace(K key, V val) {
        try {
            GridCacheProjectionImpl<K, V> prev = gate.enter(prj);

            try {
                if (isAsync()) {
                    setFuture(delegate.replaceAsync(key, val));

                    return null;
                }
                else
                    return delegate.replace(key, val);
            }
            finally {
                gate.leave(prev);
            }
        }
        catch (IgniteCheckedException e) {
            throw cacheException(e);
        }
    }

    /** {@inheritDoc} */
    @Override public void removeAll(Set<? extends K> keys) {
        try {
            GridCacheProjectionImpl<K, V> prev = gate.enter(prj);

            try {
                if (isAsync())
                    setFuture(delegate.removeAllAsync(keys));
                else
                    delegate.removeAll(keys);
            }
            finally {
                gate.leave(prev);
            }
        }
        catch (IgniteCheckedException e) {
            throw cacheException(e);
        }
    }

    /** {@inheritDoc} */
    @Override public void removeAll() {
        GridCacheProjectionImpl<K, V> prev = gate.enter(prj);

        try {
            if (isAsync())
                setFuture(delegate.removeAllAsync());
            else
                delegate.removeAll();
        }
        catch (IgniteCheckedException e) {
            throw cacheException(e);
        }
        finally {
            gate.leave(prev);
        }
    }

    /** {@inheritDoc} */
    @Override public void clear() {
        GridCacheProjectionImpl<K, V> prev = gate.enter(prj);

        try {
            if (isAsync())
                setFuture(delegate.clearAsync());
            else
                delegate.clear();
        }
        catch (IgniteCheckedException e) {
            throw cacheException(e);
        }
        finally {
            gate.leave(prev);
        }
    }

    /** {@inheritDoc} */
    @Override public <T> T invoke(K key, EntryProcessor<K, V, T> entryProcessor, Object... args)
        throws EntryProcessorException {
        try {
            GridCacheProjectionImpl<K, V> prev = gate.enter(prj);

            try {
                if (isAsync()) {
                    IgniteInternalFuture<EntryProcessorResult<T>> fut = delegate.invokeAsync(key, entryProcessor, args);

                    IgniteInternalFuture<T> fut0 = fut.chain(new CX1<IgniteInternalFuture<EntryProcessorResult<T>>, T>() {
                        @Override public T applyx(IgniteInternalFuture<EntryProcessorResult<T>> fut)
                            throws IgniteCheckedException {
                            EntryProcessorResult<T> res = fut.get();

                            return res != null ? res.get() : null;
                        }
                    });

                    setFuture(fut0);

                    return null;
                }
                else {
                    EntryProcessorResult<T> res = delegate.invoke(key, entryProcessor, args);

                    return res != null ? res.get() : null;
                }
            }
            finally {
                gate.leave(prev);
            }
        }
        catch (IgniteCheckedException e) {
            throw cacheException(e);
        }
    }

    /** {@inheritDoc} */
    @Override public <T> Map<K, EntryProcessorResult<T>> invokeAll(Set<? extends K> keys,
        EntryProcessor<K, V, T> entryProcessor,
        Object... args) {
        try {
            GridCacheProjectionImpl<K, V> prev = gate.enter(prj);

            try {
                if (isAsync()) {
                    setFuture(delegate.invokeAllAsync(keys, entryProcessor, args));

                    return null;
                }
                else
                    return delegate.invokeAll(keys, entryProcessor, args);
            }
            finally {
                gate.leave(prev);
            }
        }
        catch (IgniteCheckedException e) {
            throw cacheException(e);
        }
    }

    /** {@inheritDoc} */
    @Override public <T> Map<K, EntryProcessorResult<T>> invokeAll(
        Map<? extends K, ? extends EntryProcessor<K, V, T>> map,
        Object... args) {
        try {
            GridCacheProjectionImpl<K, V> prev = gate.enter(prj);

            try {
                if (isAsync()) {
                    setFuture(delegate.invokeAllAsync(map, args));

                    return null;
                }
                else
                    return delegate.invokeAll(map, args);
            }
            finally {
                gate.leave(prev);
            }
        }
        catch (IgniteCheckedException e) {
            throw cacheException(e);
        }
    }

    /** {@inheritDoc} */
    @Override public String getName() {
        return delegate.name();
    }

    /** {@inheritDoc} */
    @Override public javax.cache.CacheManager getCacheManager() {
        // TODO IGNITE-45 (Support start/close/destroy cache correctly)
        CachingProvider provider = (CachingProvider)Caching.getCachingProvider(
            CachingProvider.class.getName(),
            CachingProvider.class.getClassLoader());

        if (provider == null)
            return null;

        return provider.findManager(this);
    }

    /** {@inheritDoc} */
    @Override public void close() {
        // TODO IGNITE-45 (Support start/close/destroy cache correctly)
        CacheManager cacheMgr = getCacheManager();

        if (cacheMgr != null) // cacheMgr == null means cache is closed.
            cacheMgr.destroyCache(getName());
    }

    /** {@inheritDoc} */
    @Override public boolean isClosed() {
        // TODO IGNITE-45 (Support start/close/destroy cache correctly)
        return getCacheManager() == null;
    }

    /** {@inheritDoc} */
    @SuppressWarnings("unchecked")
    @Override public <T> T unwrap(Class<T> clazz) {
        if (clazz.isAssignableFrom(IgniteCache.class))
            return (T)this;
        else if (clazz.isAssignableFrom(Ignite.class))
            return (T)ctx.grid();

        throw new IllegalArgumentException("Unwrapping to class is not supported: " + clazz);
    }

    /** {@inheritDoc} */
    @Override public void registerCacheEntryListener(CacheEntryListenerConfiguration<K, V> lsnrCfg) {
        GridCacheProjectionImpl<K, V> prev = gate.enter(prj);

        try {
            ctx.continuousQueries().executeJCacheQuery(lsnrCfg, false);
        }
        catch (IgniteCheckedException e) {
            throw cacheException(e);
        }
        finally {
            gate.leave(prev);
        }
    }

    /** {@inheritDoc} */
    @Override public void deregisterCacheEntryListener(CacheEntryListenerConfiguration<K, V> lsnrCfg) {
        GridCacheProjectionImpl<K, V> prev = gate.enter(prj);

        try {
            ctx.continuousQueries().cancelJCacheQuery(lsnrCfg);
        }
        catch (IgniteCheckedException e) {
            throw cacheException(e);
        }
        finally {
            gate.leave(prev);
        }
    }

    /** {@inheritDoc} */
    @Override public Iterator<Cache.Entry<K, V>> iterator() {
        GridCacheProjectionImpl<K, V> prev = gate.enter(prj);

        try {
            return ctx.cache().igniteIterator();
        }
        finally {
            gate.leave(prev);
        }
    }

    /** {@inheritDoc} */
    @Override protected IgniteCache<K, V> createAsyncInstance() {
        return new IgniteCacheProxy<>(ctx, delegate, prj, true);
    }

    /**
     * Creates projection that will operate with portable objects.
     * <p>
     * Projection returned by this method will force cache not to deserialize portable objects,
     * so keys and values will be returned from cache API methods without changes. Therefore,
     * signature of the projection can contain only following types:
     * <ul>
     *     <li>{@code PortableObject} for portable classes</li>
     *     <li>All primitives (byte, int, ...) and there boxed versions (Byte, Integer, ...)</li>
     *     <li>Arrays of primitives (byte[], int[], ...)</li>
     *     <li>{@link String} and array of {@link String}s</li>
     *     <li>{@link UUID} and array of {@link UUID}s</li>
     *     <li>{@link Date} and array of {@link Date}s</li>
     *     <li>{@link java.sql.Timestamp} and array of {@link java.sql.Timestamp}s</li>
     *     <li>Enums and array of enums</li>
     *     <li>
     *         Maps, collections and array of objects (but objects inside
     *         them will still be converted if they are portable)
     *     </li>
     * </ul>
     * <p>
     * For example, if you use {@link Integer} as a key and {@code Value} class as a value
     * (which will be stored in portable format), you should acquire following projection
     * to avoid deserialization:
     * <pre>
     * CacheProjection<Integer, GridPortableObject> prj = cache.keepPortable();
     *
     * // Value is not deserialized and returned in portable format.
     * GridPortableObject po = prj.get(1);
     * </pre>
     * <p>
     * Note that this method makes sense only if cache is working in portable mode
     * ({@code CacheConfiguration#isPortableEnabled()} returns {@code true}. If not,
     * this method is no-op and will return current projection.
     *
     * @return Projection for portable objects.
     */
    public <K1, V1> IgniteCache<K1, V1> keepPortable() {
        GridCacheProjectionImpl<K, V> prev = gate.enter(prj);

        try {
            GridCacheProjectionImpl<K1, V1> prj0 = new GridCacheProjectionImpl<>(
                (CacheProjection<K1, V1>)(prj != null ? prj : delegate),
                (GridCacheContext<K1, V1>)ctx,
                null,
                null,
                prj != null ? prj.flags() : null,
                prj != null ? prj.subjectId() : null,
                true,
                prj != null ? prj.expiry() : null);

            return new IgniteCacheProxy<>((GridCacheContext<K1, V1>)ctx,
                prj0,
                prj0,
                isAsync());
        }
        finally {
            gate.leave(prev);
        }
    }

    /**
     * @param flag Flag to turn on.
     * @return Cache with given flags enabled.
     */
    public IgniteCache<K, V> flagOn(CacheFlag flag) {
        GridCacheProjectionImpl<K, V> prev = gate.enter(prj);

        try {
            Set<CacheFlag> res;

            Set<CacheFlag> flags0 = prj != null ? prj.flags() : null;

            if (flags0 != null) {
                if (flags0.contains(flag))
                    return this;

                res = EnumSet.copyOf(flags0);
            }
            else
                res = EnumSet.noneOf(CacheFlag.class);

            res.add(flag);

            GridCacheProjectionImpl<K, V> prj0 = new GridCacheProjectionImpl<>(
                (prj != null ? prj : delegate),
                ctx,
                null,
                null,
                res,
                prj != null ? prj.subjectId() : null,
                true,
                prj != null ? prj.expiry() : null);

            return new IgniteCacheProxy<>(ctx,
                prj0,
                prj0,
                isAsync());
        }
        finally {
            gate.leave(prev);
        }
    }

    /**
     * @param e Checked exception.
     * @return Cache exception.
     */
    private CacheException cacheException(IgniteCheckedException e) {
        return U.convertToCacheException(e);
    }

    /**
     * @param fut Future for async operation.
     */
    private <R> void setFuture(IgniteInternalFuture<R> fut) {
        curFut.set(new IgniteFutureImpl<>(fut));
    }

    /** {@inheritDoc} */
    @Override public void writeExternal(ObjectOutput out) throws IOException {
        out.writeObject(ctx);

        out.writeObject(delegate);

        out.writeObject(prj);
    }

    /** {@inheritDoc} */
    @SuppressWarnings({"unchecked"})
    @Override public void readExternal(ObjectInput in) throws IOException, ClassNotFoundException {
        ctx = (GridCacheContext<K, V>)in.readObject();

        delegate = (GridCacheProjectionEx<K, V>)in.readObject();

        prj = (GridCacheProjectionImpl<K, V>)in.readObject();

        gate = ctx.gate();
    }

    /** {@inheritDoc} */
    @Override public String toString() {
        return S.toString(IgniteCacheProxy.class, this);
    }

    /**
     * Closeable iterator.
     */
    private static abstract class ClIter<X, Y> extends GridCloseableIteratorAdapter<Y> {
        /** */
        private X cur;

        private CacheQueryFuture<X> fut;

        /**
         * @param fut Future.
         */
        protected ClIter(CacheQueryFuture<X> fut) {
            this.fut = fut;
        }

        @Override protected Y onNext() throws IgniteCheckedException {
            if (!onHasNext())
                throw new NoSuchElementException();

            X e = cur;

            cur = null;

            return convert(e);
        }

        protected abstract Y convert(X x);

        @Override protected boolean onHasNext() throws IgniteCheckedException {
            return cur != null || (cur = fut.next()) != null;
        }

        @Override protected void onClose() throws IgniteCheckedException {
            fut.cancel();
        }
    }
}<|MERGE_RESOLUTION|>--- conflicted
+++ resolved
@@ -201,11 +201,7 @@
 
             try {
                 if (isAsync())
-<<<<<<< HEAD
-                    setFuture(delegate.<K,V>cache().loadCacheAsync(p, 0, args));
-=======
                     setFuture(delegate.localLoadCacheAsync(p, args));
->>>>>>> b4cb17ca
                 else
                     delegate.localLoadCache(p, args);
             }
@@ -263,39 +259,20 @@
         }
     }
 
-<<<<<<< HEAD
-=======
-    private IgniteBiPredicate<K,V> acceptAll() {
-        return new IgniteBiPredicate<K,V>() {
-            @Override public boolean apply(K k, V v) {
-                return true;
-            }
-        };
-    }
-
->>>>>>> b4cb17ca
     /**
      * @param filter Filter.
      * @param grp Optional cluster group.
      * @return Cursor.
      */
     @SuppressWarnings("unchecked")
-<<<<<<< HEAD
     private QueryCursor<Entry<K,V>> query(Query filter, @Nullable ClusterGroup grp) {
-=======
-    private QueryCursor<Entry<K,V>> doQuery(Query filter, @Nullable ClusterGroup grp) {
->>>>>>> b4cb17ca
         final CacheQuery<Map.Entry<K,V>> qry;
         final CacheQueryFuture<Map.Entry<K,V>> fut;
 
         if (filter instanceof ScanQuery) {
             IgniteBiPredicate<K,V> p = ((ScanQuery)filter).getFilter();
 
-<<<<<<< HEAD
             qry = delegate.queries().createScanQuery(p != null ? p : ACCEPT_ALL);
-=======
-            qry = delegate.queries().createScanQuery(p != null ? p : acceptAll());
->>>>>>> b4cb17ca
 
             if (grp != null)
                 qry.projection(grp);
@@ -320,7 +297,6 @@
 
             fut = qry.execute(((SpiQuery)filter).getArgs());
         }
-<<<<<<< HEAD
         else
             throw new IgniteException("Unsupported query predicate: " + filter);
 
@@ -355,34 +331,6 @@
      */
     private ClusterGroup projection(boolean local) {
         return local || ctx.isLocal() || ctx.isReplicated() ? ctx.kernalContext().grid().forLocal() : null;
-    }
-
-    /** {@inheritDoc} */
-=======
-        else if (filter instanceof SqlQuery) {
-            SqlQuery q = (SqlQuery)filter;
-
-            qry = ((GridCacheQueriesEx)delegate.queries()).createSqlQuery(q.getType(), q.getSql());
-
-            if (grp != null)
-                qry.projection(grp);
-
-            if (q.getPageSize() > 0)
-                qry.pageSize(q.getPageSize());
-
-            qry.enableDedup(false);
-            qry.includeBackups(false);
-
-            fut = qry.execute(q.getArgs());
-        }
-        else
-            throw new IgniteException("Unsupported query predicate: " + filter);
-
-        return new QueryCursorImpl<>(new ClIter<Map.Entry<K,V>,Cache.Entry<K,V>>(fut) {
-            @Override protected Cache.Entry<K,V> convert(Map.Entry<K,V> e) {
-                return new CacheEntryImpl<>(e.getKey(), e.getValue());
-            }
-        });
     }
 
     /**
@@ -443,17 +391,7 @@
         }
     }
 
-    /**
-     * @param loc Enforce local.
-     * @return Local node cluster group.
-     */
-    private ClusterGroup projection(boolean loc) {
-        return loc ? ctx.kernalContext().grid().cluster().forLocal() : null;
-    }
-
-    /** {@inheritDoc} */
-    @SuppressWarnings("unchecked")
->>>>>>> b4cb17ca
+    /** {@inheritDoc} */
     @Override public QueryCursor<Entry<K,V>> query(Query qry) {
         A.notNull(qry, "qry");
 
@@ -462,7 +400,6 @@
         try {
             validate(qry);
 
-<<<<<<< HEAD
             if (qry instanceof SqlQuery) {
                 SqlQuery p = (SqlQuery)qry;
 
@@ -473,12 +410,6 @@
             }
 
             return query(qry, projection(false));
-=======
-            if (qry instanceof ContinuousQuery)
-                return queryContinuous((ContinuousQuery<K, V>)qry, false);
-
-            return doQuery(qry, projection(false));
->>>>>>> b4cb17ca
         }
         catch (Exception e) {
             if (e instanceof CacheException)
@@ -500,25 +431,10 @@
         try {
             validate(qry);
 
-<<<<<<< HEAD
             if (ctx.isReplicated() || ctx.isLocal())
                 return doLocalFieldsQuery(qry);
 
             return ctx.kernalContext().query().queryTwoStep(ctx.name(), qry.getSql(), qry.getArgs());
-=======
-            CacheQuery<List<?>> q = ((GridCacheQueriesEx<K,V>)delegate.queries()).createSqlFieldsQuery(qry.getSql(), false);
-
-            if (qry.getPageSize() > 0)
-                q.pageSize(qry.getPageSize());
-
-            CacheQueryFuture<List<?>> fut = q.execute(qry.getArgs());
-
-            return new QueryCursorImpl<>(new ClIter<List<?>, List<?>>(fut) {
-                @Override protected List<?> convert(List<?> row) {
-                    return row;
-                }
-            });
->>>>>>> b4cb17ca
         }
         catch (Exception e) {
             if (e instanceof CacheException)
@@ -556,19 +472,11 @@
      * @throws CacheException If query indexing disabled for sql query.
      */
     private void validate(Query qry) {
-<<<<<<< HEAD
         if (!(qry instanceof ScanQuery) && !ctx.config().isQueryIndexEnabled())
-=======
-        if (!(qry instanceof ScanQuery) && !(qry instanceof ContinuousQuery) && !ctx.config().isQueryIndexEnabled())
->>>>>>> b4cb17ca
             throw new CacheException("Indexing is disabled for cache: " + ctx.cache().name());
     }
 
     /** {@inheritDoc} */
-<<<<<<< HEAD
-=======
-    @SuppressWarnings("unchecked")
->>>>>>> b4cb17ca
     @Override public QueryCursor<Entry<K,V>> localQuery(Query qry) {
         A.notNull(qry, "qry");
 
@@ -580,14 +488,7 @@
             if (qry instanceof SqlQuery)
                 return doLocalQuery((SqlQuery)qry);
 
-<<<<<<< HEAD
             return query(qry, projection(true));
-=======
-            if (qry instanceof ContinuousQuery)
-                return queryContinuous((ContinuousQuery<K,V>)qry, true);
-
-            return doQuery(qry, projection(true));
->>>>>>> b4cb17ca
         }
         catch (Exception e) {
             if (e instanceof CacheException)
