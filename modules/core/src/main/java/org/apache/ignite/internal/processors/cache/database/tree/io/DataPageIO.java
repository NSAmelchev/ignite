--- conflicted
+++ resolved
@@ -1167,13 +1167,8 @@
      * @param pageSize Page size.
      * @return New first entry offset.
      */
-<<<<<<< HEAD
-    private int compactDataEntries(ByteBuffer buf, int directCnt) {
-        assert checkCount(directCnt) : directCnt;
-=======
     private int compactDataEntries(long pageAddr, int directCnt, int pageSize) {
         assert checkCount(directCnt): directCnt;
->>>>>>> b8d435b6
 
         int[] offs = new int[directCnt];
 
@@ -1206,51 +1201,7 @@
 
                 off += delta;
 
-<<<<<<< HEAD
-                setItem(buf, itemId, directItemFromOffset(off));
-
-//                int cnt = 1;
-//                int mvSize = entrySize;
-//
-//                for (int j = i - 1; j >= 0; j++) {
-//                    int off0 = offs[j] >>> 8;
-//                    int entrySize0 = getPageEntrySize(buf, off0, SHOW_PAYLOAD_LEN | SHOW_LINK);
-//                    int o = off0 + entrySize0;
-//
-//                    if (o != off)
-//                        break;
-//
-//                    mvSize += entrySize0;
-//                    off = off0;
-//
-//                    cnt++;
-//                }
-//
-//                if (cnt > 1) {
-//                    moveBytes(buf, off, mvSize, delta);
-//
-//                    for (int j = 0; j < cnt; j++) {
-//                        int itemId = offs[i + j] & 0xFF;
-//
-//                        off += delta;
-//
-//                        setItem(buf, itemId, directItemFromOffset(off));
-//                    }
-//
-//                    i += cnt;
-//                }
-//                else {
-//                    moveBytes(buf, off, entrySize, delta);
-//
-//                    int itemId = offs[i] & 0xFF;
-//
-//                    off += delta;
-//
-//                    setItem(buf, itemId, directItemFromOffset(off));
-//                }
-=======
                 setItem(pageAddr, itemId, directItemFromOffset(off));
->>>>>>> b8d435b6
             }
 
             prevOff = off;
