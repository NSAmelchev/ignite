/*
 * Licensed to the Apache Software Foundation (ASF) under one or more
 * contributor license agreements.  See the NOTICE file distributed with
 * this work for additional information regarding copyright ownership.
 * The ASF licenses this file to You under the Apache License, Version 2.0
 * (the "License"); you may not use this file except in compliance with
 * the License.  You may obtain a copy of the License at
 *
 *      http://www.apache.org/licenses/LICENSE-2.0
 *
 * Unless required by applicable law or agreed to in writing, software
 * distributed under the License is distributed on an "AS IS" BASIS,
 * WITHOUT WARRANTIES OR CONDITIONS OF ANY KIND, either express or implied.
 * See the License for the specific language governing permissions and
 * limitations under the License.
 */

package org.apache.ignite.internal.processors.cache.distributed;

import java.io.Externalizable;
import java.util.ArrayList;
import java.util.Collection;
import java.util.Collections;
import java.util.LinkedList;
import java.util.List;
import java.util.Map;
import java.util.Set;
import java.util.UUID;
import java.util.concurrent.atomic.AtomicIntegerFieldUpdater;
import org.apache.ignite.IgniteCheckedException;
import org.apache.ignite.internal.IgniteInternalFuture;
import org.apache.ignite.internal.pagemem.wal.StorageException;
import org.apache.ignite.internal.pagemem.wal.WALPointer;
import org.apache.ignite.internal.pagemem.wal.record.DataEntry;
import org.apache.ignite.internal.pagemem.wal.record.DataRecord;
import org.apache.ignite.internal.processors.affinity.AffinityTopologyVersion;
import org.apache.ignite.internal.processors.cache.CacheObject;
import org.apache.ignite.internal.processors.cache.GridCacheContext;
import org.apache.ignite.internal.processors.cache.GridCacheEntryEx;
import org.apache.ignite.internal.processors.cache.GridCacheEntryRemovedException;
import org.apache.ignite.internal.processors.cache.GridCacheFilterFailedException;
import org.apache.ignite.internal.processors.cache.GridCacheMvccCandidate;
import org.apache.ignite.internal.processors.cache.GridCacheOperation;
import org.apache.ignite.internal.processors.cache.GridCacheSharedContext;
import org.apache.ignite.internal.processors.cache.KeyCacheObject;
import org.apache.ignite.internal.processors.cache.distributed.near.GridNearCacheEntry;
import org.apache.ignite.internal.processors.cache.transactions.IgniteInternalTx;
import org.apache.ignite.internal.processors.cache.transactions.IgniteTxAdapter;
import org.apache.ignite.internal.processors.cache.transactions.IgniteTxEntry;
import org.apache.ignite.internal.processors.cache.transactions.IgniteTxKey;
import org.apache.ignite.internal.processors.cache.transactions.IgniteTxRemoteEx;
import org.apache.ignite.internal.processors.cache.transactions.IgniteTxRemoteState;
import org.apache.ignite.internal.processors.cache.transactions.IgniteTxState;
import org.apache.ignite.internal.processors.cache.version.GridCacheVersion;
import org.apache.ignite.internal.processors.cache.version.GridCacheVersionConflictContext;
import org.apache.ignite.internal.transactions.IgniteTxHeuristicCheckedException;
import org.apache.ignite.internal.util.future.GridFinishedFuture;
import org.apache.ignite.internal.util.lang.GridTuple;
import org.apache.ignite.internal.util.tostring.GridToStringBuilder;
import org.apache.ignite.internal.util.tostring.GridToStringInclude;
import org.apache.ignite.internal.util.typedef.F;
import org.apache.ignite.internal.util.typedef.internal.CU;
import org.apache.ignite.internal.util.typedef.internal.U;
import org.apache.ignite.lang.IgniteBiTuple;
import org.apache.ignite.transactions.TransactionConcurrency;
import org.apache.ignite.transactions.TransactionIsolation;
import org.apache.ignite.transactions.TransactionState;
import org.jetbrains.annotations.Nullable;

import static org.apache.ignite.internal.processors.cache.GridCacheOperation.CREATE;
import static org.apache.ignite.internal.processors.cache.GridCacheOperation.DELETE;
import static org.apache.ignite.internal.processors.cache.GridCacheOperation.NOOP;
import static org.apache.ignite.internal.processors.cache.GridCacheOperation.READ;
import static org.apache.ignite.internal.processors.cache.GridCacheOperation.RELOAD;
import static org.apache.ignite.internal.processors.cache.GridCacheOperation.UPDATE;
import static org.apache.ignite.internal.processors.dr.GridDrType.DR_BACKUP;
import static org.apache.ignite.internal.processors.dr.GridDrType.DR_NONE;
import static org.apache.ignite.transactions.TransactionState.COMMITTED;
import static org.apache.ignite.transactions.TransactionState.COMMITTING;
import static org.apache.ignite.transactions.TransactionState.PREPARED;
import static org.apache.ignite.transactions.TransactionState.PREPARING;
import static org.apache.ignite.transactions.TransactionState.ROLLED_BACK;
import static org.apache.ignite.transactions.TransactionState.ROLLING_BACK;
import static org.apache.ignite.transactions.TransactionState.UNKNOWN;

/**
 * Transaction created by system implicitly on remote nodes.
 */
public class GridDistributedTxRemoteAdapter extends IgniteTxAdapter
    implements IgniteTxRemoteEx {
    /** */
    private static final long serialVersionUID = 0L;

    /** Commit allowed field updater. */
    private static final AtomicIntegerFieldUpdater<GridDistributedTxRemoteAdapter> COMMIT_ALLOWED_UPD =
        AtomicIntegerFieldUpdater.newUpdater(GridDistributedTxRemoteAdapter.class, "commitAllowed");

    /** Explicit versions. */
    @GridToStringInclude
    private List<GridCacheVersion> explicitVers;

    /** Started flag. */
    @GridToStringInclude
    private boolean started;

    /** {@code True} only if all write entries are locked by this transaction. */
    @SuppressWarnings("UnusedDeclaration")
    @GridToStringInclude
    private volatile int commitAllowed;

    /** */
    @GridToStringInclude
    protected IgniteTxRemoteState txState;

    /**
     * Empty constructor required for {@link Externalizable}.
     */
    public GridDistributedTxRemoteAdapter() {
        // No-op.
    }

    /**
     * @param ctx Cache registry.
     * @param nodeId Node ID.
     * @param xidVer XID version.
     * @param commitVer Commit version.
     * @param sys System flag.
     * @param plc IO policy.
     * @param concurrency Concurrency level (should be pessimistic).
     * @param isolation Transaction isolation.
     * @param invalidate Invalidate flag.
     * @param timeout Timeout.
     * @param txSize Expected transaction size.
     * @param subjId Subject ID.
     * @param taskNameHash Task name hash code.
     */
    public GridDistributedTxRemoteAdapter(
        GridCacheSharedContext<?, ?> ctx,
        UUID nodeId,
        GridCacheVersion xidVer,
        GridCacheVersion commitVer,
        boolean sys,
        byte plc,
        TransactionConcurrency concurrency,
        TransactionIsolation isolation,
        boolean invalidate,
        long timeout,
        int txSize,
        @Nullable UUID subjId,
        int taskNameHash
    ) {
        super(
            ctx,
            nodeId,
            xidVer,
            ctx.versions().last(),
            Thread.currentThread().getId(),
            sys,
            plc,
            concurrency,
            isolation,
            timeout,
            txSize,
            subjId,
            taskNameHash);

        this.invalidate = invalidate;

        commitVersion(commitVer);

        // Must set started flag after concurrency and isolation.
        started = true;
    }

    /** {@inheritDoc} */
    @Override public IgniteTxState txState() {
        return txState;
    }

    /** {@inheritDoc} */
    @Override public UUID eventNodeId() {
        return nodeId;
    }

    /** {@inheritDoc} */
    @Override public Collection<UUID> masterNodeIds() {
        return Collections.singleton(nodeId);
    }

    /** {@inheritDoc} */
    @Override public UUID originatingNodeId() {
        return nodeId;
    }

    /** {@inheritDoc} */
    @Override public boolean activeCachesDeploymentEnabled() {
        return false;
    }

    /**
     * @return Checks if transaction has no entries.
     */
    @Override public boolean empty() {
        return txState.empty();
    }

    /** {@inheritDoc} */
    @Override public void invalidate(boolean invalidate) {
        this.invalidate = invalidate;
    }

    /** {@inheritDoc} */
    @Override public Map<IgniteTxKey, IgniteTxEntry> writeMap() {
        return txState.writeMap();
    }

    /** {@inheritDoc} */
    @Override public Map<IgniteTxKey, IgniteTxEntry> readMap() {
        return txState.readMap();
    }

    /** {@inheritDoc} */
    @Override public void seal() {
        // No-op.
    }

    /** {@inheritDoc} */
    @Override public GridTuple<CacheObject> peek(GridCacheContext cacheCtx,
        boolean failFast,
        KeyCacheObject key)
        throws GridCacheFilterFailedException
    {
        assert false : "Method peek can only be called on user transaction: " + this;

        throw new IllegalStateException("Method peek can only be called on user transaction: " + this);
    }

    /** {@inheritDoc} */
    @Override public IgniteTxEntry entry(IgniteTxKey key) {
        return txState.entry(key);
    }

    /**
     * Clears entry from transaction as it never happened.
     *
     * @param key key to be removed.
     */
    public void clearEntry(IgniteTxKey key) {
        txState.clearEntry(key);
    }

    /**
     * @param baseVer Base version.
     * @param committedVers Committed versions.
     * @param rolledbackVers Rolled back versions.
     */
    @Override public void doneRemote(GridCacheVersion baseVer,
        Collection<GridCacheVersion> committedVers,
        Collection<GridCacheVersion> rolledbackVers,
        Collection<GridCacheVersion> pendingVers) {
        Map<IgniteTxKey, IgniteTxEntry> readMap = txState.readMap();

        if (readMap != null && !readMap.isEmpty()) {
            for (IgniteTxEntry txEntry : readMap.values())
                doneRemote(txEntry, baseVer, committedVers, rolledbackVers, pendingVers);
        }

        Map<IgniteTxKey, IgniteTxEntry> writeMap = txState.writeMap();

        if (writeMap != null && !writeMap.isEmpty()) {
            for (IgniteTxEntry txEntry : writeMap.values())
                doneRemote(txEntry, baseVer, committedVers, rolledbackVers, pendingVers);
        }
    }

    /** {@inheritDoc} */
    @Override public void setPartitionUpdateCounters(long[] cntrs) {
        if (writeMap() != null && !writeMap().isEmpty() && cntrs != null && cntrs.length > 0) {
            int i = 0;

            for (IgniteTxEntry txEntry : writeMap().values()) {
                txEntry.updateCounter(cntrs[i]);

                ++i;
            }
        }
    }

    /**
     * Adds completed versions to an entry.
     *
     * @param txEntry Entry.
     * @param baseVer Base version for completed versions.
     * @param committedVers Completed versions relative to base version.
     * @param rolledbackVers Rolled back versions relative to base version.
     * @param pendingVers Pending versions.
     */
    private void doneRemote(IgniteTxEntry txEntry,
        GridCacheVersion baseVer,
        Collection<GridCacheVersion> committedVers,
        Collection<GridCacheVersion> rolledbackVers,
        Collection<GridCacheVersion> pendingVers) {
        while (true) {
            GridDistributedCacheEntry entry = (GridDistributedCacheEntry)txEntry.cached();

            try {
                // Handle explicit locks.
                GridCacheVersion doneVer = txEntry.explicitVersion() != null ? txEntry.explicitVersion() : xidVer;

                entry.doneRemote(doneVer, baseVer, pendingVers, committedVers, rolledbackVers, isSystemInvalidate());

                break;
            }
            catch (GridCacheEntryRemovedException ignored) {
                assert entry.obsoleteVersion() != null;

                if (log.isDebugEnabled())
                    log.debug("Replacing obsolete entry in remote transaction [entry=" + entry + ", tx=" + this + ']');

                // Replace the entry.
                txEntry.cached(txEntry.context().cache().entryEx(txEntry.key(), topologyVersion()));
            }
        }
    }

    /** {@inheritDoc} */
    @Override public boolean onOwnerChanged(GridCacheEntryEx entry, GridCacheMvccCandidate owner) {
        try {
            if (hasWriteKey(entry.txKey())) {
                commitIfLocked();

                return true;
            }
        }
        catch (IgniteCheckedException e) {
            U.error(log, "Failed to commit remote transaction: " + this, e);
        }

        return false;
    }

    /** {@inheritDoc} */
    @Override public boolean isStarted() {
        return started;
    }

    /** {@inheritDoc} */
    @Override public boolean hasWriteKey(IgniteTxKey key) {
        return txState.hasWriteKey(key);
    }

    /** {@inheritDoc} */
    @Override public IgniteInternalFuture<IgniteInternalTx> prepareAsync() {
        assert false;
        return null;
    }

    /** {@inheritDoc} */
    @Override public Set<IgniteTxKey> readSet() {
        return txState.readSet();
    }

    /** {@inheritDoc} */
    @Override public Set<IgniteTxKey> writeSet() {
        return txState.writeSet();
    }

    /** {@inheritDoc} */
    @Override public Collection<IgniteTxEntry> allEntries() {
        return txState.allEntries();
    }

    /** {@inheritDoc} */
    @Override public Collection<IgniteTxEntry> writeEntries() {
        return txState.writeEntries();
    }

    /** {@inheritDoc} */
    @Override public Collection<IgniteTxEntry> readEntries() {
        return txState.readEntries();
    }

    /**
     * Prepare phase.
     *
     * @throws IgniteCheckedException If prepare failed.
     */
    @Override public void prepare() throws IgniteCheckedException {
        // If another thread is doing prepare or rollback.
        if (!state(PREPARING)) {
            // In optimistic mode prepare may be called multiple times.
            if (state() != PREPARING || !optimistic()) {
                if (log.isDebugEnabled())
                    log.debug("Invalid transaction state for prepare: " + this);

                return;
            }
        }

        try {
            cctx.tm().prepareTx(this);

            if (pessimistic() || isSystemInvalidate())
                state(PREPARED);
        }
        catch (IgniteCheckedException e) {
            setRollbackOnly();

            throw e;
        }
    }

    /**
     * @throws IgniteCheckedException If commit failed.
     */
    @SuppressWarnings({"CatchGenericClass"})
    private void commitIfLocked() throws IgniteCheckedException {
        if (state() == COMMITTING) {
            for (IgniteTxEntry txEntry : writeEntries()) {
                assert txEntry != null : "Missing transaction entry for tx: " + this;

                while (true) {
                    GridCacheEntryEx entry = txEntry.cached();

                    assert entry != null : "Missing cached entry for transaction entry: " + txEntry;

                    try {
                        GridCacheVersion ver = txEntry.explicitVersion() != null ? txEntry.explicitVersion() : xidVer;

                        // If locks haven't been acquired yet, keep waiting.
                        if (!entry.lockedBy(ver)) {
                            if (log.isDebugEnabled())
                                log.debug("Transaction does not own lock for entry (will wait) [entry=" + entry +
                                    ", tx=" + this + ']');

                            return;
                        }

                        break; // While.
                    }
                    catch (GridCacheEntryRemovedException ignore) {
                        if (log.isDebugEnabled())
                            log.debug("Got removed entry while committing (will retry): " + txEntry);

                        txEntry.cached(txEntry.context().cache().entryEx(txEntry.key(), topologyVersion()));
                    }
                }
            }

            // Only one thread gets to commit.
            if (COMMIT_ALLOWED_UPD.compareAndSet(this, 0, 1)) {
                IgniteCheckedException err = null;

                Map<IgniteTxKey, IgniteTxEntry> writeMap = txState.writeMap();

                if (!F.isEmpty(writeMap)) {
                    // Register this transaction as completed prior to write-phase to
                    // ensure proper lock ordering for removed entries.
                    cctx.tm().addCommittedTx(this);

                    AffinityTopologyVersion topVer = topologyVersion();

                    WALPointer ptr = null;

                    cctx.database().checkpointReadLock();

                    try {
<<<<<<< HEAD
                        if (!near() && cctx.wal() != null) {
                            cctx.wal().beginUpdate();
                            ptr = cctx.wal().log(DataRecord.fromTransaction(this));
                        }
=======
                        Collection<IgniteTxEntry> entries = near() ? allEntries() : writeEntries();

                        List<DataEntry> dataEntries = null;
>>>>>>> 86470c2a

                        batchStoreCommit(writeMap().values());

                        // Note that for near transactions we grab all entries.
                        for (IgniteTxEntry txEntry : entries) {
                            GridCacheContext cacheCtx = txEntry.context();

                            boolean replicate = cacheCtx.isDrEnabled();

                            try {
                                while (true) {
                                    try {
                                        GridCacheEntryEx cached = txEntry.cached();

                                        if (cached == null)
                                            txEntry.cached(cached = cacheCtx.cache().entryEx(txEntry.key(), topologyVersion()));

                                        if (near() && cacheCtx.dr().receiveEnabled()) {
                                            cached.markObsolete(xidVer);

                                            break;
                                        }

                                        GridNearCacheEntry nearCached = null;

                                        if (updateNearCache(cacheCtx, txEntry.key(), topVer))
                                            nearCached = cacheCtx.dht().near().peekExx(txEntry.key());

                                        if (!F.isEmpty(txEntry.entryProcessors()))
                                            txEntry.cached().unswap(false);

                                        IgniteBiTuple<GridCacheOperation, CacheObject> res =
                                            applyTransformClosures(txEntry, false);

                                        GridCacheOperation op = res.get1();
                                        CacheObject val = res.get2();

                                        GridCacheVersion explicitVer = txEntry.conflictVersion();

                                        if (explicitVer == null)
                                            explicitVer = writeVersion();

                                        if (txEntry.ttl() == CU.TTL_ZERO)
                                            op = DELETE;

                                        boolean conflictNeedResolve = cacheCtx.conflictNeedResolve();

                                        GridCacheVersionConflictContext conflictCtx = null;

                                        if (conflictNeedResolve) {
                                            IgniteBiTuple<GridCacheOperation, GridCacheVersionConflictContext>
                                                drRes = conflictResolve(op, txEntry, val, explicitVer, cached);

                                            assert drRes != null;

                                            conflictCtx = drRes.get2();

                                            if (conflictCtx.isUseOld())
                                                op = NOOP;
                                            else if (conflictCtx.isUseNew()) {
                                                txEntry.ttl(conflictCtx.ttl());
                                                txEntry.conflictExpireTime(conflictCtx.expireTime());
                                            }
                                            else if (conflictCtx.isMerge()) {
                                                op = drRes.get1();
                                                val = txEntry.context().toCacheObject(conflictCtx.mergeValue());
                                                explicitVer = writeVersion();

                                                txEntry.ttl(conflictCtx.ttl());
                                                txEntry.conflictExpireTime(conflictCtx.expireTime());
                                            }
                                        }
                                        else
                                            // Nullify explicit version so that innerSet/innerRemove will work as usual.
                                            explicitVer = null;

                                        GridCacheVersion dhtVer = cached.isNear() ? writeVersion() : null;

                                        if (!near() && cctx.wal() != null && op != NOOP && op != RELOAD && op != READ) {
                                            if (dataEntries == null)
                                                dataEntries = new ArrayList<>(entries.size());

                                            dataEntries.add(
                                                new DataEntry(
                                                    cacheCtx.cacheId(),
                                                    txEntry.key(),
                                                    val,
                                                    op,
                                                    nearXidVersion(),
                                                    writeVersion(),
                                                    0,
                                                    txEntry.key().partition(),
                                                    txEntry.updateCounter()
                                                )
                                            );
                                        }

                                        if (op == CREATE || op == UPDATE) {
                                            // Invalidate only for near nodes (backups cannot be invalidated).
                                            if (isSystemInvalidate() || (isInvalidate() && cacheCtx.isNear()))
                                                cached.innerRemove(this,
                                                    eventNodeId(),
                                                    nodeId,
                                                    false,
                                                    true,
                                                    true,
                                                    txEntry.keepBinary(),
                                                    topVer,
                                                    null,
                                                    replicate ? DR_BACKUP : DR_NONE,
                                                    near() ? null : explicitVer,
                                                    CU.subjectId(this, cctx),
                                                    resolveTaskName(),
                                                    dhtVer,
                                                    txEntry.updateCounter());
                                            else {
                                                cached.innerSet(this,
                                                    eventNodeId(),
                                                    nodeId,
                                                    val,
                                                    false,
                                                    false,
                                                    txEntry.ttl(),
                                                    true,
                                                    true,
                                                    txEntry.keepBinary(),
                                                    topVer,
                                                    null,
                                                    replicate ? DR_BACKUP : DR_NONE,
                                                    txEntry.conflictExpireTime(),
                                                    near() ? null : explicitVer,
                                                    CU.subjectId(this, cctx),
                                                    resolveTaskName(),
                                                    dhtVer,
                                                    txEntry.updateCounter());

                                                // Keep near entry up to date.
                                                if (nearCached != null) {
                                                    CacheObject val0 = cached.valueBytes();

                                                    nearCached.updateOrEvict(xidVer,
                                                        val0,
                                                        cached.expireTime(),
                                                        cached.ttl(),
                                                        nodeId,
                                                        topVer);
                                                }
                                            }
                                        }
                                        else if (op == DELETE) {
                                            cached.innerRemove(this,
                                                eventNodeId(),
                                                nodeId,
                                                false,
                                                true,
                                                true,
                                                txEntry.keepBinary(),
                                                topVer,
                                                null,
                                                replicate ? DR_BACKUP : DR_NONE,
                                                near() ? null : explicitVer,
                                                CU.subjectId(this, cctx),
                                                resolveTaskName(),
                                                dhtVer,
                                                txEntry.updateCounter());

                                            // Keep near entry up to date.
                                            if (nearCached != null)
                                                nearCached.updateOrEvict(xidVer, null, 0, 0, nodeId, topVer);
                                        }
                                        else if (op == RELOAD) {
                                            CacheObject reloaded = cached.innerReload();

                                            if (nearCached != null) {
                                                nearCached.innerReload();

                                                nearCached.updateOrEvict(cached.version(),
                                                    reloaded,
                                                    cached.expireTime(),
                                                    cached.ttl(),
                                                    nodeId,
                                                    topVer);
                                            }
                                        }
                                        else if (op == READ) {
                                            assert near();

                                            if (log.isDebugEnabled())
                                                log.debug("Ignoring READ entry when committing: " + txEntry);
                                        }
                                        // No-op.
                                        else {
                                            if (conflictCtx == null || !conflictCtx.isUseOld()) {
                                                if (txEntry.ttl() != CU.TTL_NOT_CHANGED)
                                                    cached.updateTtl(null, txEntry.ttl());

                                                if (nearCached != null) {
                                                    CacheObject val0 = cached.valueBytes();

                                                    nearCached.updateOrEvict(xidVer,
                                                        val0,
                                                        cached.expireTime(),
                                                        cached.ttl(),
                                                        nodeId,
                                                        topVer);
                                                }
                                            }
                                        }

                                        // Assert after setting values as we want to make sure
                                        // that if we replaced removed entries.
                                        assert
                                            txEntry.op() == READ || onePhaseCommit() ||
                                                // If candidate is not there, then lock was explicit
                                                // and we simply allow the commit to proceed.
                                                !cached.hasLockCandidateUnsafe(xidVer) || cached.lockedByUnsafe(xidVer) :
                                            "Transaction does not own lock for commit [entry=" + cached +
                                                ", tx=" + this + ']';

                                        // Break out of while loop.
                                        break;
                                    }
                                    catch (GridCacheEntryRemovedException ignored) {
                                        if (log.isDebugEnabled())
                                            log.debug("Attempting to commit a removed entry (will retry): " + txEntry);

                                        // Renew cached entry.
                                        txEntry.cached(cacheCtx.cache().entryEx(txEntry.key(), topologyVersion()));
                                    }
                                }
                            }
                            catch (Throwable ex) {
                                // In case of error, we still make the best effort to commit,
                                // as there is no way to rollback at this point.
                                err = new IgniteTxHeuristicCheckedException("Commit produced a runtime exception " +
                                    "(all transaction entries will be invalidated): " + CU.txString(this), ex);

                                U.error(log, "Commit failed.", err);

                                uncommit();

                                state(UNKNOWN);

                                if (ex instanceof Error)
                                    throw (Error)ex;
                            }
                        }

                        if (!near() && cctx.wal() != null)
                            cctx.wal().log(new DataRecord(dataEntries));

                        if (ptr != null)
                            cctx.wal().fsync(ptr);
                    }
                    catch (StorageException e) {
                        throw new IgniteCheckedException("Failed to log transaction record " +
                            "(transaction will be rolled back): " + this, e);
                    }
                    finally {
                        cctx.database().checkpointReadUnlock();
                    }
                }

                if (err != null) {
                    state(UNKNOWN);

                    throw err;
                }

                cctx.tm().commitTx(this);

                state(COMMITTED);
            }
        }
    }

    /** {@inheritDoc} */
    @Override public void commit() throws IgniteCheckedException {
        if (optimistic())
            state(PREPARED);

        if (!state(COMMITTING)) {
            TransactionState state = state();

            // If other thread is doing commit, then no-op.
            if (state == COMMITTING || state == COMMITTED)
                return;

            if (log.isDebugEnabled())
                log.debug("Failed to set COMMITTING transaction state (will rollback): " + this);

            setRollbackOnly();

            if (!isSystemInvalidate())
                throw new IgniteCheckedException("Invalid transaction state for commit [state=" + state + ", tx=" + this + ']');

            rollback();
        }

        commitIfLocked();
    }

    /**
     * Forces commit for this tx.
     *
     * @throws IgniteCheckedException If commit failed.
     */
    public void forceCommit() throws IgniteCheckedException {
        commitIfLocked();
    }

    /** {@inheritDoc} */
    @Override public IgniteInternalFuture<IgniteInternalTx> commitAsync() {
        try {
            commit();

            return new GridFinishedFuture<IgniteInternalTx>(this);
        }
        catch (IgniteCheckedException e) {
            return new GridFinishedFuture<>(e);
        }
    }

    /** {@inheritDoc} */
    @SuppressWarnings({"CatchGenericClass"})
    @Override public void rollback() {
        try {
            // Note that we don't evict near entries here -
            // they will be deleted by their corresponding transactions.
            if (state(ROLLING_BACK) || state() == UNKNOWN) {
                cctx.tm().rollbackTx(this);

                state(ROLLED_BACK);
            }
        }
        catch (RuntimeException | Error e) {
            state(UNKNOWN);

            throw e;
        }
    }

    /** {@inheritDoc} */
    @Override public IgniteInternalFuture<IgniteInternalTx> rollbackAsync() {
        rollback();

        return new GridFinishedFuture<IgniteInternalTx>(this);
    }

    /** {@inheritDoc} */
    @Override public Collection<GridCacheVersion> alternateVersions() {
        return explicitVers == null ? Collections.<GridCacheVersion>emptyList() : explicitVers;
    }

    /** {@inheritDoc} */
    @Override public void commitError(Throwable e) {
        // No-op.
    }

    /**
     * Adds explicit version if there is one.
     *
     * @param e Transaction entry.
     */
    protected void addExplicit(IgniteTxEntry e) {
        if (e.explicitVersion() != null) {
            if (explicitVers == null)
                explicitVers = new LinkedList<>();

            if (!explicitVers.contains(e.explicitVersion())) {
                explicitVers.add(e.explicitVersion());

                if (log.isDebugEnabled())
                    log.debug("Added explicit version to transaction [explicitVer=" + e.explicitVersion() +
                        ", tx=" + this + ']');

                // Register alternate version with TM.
                cctx.tm().addAlternateVersion(e.explicitVersion(), this);
            }
        }
    }

    /** {@inheritDoc} */
    @Override public String toString() {
        return GridToStringBuilder.toString(GridDistributedTxRemoteAdapter.class, this, "super", super.toString());
    }
}<|MERGE_RESOLUTION|>--- conflicted
+++ resolved
@@ -465,16 +465,9 @@
                     cctx.database().checkpointReadLock();
 
                     try {
-<<<<<<< HEAD
-                        if (!near() && cctx.wal() != null) {
-                            cctx.wal().beginUpdate();
-                            ptr = cctx.wal().log(DataRecord.fromTransaction(this));
-                        }
-=======
                         Collection<IgniteTxEntry> entries = near() ? allEntries() : writeEntries();
 
                         List<DataEntry> dataEntries = null;
->>>>>>> 86470c2a
 
                         batchStoreCommit(writeMap().values());
 
