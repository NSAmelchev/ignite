/*
 * Licensed to the Apache Software Foundation (ASF) under one or more
 * contributor license agreements.  See the NOTICE file distributed with
 * this work for additional information regarding copyright ownership.
 * The ASF licenses this file to You under the Apache License, Version 2.0
 * (the "License"); you may not use this file except in compliance with
 * the License.  You may obtain a copy of the License at
 *
 *      http://www.apache.org/licenses/LICENSE-2.0
 *
 * Unless required by applicable law or agreed to in writing, software
 * distributed under the License is distributed on an "AS IS" BASIS,
 * WITHOUT WARRANTIES OR CONDITIONS OF ANY KIND, either express or implied.
 * See the License for the specific language governing permissions and
 * limitations under the License.
 */

package org.apache.ignite.internal.processors.cache.distributed.dht.atomic;

import org.apache.ignite.internal.processors.affinity.*;
import org.apache.ignite.internal.processors.cache.*;
import org.apache.ignite.internal.processors.cache.distributed.dht.*;
import org.apache.ignite.internal.util.typedef.internal.*;

/**
 * DHT atomic cache entry.
 */
public class GridDhtAtomicCacheEntry extends GridDhtCacheEntry {
    /**
     * @param ctx Cache context.
     * @param topVer Topology version at the time of creation (if negative, then latest topology is assumed).
     * @param key Cache key.
     * @param hash Key hash value.
     * @param val Entry value.
     * @param next Next entry in the linked list.
     * @param ttl Time to live.
     * @param hdrId Header id.
     */
<<<<<<< HEAD
    public GridDhtAtomicCacheEntry(GridCacheContext<K, V> ctx, AffinityTopologyVersion topVer, K key, int hash, V val,
        GridCacheMapEntry<K, V> next, long ttl, int hdrId) {
=======
    public GridDhtAtomicCacheEntry(GridCacheContext ctx,
        long topVer,
        KeyCacheObject key,
        int hash,
        CacheObject val,
        GridCacheMapEntry next,
        long ttl,
        int hdrId)
    {
>>>>>>> 6c4282a1
        super(ctx, topVer, key, hash, val, next, ttl, hdrId);
    }

    /** {@inheritDoc} */
    @Override protected String cacheName() {
        return CU.isNearEnabled(cctx) ? super.cacheName() : cctx.dht().name();
    }

    /** {@inheritDoc} */
    @Override public synchronized String toString() {
        return S.toString(GridDhtAtomicCacheEntry.class, this, super.toString());
    }
}<|MERGE_RESOLUTION|>--- conflicted
+++ resolved
@@ -36,12 +36,8 @@
      * @param ttl Time to live.
      * @param hdrId Header id.
      */
-<<<<<<< HEAD
-    public GridDhtAtomicCacheEntry(GridCacheContext<K, V> ctx, AffinityTopologyVersion topVer, K key, int hash, V val,
-        GridCacheMapEntry<K, V> next, long ttl, int hdrId) {
-=======
     public GridDhtAtomicCacheEntry(GridCacheContext ctx,
-        long topVer,
+        AffinityTopologyVersion topVer,
         KeyCacheObject key,
         int hash,
         CacheObject val,
@@ -49,7 +45,6 @@
         long ttl,
         int hdrId)
     {
->>>>>>> 6c4282a1
         super(ctx, topVer, key, hash, val, next, ttl, hdrId);
     }
 
