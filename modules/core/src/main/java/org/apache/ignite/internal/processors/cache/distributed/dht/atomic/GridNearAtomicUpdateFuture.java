/*
 * Licensed to the Apache Software Foundation (ASF) under one or more
 * contributor license agreements.  See the NOTICE file distributed with
 * this work for additional information regarding copyright ownership.
 * The ASF licenses this file to You under the Apache License, Version 2.0
 * (the "License"); you may not use this file except in compliance with
 * the License.  You may obtain a copy of the License at
 *
 *      http://www.apache.org/licenses/LICENSE-2.0
 *
 * Unless required by applicable law or agreed to in writing, software
 * distributed under the License is distributed on an "AS IS" BASIS,
 * WITHOUT WARRANTIES OR CONDITIONS OF ANY KIND, either express or implied.
 * See the License for the specific language governing permissions and
 * limitations under the License.
 */

package org.apache.ignite.internal.processors.cache.distributed.dht.atomic;

import java.util.ArrayList;
import java.util.Collection;
import java.util.Collections;
import java.util.Iterator;
import java.util.List;
import java.util.Map;
import java.util.UUID;
import javax.cache.expiry.ExpiryPolicy;
import javax.cache.processor.EntryProcessor;
import org.apache.ignite.IgniteCheckedException;
import org.apache.ignite.cache.CacheWriteSynchronizationMode;
import org.apache.ignite.cluster.ClusterNode;
import org.apache.ignite.internal.IgniteInternalFuture;
import org.apache.ignite.internal.cluster.ClusterTopologyCheckedException;
import org.apache.ignite.internal.cluster.ClusterTopologyServerNotFoundException;
import org.apache.ignite.internal.processors.affinity.AffinityTopologyVersion;
import org.apache.ignite.internal.processors.cache.CacheEntryPredicate;
import org.apache.ignite.internal.processors.cache.CachePartialUpdateCheckedException;
import org.apache.ignite.internal.processors.cache.EntryProcessorResourceInjectorProxy;
import org.apache.ignite.internal.processors.cache.GridCacheAffinityManager;
import org.apache.ignite.internal.processors.cache.GridCacheContext;
import org.apache.ignite.internal.processors.cache.GridCacheOperation;
import org.apache.ignite.internal.processors.cache.GridCacheReturn;
import org.apache.ignite.internal.processors.cache.GridCacheTryPutFailedException;
import org.apache.ignite.internal.processors.cache.KeyCacheObject;
import org.apache.ignite.internal.processors.cache.distributed.dht.GridDhtTopologyFuture;
import org.apache.ignite.internal.processors.cache.distributed.near.GridNearAtomicCache;
import org.apache.ignite.internal.processors.cache.dr.GridCacheDrInfo;
import org.apache.ignite.internal.processors.cache.version.GridCacheVersion;
import org.apache.ignite.internal.util.future.GridFinishedFuture;
import org.apache.ignite.internal.util.future.GridFutureAdapter;
import org.apache.ignite.internal.util.tostring.GridToStringInclude;
import org.apache.ignite.internal.util.typedef.CI1;
import org.apache.ignite.internal.util.typedef.CI2;
import org.apache.ignite.internal.util.typedef.F;
import org.apache.ignite.internal.util.typedef.X;
import org.apache.ignite.internal.util.typedef.internal.CU;
import org.apache.ignite.internal.util.typedef.internal.S;
import org.apache.ignite.internal.util.typedef.internal.U;
import org.jetbrains.annotations.Nullable;

import static org.apache.ignite.cache.CacheAtomicWriteOrderMode.CLOCK;
import static org.apache.ignite.cache.CacheWriteSynchronizationMode.FULL_ASYNC;
import static org.apache.ignite.cache.CacheWriteSynchronizationMode.PRIMARY_SYNC;
import static org.apache.ignite.internal.processors.cache.GridCacheOperation.TRANSFORM;

/**
 * DHT atomic cache near update future.
 */
public class GridNearAtomicUpdateFuture extends GridNearAtomicAbstractUpdateFuture {
    /** Fast map flag. */
    private final boolean fastMap;

    /** Keys */
    private Collection<?> keys;

    /** Values. */
    @SuppressWarnings({"FieldAccessedSynchronizedAndUnsynchronized"})
    private Collection<?> vals;

    /** Conflict put values. */
    @SuppressWarnings({"FieldAccessedSynchronizedAndUnsynchronized"})
    private Collection<GridCacheDrInfo> conflictPutVals;

    /** Conflict remove values. */
    @SuppressWarnings({"FieldAccessedSynchronizedAndUnsynchronized"})
    private Collection<GridCacheVersion> conflictRmvVals;

    /** Mappings if operations is mapped to more than one node. */
    @GridToStringInclude
    private Map<UUID, GridNearAtomicFullUpdateRequest> mappings;

    /** Keys to remap. */
    private Collection<KeyCacheObject> remapKeys;

    /** Not null is operation is mapped to single node. */
    private GridNearAtomicFullUpdateRequest singleReq;

    /**
     * @param cctx Cache context.
     * @param cache Cache instance.
     * @param syncMode Write synchronization mode.
     * @param op Update operation.
     * @param keys Keys to update.
     * @param vals Values or transform closure.
     * @param invokeArgs Optional arguments for entry processor.
     * @param conflictPutVals Conflict put values (optional).
     * @param conflictRmvVals Conflict remove values (optional).
     * @param retval Return value require flag.
     * @param rawRetval {@code True} if should return {@code GridCacheReturn} as future result.
     * @param expiryPlc Expiry policy explicitly specified for cache operation.
     * @param filter Entry filter.
     * @param subjId Subject ID.
     * @param taskNameHash Task name hash code.
     * @param skipStore Skip store flag.
     * @param keepBinary Keep binary flag.
     * @param remapCnt Maximum number of retries.
     * @param waitTopFut If {@code false} does not wait for affinity change future.
     */
    public GridNearAtomicUpdateFuture(
        GridCacheContext cctx,
        GridDhtAtomicCache cache,
        CacheWriteSynchronizationMode syncMode,
        GridCacheOperation op,
        Collection<?> keys,
        @Nullable Collection<?> vals,
        @Nullable Object[] invokeArgs,
        @Nullable Collection<GridCacheDrInfo> conflictPutVals,
        @Nullable Collection<GridCacheVersion> conflictRmvVals,
        final boolean retval,
        final boolean rawRetval,
        @Nullable ExpiryPolicy expiryPlc,
        final CacheEntryPredicate[] filter,
        UUID subjId,
        int taskNameHash,
        boolean skipStore,
        boolean keepBinary,
        int remapCnt,
        boolean waitTopFut
    ) {
        super(cctx, cache, syncMode, op, invokeArgs, retval, rawRetval, expiryPlc, filter, subjId, taskNameHash,
            skipStore, keepBinary, remapCnt, waitTopFut);

        assert vals == null || vals.size() == keys.size();
        assert conflictPutVals == null || conflictPutVals.size() == keys.size();
        assert conflictRmvVals == null || conflictRmvVals.size() == keys.size();
        assert subjId != null;

        this.keys = keys;
        this.vals = vals;
        this.conflictPutVals = conflictPutVals;
        this.conflictRmvVals = conflictRmvVals;

        fastMap = cache.isFastMap(filter, op);
    }

    /** {@inheritDoc} */
    @Override public GridCacheVersion version() {
        synchronized (mux) {
            return futVer;
        }
    }

    /** {@inheritDoc} */
    @Override public boolean onNodeLeft(UUID nodeId) {
        GridNearAtomicUpdateResponse res = null;

        GridNearAtomicFullUpdateRequest req;

        synchronized (mux) {
            if (singleReq != null)
                req = singleReq.nodeId().equals(nodeId) ? singleReq : null;
            else
                req = mappings != null ? mappings.get(nodeId) : null;

            if (req != null && req.response() == null) {
                res = new GridNearAtomicUpdateResponse(cctx.cacheId(),
                    nodeId,
                    req.futureVersion(),
                    cctx.deploymentEnabled());

                ClusterTopologyCheckedException e = new ClusterTopologyCheckedException("Primary node left grid " +
                    "before response is received: " + nodeId);

                e.retryReadyFuture(cctx.shared().nextAffinityReadyFuture(req.topologyVersion()));

                res.addFailedKeys(req.keys(), e);
            }
        }

        if (res != null) {
            if (msgLog.isDebugEnabled()) {
                msgLog.debug("Near update fut, node left [futId=" + req.futureVersion() +
                    ", writeVer=" + req.updateVersion() +
                    ", node=" + nodeId + ']');
            }

            onResult(nodeId, res, true);
        }

        return false;
    }

    /** {@inheritDoc} */
    @Override public IgniteInternalFuture<Void> completeFuture(AffinityTopologyVersion topVer) {
        // Wait fast-map near atomic update futures in CLOCK mode.
        if (fastMap) {
            GridFutureAdapter<Void> fut;

            synchronized (mux) {
                if (this.topVer != AffinityTopologyVersion.ZERO && this.topVer.compareTo(topVer) < 0) {
                    if (topCompleteFut == null)
                        topCompleteFut = new GridFutureAdapter<>();

                    fut = topCompleteFut;
                }
                else
                    fut = null;
            }

            if (fut != null && isDone()) {
                fut.onDone();

                return null;
            }

            return fut;
        }

        return null;
    }

    /** {@inheritDoc} */
    @SuppressWarnings("ConstantConditions")
    @Override public boolean onDone(@Nullable Object res, @Nullable Throwable err) {
        assert res == null || res instanceof GridCacheReturn;

        GridCacheReturn ret = (GridCacheReturn)res;

        Object retval =
            res == null ? null : rawRetval ? ret : (this.retval || op == TRANSFORM) ?
                cctx.unwrapBinaryIfNeeded(ret.value(), keepBinary) : ret.success();

        if (op == TRANSFORM && retval == null)
            retval = Collections.emptyMap();

        if (super.onDone(retval, err)) {
            GridCacheVersion futVer = onFutureDone();

            if (futVer != null)
                cctx.mvcc().removeAtomicFuture(futVer);

            return true;
        }

        return false;
    }

    /** {@inheritDoc} */
    @SuppressWarnings({"unchecked", "ThrowableResultOfMethodCallIgnored"})
    @Override public void onResult(UUID nodeId, GridNearAtomicUpdateResponse res, boolean nodeErr) {
        GridNearAtomicFullUpdateRequest req;

        AffinityTopologyVersion remapTopVer = null;

        GridCacheReturn opRes0 = null;
        CachePartialUpdateCheckedException err0 = null;

        boolean rcvAll;

        GridFutureAdapter<?> fut0 = null;

        synchronized (mux) {
            if (!res.futureVersion().equals(futVer))
                return;

            if (singleReq != null) {
                if (!singleReq.nodeId().equals(nodeId))
                    return;

                req = singleReq;

                singleReq = null;

                rcvAll = true;
            }
            else {
                req = mappings != null ? mappings.get(nodeId) : null;

                if (req != null && req.onResponse(res)) {
                    resCnt++;

                    rcvAll = mappings.size() == resCnt;
                }
                else
                    return;
            }

            assert req != null && req.topologyVersion().equals(topVer) : req;

            if (res.remapKeys() != null) {
                assert !fastMap || cctx.kernalContext().clientNode();

                if (remapKeys == null)
                    remapKeys = U.newHashSet(res.remapKeys().size());

                remapKeys.addAll(res.remapKeys());

                if (mapErrTopVer == null || mapErrTopVer.compareTo(req.topologyVersion()) < 0)
                    mapErrTopVer = req.topologyVersion();
            }
            else if (res.error() != null) {
                if (res.failedKeys() != null) {
                    if (err == null)
                        err = new CachePartialUpdateCheckedException(
                            "Failed to update keys (retry update if possible).");

                    Collection<Object> keys = new ArrayList<>(res.failedKeys().size());

                    for (KeyCacheObject key : res.failedKeys())
                        keys.add(cctx.cacheObjectContext().unwrapBinaryIfNeeded(key, keepBinary, false));

                    err.add(keys, res.error(), req.topologyVersion());
                }
            }
            else {
                if (!req.fastMap() || req.hasPrimary()) {
                    GridCacheReturn ret = res.returnValue();

                    if (op == TRANSFORM) {
                        if (ret != null) {
                            assert ret.value() == null || ret.value() instanceof Map : ret.value();

                            if (ret.value() != null) {
                                if (opRes != null)
                                    opRes.mergeEntryProcessResults(ret);
                                else
                                    opRes = ret;
                            }
                        }
                    }
                    else
                        opRes = ret;
                }
            }

            if (rcvAll) {
                if (remapKeys != null) {
                    assert mapErrTopVer != null;

                    remapTopVer = cctx.shared().exchange().topologyVersion();
                }
                else {
                    if (err != null &&
                        X.hasCause(err, CachePartialUpdateCheckedException.class) &&
                        X.hasCause(err, ClusterTopologyCheckedException.class) &&
                        storeFuture() &&
                        --remapCnt > 0) {
                        ClusterTopologyCheckedException topErr =
                            X.cause(err, ClusterTopologyCheckedException.class);

                        if (!(topErr instanceof ClusterTopologyServerNotFoundException)) {
                            CachePartialUpdateCheckedException cause =
                                X.cause(err, CachePartialUpdateCheckedException.class);

                            assert cause != null && cause.topologyVersion() != null : err;

                            remapTopVer =
                                new AffinityTopologyVersion(cause.topologyVersion().topologyVersion() + 1);

                            err = null;

                            Collection<Object> failedKeys = cause.failedKeys();

                            remapKeys = new ArrayList<>(failedKeys.size());

                            for (Object key : failedKeys)
                                remapKeys.add(cctx.toCacheKeyObject(key));

                            updVer = null;
                        }
                    }
                }

                if (remapTopVer == null) {
                    err0 = err;
                    opRes0 = opRes;
                }
                else {
                    fut0 = topCompleteFut;

                    topCompleteFut = null;

                    cctx.mvcc().removeAtomicFuture(futVer);

                    futVer = null;
                    topVer = AffinityTopologyVersion.ZERO;
                }
            }
        }

        if (res.error() != null && res.failedKeys() == null) {
            onDone(res.error());

            return;
        }

        if (rcvAll && nearEnabled) {
            if (mappings != null) {
                for (GridNearAtomicFullUpdateRequest req0 : mappings.values()) {
                    GridNearAtomicUpdateResponse res0 = req0.response();

                    assert res0 != null : req0;

                    updateNear(req0, res0);
                }
            }
            else if (!nodeErr)
                updateNear(req, res);
        }

        if (remapTopVer != null) {
            if (fut0 != null)
                fut0.onDone();

            if (!waitTopFut) {
                onDone(new GridCacheTryPutFailedException());

                return;
            }

            if (topLocked) {
                assert !F.isEmpty(remapKeys) : remapKeys;

                CachePartialUpdateCheckedException e =
                    new CachePartialUpdateCheckedException("Failed to update keys (retry update if possible).");

                ClusterTopologyCheckedException cause = new ClusterTopologyCheckedException(
                    "Failed to update keys, topology changed while execute atomic update inside transaction.");

                cause.retryReadyFuture(cctx.affinity().affinityReadyFuture(remapTopVer));

                e.add(remapKeys, cause);

                onDone(e);

                return;
            }

            IgniteInternalFuture<AffinityTopologyVersion> fut =
                cctx.shared().exchange().affinityReadyFuture(remapTopVer);

            if (fut == null)
                fut = new GridFinishedFuture<>(remapTopVer);

            fut.listen(new CI1<IgniteInternalFuture<AffinityTopologyVersion>>() {
                @Override public void apply(final IgniteInternalFuture<AffinityTopologyVersion> fut) {
                    cctx.kernalContext().closure().runLocalSafe(new Runnable() {
                        @Override public void run() {
                            mapOnTopology();
                        }
                    });
                }
            });

            return;
        }

        if (rcvAll)
            onDone(opRes0, err0);
    }

    /**
     * Updates near cache.
     *
     * @param req Update request.
     * @param res Update response.
     */
    private void updateNear(GridNearAtomicFullUpdateRequest req, GridNearAtomicUpdateResponse res) {
        assert nearEnabled;

        if (res.remapKeys() != null || !req.hasPrimary())
            return;

        GridNearAtomicCache near = (GridNearAtomicCache)cctx.dht().near();

        near.processNearAtomicUpdateResponse(req, res);
    }

    /** {@inheritDoc} */
    @Override protected void mapOnTopology() {
<<<<<<< HEAD
        AffinityTopologyVersion topVer = null;
=======
        cache.topology().readLock();

        AffinityTopologyVersion topVer;

        GridCacheVersion futVer;
>>>>>>> b7908d7a

        if (!CU.cheatCache(cctx.cacheId())) {
            cache.topology().readLock();

            try {
                if (cache.topology().stopping()) {
                    onDone(new IgniteCheckedException("Failed to perform cache operation (cache is stopped): " +
                        cache.name()));

                    return;
                }

                GridDhtTopologyFuture fut = cache.topology().topologyVersionFuture();

                if (fut.isDone()) {
                    Throwable err = fut.validateCache(cctx);

                    if (err != null) {
                        onDone(err);

<<<<<<< HEAD
                        return;
                    }

                    topVer = fut.topologyVersion();
=======
                topVer = fut.topologyVersion();

                futVer = addAtomicFuture(topVer);
            }
            else {
                if (waitTopFut) {
                    assert !topLocked : this;

                    fut.listen(new CI1<IgniteInternalFuture<AffinityTopologyVersion>>() {
                        @Override public void apply(IgniteInternalFuture<AffinityTopologyVersion> t) {
                            cctx.kernalContext().closure().runLocalSafe(new Runnable() {
                                @Override public void run() {
                                    mapOnTopology();
                                }
                            });
                        }
                    });
>>>>>>> b7908d7a
                }
                else {
                    if (waitTopFut) {
                        assert !topLocked : this;

                        fut.listen(new CI1<IgniteInternalFuture<AffinityTopologyVersion>>() {
                            @Override public void apply(IgniteInternalFuture<AffinityTopologyVersion> t) {
                                cctx.kernalContext().closure().runLocalSafe(new Runnable() {
                                    @Override public void run() {
                                        mapOnTopology();
                                    }
                                });
                            }
                        });
                    }
                    else
                        onDone(new GridCacheTryPutFailedException());

                    return;
                }
            }
            finally {
                cache.topology().readUnlock();
            }
        }
        else
            topVer = cache.topology().topologyVersionFuture().topologyVersion();

        if (futVer != null)
            map(topVer, futVer, remapKeys);
    }

    /**
     * Sends messages to remote nodes and updates local cache.
     *
     * @param mappings Mappings to send.
     */
    private void doUpdate(Map<UUID, GridNearAtomicFullUpdateRequest> mappings) {
        UUID locNodeId = cctx.localNodeId();

        GridNearAtomicFullUpdateRequest locUpdate = null;

        // Send messages to remote nodes first, then run local update.
        for (GridNearAtomicFullUpdateRequest req : mappings.values()) {
            if (locNodeId.equals(req.nodeId())) {
                assert locUpdate == null : "Cannot have more than one local mapping [locUpdate=" + locUpdate +
                    ", req=" + req + ']';

                locUpdate = req;
            }
            else {
                try {
                    cctx.io().send(req.nodeId(), req, cctx.ioPolicy());

                    if (msgLog.isDebugEnabled()) {
                        msgLog.debug("Near update fut, sent request [futId=" + req.futureVersion() +
                            ", writeVer=" + req.updateVersion() +
                            ", node=" + req.nodeId() + ']');
                    }
                }
                catch (IgniteCheckedException e) {
                    if (msgLog.isDebugEnabled()) {
                        msgLog.debug("Near update fut, failed to send request [futId=" + req.futureVersion() +
                            ", writeVer=" + req.updateVersion() +
                            ", node=" + req.nodeId() +
                            ", err=" + e + ']');
                    }

                    onSendError(req, e);
                }
            }
        }

        if (locUpdate != null) {
            cache.updateAllAsyncInternal(cctx.localNodeId(), locUpdate,
                new CI2<GridNearAtomicFullUpdateRequest, GridNearAtomicUpdateResponse>() {
                    @Override public void apply(GridNearAtomicFullUpdateRequest req, GridNearAtomicUpdateResponse res) {
                        onResult(res.nodeId(), res, false);
                    }
                });
        }

        if (syncMode == FULL_ASYNC)
            onDone(new GridCacheReturn(cctx, true, true, null, true));
    }

    /** {@inheritDoc} */
    @Override protected void map(AffinityTopologyVersion topVer, GridCacheVersion futVer) {
        map(topVer, futVer, null);
    }

    /**
     * @param topVer Topology version.
     * @param futVer Future ID.
     * @param remapKeys Keys to remap.
     */
    void map(AffinityTopologyVersion topVer,
        GridCacheVersion futVer,
        @Nullable Collection<KeyCacheObject> remapKeys) {
        Collection<ClusterNode> topNodes = CU.affinityNodes(cctx, topVer);

        if (F.isEmpty(topNodes)) {
            onDone(new ClusterTopologyServerNotFoundException("Failed to map keys for cache (all partition nodes " +
                "left the grid)."));

            return;
        }

        GridCacheVersion updVer;

        // Assign version on near node in CLOCK ordering mode even if fastMap is false.
        if (cctx.config().getAtomicWriteOrderMode() == CLOCK) {
            updVer = this.updVer;

            if (updVer == null) {
                //updVer = cctx.versions().next(topVer);
                updVer = futVer;

                if (log.isDebugEnabled())
                    log.debug("Assigned fast-map version for update on near node: " + updVer);
            }
        }
        else
            updVer = null;

        Exception err = null;
        GridNearAtomicFullUpdateRequest singleReq0 = null;
        Map<UUID, GridNearAtomicFullUpdateRequest> mappings0 = null;

        int size = keys.size();

        try {
            if (size == 1 && !fastMap) {
                assert remapKeys == null || remapKeys.size() == 1;

                singleReq0 = mapSingleUpdate(topVer, futVer, updVer);
            }
            else {
                Map<UUID, GridNearAtomicFullUpdateRequest> pendingMappings = mapUpdate(topNodes,
                    topVer,
                    futVer,
                    updVer,
                    remapKeys);

                if (pendingMappings.size() == 1)
                    singleReq0 = F.firstValue(pendingMappings);
                else {
                    if (syncMode == PRIMARY_SYNC) {
                        mappings0 = U.newHashMap(pendingMappings.size());

                        for (GridNearAtomicFullUpdateRequest req : pendingMappings.values()) {
                            if (req.hasPrimary())
                                mappings0.put(req.nodeId(), req);
                        }
                    }
                    else
                        mappings0 = pendingMappings;

                    assert !mappings0.isEmpty() || size == 0 : this;
                }
            }

            synchronized (mux) {
                assert this.futVer == futVer || (this.isDone() && this.error() != null);
                assert this.topVer == topVer;

                this.updVer = updVer;

                resCnt = 0;

                singleReq = singleReq0;
                mappings = mappings0;

                this.remapKeys = null;
            }
        }
        catch (Exception e) {
            err = e;
        }

        if (err != null) {
            onDone(err);

            return;
        }

        // Optimize mapping for single key.
        if (singleReq0 != null)
            mapSingle(singleReq0.nodeId(), singleReq0);
        else {
            assert mappings0 != null;

            if (size == 0)
                onDone(new GridCacheReturn(cctx, true, true, null, true));
            else
                doUpdate(mappings0);
        }
    }

    /**
     * @return Future version.
     */
    private GridCacheVersion onFutureDone() {
        GridCacheVersion ver0;

        GridFutureAdapter<Void> fut0;

        synchronized (mux) {
            fut0 = topCompleteFut;

            topCompleteFut = null;

            ver0 = futVer;

            futVer = null;
        }

        if (fut0 != null)
            fut0.onDone();

        return ver0;
    }

    /**
     * @param topNodes Cache nodes.
     * @param topVer Topology version.
     * @param futVer Future version.
     * @param updVer Update version.
     * @param remapKeys Keys to remap.
     * @return Mapping.
     * @throws Exception If failed.
     */
    @SuppressWarnings("ForLoopReplaceableByForEach")
    private Map<UUID, GridNearAtomicFullUpdateRequest> mapUpdate(Collection<ClusterNode> topNodes,
        AffinityTopologyVersion topVer,
        GridCacheVersion futVer,
        @Nullable GridCacheVersion updVer,
        @Nullable Collection<KeyCacheObject> remapKeys) throws Exception {
        Iterator<?> it = null;

        if (vals != null)
            it = vals.iterator();

        Iterator<GridCacheDrInfo> conflictPutValsIt = null;

        if (conflictPutVals != null)
            conflictPutValsIt = conflictPutVals.iterator();

        Iterator<GridCacheVersion> conflictRmvValsIt = null;

        if (conflictRmvVals != null)
            conflictRmvValsIt = conflictRmvVals.iterator();

        Map<UUID, GridNearAtomicFullUpdateRequest> pendingMappings = U.newHashMap(topNodes.size());

        // Create mappings first, then send messages.
        for (Object key : keys) {
            if (key == null)
                throw new NullPointerException("Null key.");

            Object val;
            GridCacheVersion conflictVer;
            long conflictTtl;
            long conflictExpireTime;

            if (vals != null) {
                val = it.next();
                conflictVer = null;
                conflictTtl = CU.TTL_NOT_CHANGED;
                conflictExpireTime = CU.EXPIRE_TIME_CALCULATE;

                if (val == null)
                    throw new NullPointerException("Null value.");
            }
            else if (conflictPutVals != null) {
                GridCacheDrInfo conflictPutVal = conflictPutValsIt.next();

                val = conflictPutVal.valueEx();
                conflictVer = conflictPutVal.version();
                conflictTtl = conflictPutVal.ttl();
                conflictExpireTime = conflictPutVal.expireTime();
            }
            else if (conflictRmvVals != null) {
                val = null;
                conflictVer = conflictRmvValsIt.next();
                conflictTtl = CU.TTL_NOT_CHANGED;
                conflictExpireTime = CU.EXPIRE_TIME_CALCULATE;
            }
            else {
                val = null;
                conflictVer = null;
                conflictTtl = CU.TTL_NOT_CHANGED;
                conflictExpireTime = CU.EXPIRE_TIME_CALCULATE;
            }

            if (val == null && op != GridCacheOperation.DELETE)
                continue;

            KeyCacheObject cacheKey = cctx.toCacheKeyObject(key);

            if (remapKeys != null && !remapKeys.contains(cacheKey))
                continue;

            if (op != TRANSFORM)
                val = cctx.toCacheObject(val);
            else
                val = EntryProcessorResourceInjectorProxy.wrap(cctx.kernalContext(), (EntryProcessor)val);

            List<ClusterNode> affNodes = mapKey(cacheKey, topVer);

            if (affNodes.isEmpty())
                throw new ClusterTopologyServerNotFoundException("Failed to map keys for cache " +
                    "(all partition nodes left the grid).");

            int i = 0;

            for (int n = 0; n < affNodes.size(); n++) {
                ClusterNode affNode = affNodes.get(n);

                if (affNode == null)
                    throw new ClusterTopologyServerNotFoundException("Failed to map keys for cache " +
                        "(all partition nodes left the grid).");

                UUID nodeId = affNode.id();

                GridNearAtomicFullUpdateRequest mapped = pendingMappings.get(nodeId);

                if (mapped == null) {
                    mapped = new GridNearAtomicFullUpdateRequest(
                        cctx.cacheId(),
                        nodeId,
                        futVer,
                        fastMap,
                        updVer,
                        topVer,
                        topLocked,
                        syncMode,
                        op,
                        retval,
                        expiryPlc,
                        invokeArgs,
                        filter,
                        subjId,
                        taskNameHash,
                        skipStore,
                        keepBinary,
                        cctx.kernalContext().clientNode(),
                        cctx.deploymentEnabled(),
                        keys.size());

                    pendingMappings.put(nodeId, mapped);
                }

                mapped.addUpdateEntry(cacheKey, val, conflictTtl, conflictExpireTime, conflictVer, i == 0);

                i++;
            }
        }

        return pendingMappings;
    }

    /**
     * @param topVer Topology version.
     * @param futVer Future version.
     * @param updVer Update version.
     * @return Request.
     * @throws Exception If failed.
     */
    private GridNearAtomicFullUpdateRequest mapSingleUpdate(AffinityTopologyVersion topVer,
        GridCacheVersion futVer,
        @Nullable GridCacheVersion updVer) throws Exception {
        Object key = F.first(keys);

        Object val;
        GridCacheVersion conflictVer;
        long conflictTtl;
        long conflictExpireTime;

        if (vals != null) {
            // Regular PUT.
            val = F.first(vals);
            conflictVer = null;
            conflictTtl = CU.TTL_NOT_CHANGED;
            conflictExpireTime = CU.EXPIRE_TIME_CALCULATE;
        }
        else if (conflictPutVals != null) {
            // Conflict PUT.
            GridCacheDrInfo conflictPutVal = F.first(conflictPutVals);

            val = conflictPutVal.valueEx();
            conflictVer = conflictPutVal.version();
            conflictTtl = conflictPutVal.ttl();
            conflictExpireTime = conflictPutVal.expireTime();
        }
        else if (conflictRmvVals != null) {
            // Conflict REMOVE.
            val = null;
            conflictVer = F.first(conflictRmvVals);
            conflictTtl = CU.TTL_NOT_CHANGED;
            conflictExpireTime = CU.EXPIRE_TIME_CALCULATE;
        }
        else {
            // Regular REMOVE.
            val = null;
            conflictVer = null;
            conflictTtl = CU.TTL_NOT_CHANGED;
            conflictExpireTime = CU.EXPIRE_TIME_CALCULATE;
        }

        // We still can get here if user pass map with single element.
        if (key == null)
            throw new NullPointerException("Null key.");

        if (val == null && op != GridCacheOperation.DELETE)
            throw new NullPointerException("Null value.");

        KeyCacheObject cacheKey = cctx.toCacheKeyObject(key);

        if (op != TRANSFORM)
            val = cctx.toCacheObject(val);
        else
            val = EntryProcessorResourceInjectorProxy.wrap(cctx.kernalContext(), (EntryProcessor)val);

        ClusterNode primary = cctx.affinity().primary(cacheKey.partition(), topVer);

        if (primary == null)
            throw new ClusterTopologyServerNotFoundException("Failed to map keys for cache (all partition nodes " +
                "left the grid).");

        GridNearAtomicFullUpdateRequest req = new GridNearAtomicFullUpdateRequest(
            cctx.cacheId(),
            primary.id(),
            futVer,
            fastMap,
            updVer,
            topVer,
            topLocked,
            syncMode,
            op,
            retval,
            expiryPlc,
            invokeArgs,
            filter,
            subjId,
            taskNameHash,
            skipStore,
            keepBinary,
            cctx.kernalContext().clientNode(),
            cctx.deploymentEnabled(),
            1);

        req.addUpdateEntry(cacheKey,
            val,
            conflictTtl,
            conflictExpireTime,
            conflictVer,
            true);

        return req;
    }

    /**
     * Maps key to nodes. If filters are absent and operation is not TRANSFORM, then we can assign version on near
     * node and send updates in parallel to all participating nodes.
     *
     * @param key Key to map.
     * @param topVer Topology version to map.
     * @return Collection of nodes to which key is mapped.
     */
    private List<ClusterNode> mapKey(KeyCacheObject key, AffinityTopologyVersion topVer) {
        GridCacheAffinityManager affMgr = cctx.affinity();

        // If we can send updates in parallel - do it.
        return fastMap ? cctx.topology().nodes(affMgr.partition(key), topVer) :
            Collections.singletonList(affMgr.primary(key, topVer));
    }

    /** {@inheritDoc} */
    public String toString() {
        synchronized (mux) {
            return S.toString(GridNearAtomicUpdateFuture.class, this, super.toString());
        }
    }
}<|MERGE_RESOLUTION|>--- conflicted
+++ resolved
@@ -488,15 +488,8 @@
 
     /** {@inheritDoc} */
     @Override protected void mapOnTopology() {
-<<<<<<< HEAD
-        AffinityTopologyVersion topVer = null;
-=======
-        cache.topology().readLock();
-
         AffinityTopologyVersion topVer;
-
         GridCacheVersion futVer;
->>>>>>> b7908d7a
 
         if (!CU.cheatCache(cctx.cacheId())) {
             cache.topology().readLock();
@@ -517,30 +510,12 @@
                     if (err != null) {
                         onDone(err);
 
-<<<<<<< HEAD
                         return;
                     }
 
                     topVer = fut.topologyVersion();
-=======
-                topVer = fut.topologyVersion();
-
-                futVer = addAtomicFuture(topVer);
-            }
-            else {
-                if (waitTopFut) {
-                    assert !topLocked : this;
-
-                    fut.listen(new CI1<IgniteInternalFuture<AffinityTopologyVersion>>() {
-                        @Override public void apply(IgniteInternalFuture<AffinityTopologyVersion> t) {
-                            cctx.kernalContext().closure().runLocalSafe(new Runnable() {
-                                @Override public void run() {
-                                    mapOnTopology();
-                                }
-                            });
-                        }
-                    });
->>>>>>> b7908d7a
+
+                    futVer = addAtomicFuture(topVer);
                 }
                 else {
                     if (waitTopFut) {
@@ -566,8 +541,11 @@
                 cache.topology().readUnlock();
             }
         }
-        else
+        else {
             topVer = cache.topology().topologyVersionFuture().topologyVersion();
+
+            futVer = addAtomicFuture(topVer);
+        }
 
         if (futVer != null)
             map(topVer, futVer, remapKeys);
