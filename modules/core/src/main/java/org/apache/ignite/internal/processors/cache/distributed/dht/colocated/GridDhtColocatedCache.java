/*
 * Licensed to the Apache Software Foundation (ASF) under one or more
 * contributor license agreements.  See the NOTICE file distributed with
 * this work for additional information regarding copyright ownership.
 * The ASF licenses this file to You under the Apache License, Version 2.0
 * (the "License"); you may not use this file except in compliance with
 * the License.  You may obtain a copy of the License at
 *
 *      http://www.apache.org/licenses/LICENSE-2.0
 *
 * Unless required by applicable law or agreed to in writing, software
 * distributed under the License is distributed on an "AS IS" BASIS,
 * WITHOUT WARRANTIES OR CONDITIONS OF ANY KIND, either express or implied.
 * See the License for the specific language governing permissions and
 * limitations under the License.
 */

package org.apache.ignite.internal.processors.cache.distributed.dht.colocated;

import org.apache.ignite.*;
import org.apache.ignite.cluster.*;
import org.apache.ignite.internal.*;
import org.apache.ignite.internal.processors.cache.*;
import org.apache.ignite.internal.processors.cache.distributed.*;
import org.apache.ignite.internal.processors.cache.distributed.dht.*;
import org.apache.ignite.internal.processors.cache.distributed.near.*;
import org.apache.ignite.internal.processors.cache.transactions.*;
import org.apache.ignite.internal.processors.cache.version.*;
import org.apache.ignite.internal.util.future.*;
import org.apache.ignite.internal.util.lang.*;
import org.apache.ignite.internal.util.typedef.*;
import org.apache.ignite.internal.util.typedef.internal.*;
import org.apache.ignite.plugin.security.*;
import org.apache.ignite.transactions.*;
import org.jetbrains.annotations.*;

import javax.cache.*;
import java.io.*;
import java.util.*;

import static org.apache.ignite.internal.processors.cache.CacheFlag.*;
import static org.apache.ignite.internal.processors.cache.GridCachePeekMode.*;

/**
 * Colocated cache.
 */
public class GridDhtColocatedCache<K, V> extends GridDhtTransactionalCacheAdapter<K, V> {
    /** */
    private static final long serialVersionUID = 0L;

    /**
     * Empty constructor required for {@link Externalizable}
     */
    public GridDhtColocatedCache() {
        // No-op.
    }

    /**
     * @param ctx Cache context.
     */
    public GridDhtColocatedCache(GridCacheContext<K, V> ctx) {
        super(ctx);
    }

    /**
     * Creates colocated cache with specified map.
     *
     * @param ctx Cache context.
     * @param map Cache map.
     */
    public GridDhtColocatedCache(GridCacheContext<K, V> ctx, GridCacheConcurrentMap map) {
        super(ctx, map);
    }

    /** {@inheritDoc} */
    @Override public boolean isColocated() {
        return true;
    }

    /** {@inheritDoc} */
    @Override protected void init() {
        map.setEntryFactory(new GridCacheMapEntryFactory() {
            /** {@inheritDoc} */
            @Override public GridCacheMapEntry create(GridCacheContext ctx,
                long topVer,
                KeyCacheObject key,
                int hash,
                CacheObject val,
                GridCacheMapEntry next,
                long ttl,
                int hdrId)
            {
                return new GridDhtColocatedCacheEntry(ctx, topVer, key, hash, val, next, ttl, hdrId);
            }
        });
    }

    /** {@inheritDoc} */
    @Override public void start() throws IgniteCheckedException {
        super.start();

        ctx.io().addHandler(ctx.cacheId(), GridNearGetResponse.class, new CI2<UUID, GridNearGetResponse>() {
            @Override public void apply(UUID nodeId, GridNearGetResponse res) {
                processGetResponse(nodeId, res);
            }
        });

        ctx.io().addHandler(ctx.cacheId(), GridNearLockResponse.class, new CI2<UUID, GridNearLockResponse>() {
            @Override public void apply(UUID nodeId, GridNearLockResponse res) {
                processLockResponse(nodeId, res);
            }
        });
    }

    /**
     * Gets or creates entry for given key and given topology version.
     *
     * @param key Key for entry.
     * @param topVer Topology version.
     * @param allowDetached Whether to allow detached entries. If {@code true} and node is not primary
     *      for given key, a new detached entry will be created. Otherwise, entry will be obtained from
     *      dht cache map.
     * @return Cache entry.
     * @throws GridDhtInvalidPartitionException If {@code allowDetached} is false and node is not primary
     *      for given key.
     */
    public GridDistributedCacheEntry entryExx(KeyCacheObject key,
        long topVer,
        boolean allowDetached)
    {
        return allowDetached && !ctx.affinity().primary(ctx.localNode(), key, topVer) ?
            new GridDhtDetachedCacheEntry(ctx, key, key.hashCode(), null, null, 0, 0) : entryExx(key, topVer);
    }

    /** {@inheritDoc} */
    @Override public V peek(K key, @Nullable Collection<GridCachePeekMode> modes) throws IgniteCheckedException {
        GridTuple<V> val = null;

        if (!modes.contains(NEAR_ONLY)) {
            try {
                val = peek0(true, key, modes, ctx.tm().txx());
            }
            catch (GridCacheFilterFailedException ignored) {
                if (log.isDebugEnabled())
                    log.debug("Filter validation failed for key: " + key);

                return null;
            }
        }

        return val != null ? val.get() : null;
    }

    /** {@inheritDoc} */
    @Override public boolean isLocked(K key) {
        KeyCacheObject cacheKey = ctx.toCacheKeyObject(key);

        return ctx.mvcc().isLockedByThread(cacheKey, -1);
    }

    /** {@inheritDoc} */
    @Override public boolean isLockedByThread(K key) {
        KeyCacheObject cacheKey = ctx.toCacheKeyObject(key);

        return ctx.mvcc().isLockedByThread(cacheKey, Thread.currentThread().getId());
    }

    /** {@inheritDoc} */
    @Override public IgniteInternalFuture<Map<K, V>> getAllAsync(
        @Nullable final Collection<? extends K> keys,
        boolean forcePrimary,
        boolean skipTx,
        @Nullable final GridCacheEntryEx entry,
        @Nullable UUID subjId,
        String taskName,
        final boolean deserializePortable,
        final boolean skipVals
    ) {
        ctx.denyOnFlag(LOCAL);
        ctx.checkSecurity(GridSecurityPermission.CACHE_READ);

        if (F.isEmpty(keys))
            return new GridFinishedFuture<>(Collections.<K, V>emptyMap());

<<<<<<< HEAD
        if (keyCheck)
            validateCacheKeys(keys);

        IgniteTxLocalAdapter tx = ctx.tm().threadLocalTx();
=======
        IgniteTxLocalAdapter<K, V> tx = ctx.tm().threadLocalTx(ctx);
>>>>>>> 697d1999

        if (tx != null && !tx.implicit() && !skipTx) {
            return asyncOp(tx, new AsyncOp<Map<K, V>>(keys) {
                @Override public IgniteInternalFuture<Map<K, V>> op(IgniteTxLocalAdapter tx) {
                    return tx.getAllAsync(ctx,
                        ctx.cacheKeysView(keys),
                        entry,
                        deserializePortable,
                        skipVals,
                        false);
                }
            });
        }

        long topVer = tx == null ? ctx.affinity().affinityTopologyVersion() : tx.topologyVersion();

        GridCacheProjectionImpl<K, V> prj = ctx.projectionPerCall();

        subjId = ctx.subjectIdPerCall(subjId, prj);

        return loadAsync(
            ctx.cacheKeysView(keys),
            true,
            false,
            forcePrimary,
            topVer,
            subjId,
            taskName,
            deserializePortable,
            skipVals ? null : expiryPolicy(prj != null ? prj.expiry() : null),
            skipVals);
    }

    /** {@inheritDoc} */
    @Override protected GridCacheEntryEx entryExSafe(KeyCacheObject key, long topVer) {
        try {
            return ctx.affinity().localNode(key, topVer) ? entryEx(key) : null;
        }
        catch (GridDhtInvalidPartitionException ignored) {
            return null;
        }
    }

    /**
     * @param keys Keys to load.
     * @param readThrough Read through flag.
     * @param reload Reload flag.
     * @param forcePrimary Force get from primary node flag.
     * @param topVer Topology version.
     * @param subjId Subject ID.
     * @param taskName Task name.
     * @param deserializePortable Deserialize portable flag.
     * @param expiryPlc Expiry policy.
     * @param skipVals Skip values flag.
     * @return Loaded values.
     */
    public IgniteInternalFuture<Map<K, V>> loadAsync(@Nullable Collection<KeyCacheObject> keys,
        boolean readThrough,
        boolean reload,
        boolean forcePrimary,
        long topVer,
        @Nullable UUID subjId,
        String taskName,
        boolean deserializePortable,
        @Nullable IgniteCacheExpiryPolicy expiryPlc,
        boolean skipVals
    ) {
        if (keys == null || keys.isEmpty())
            return new GridFinishedFuture<>(Collections.<K, V>emptyMap());

        if (expiryPlc == null)
            expiryPlc = expiryPolicy(null);

        // Optimisation: try to resolve value locally and escape 'get future' creation.
        if (!reload && !forcePrimary) {
            Map<K, V> locVals = U.newHashMap(keys.size());

            boolean success = true;

            // Optimistically expect that all keys are available locally (avoid creation of get future).
            for (KeyCacheObject key : keys) {
                GridCacheEntryEx entry = null;

                while (true) {
                    try {
                        entry = ctx.isSwapOrOffheapEnabled() ? entryEx(key) : peekEx(key);

                        // If our DHT cache do has value, then we peek it.
                        if (entry != null) {
                            boolean isNew = entry.isNewLocked();

                            CacheObject v = entry.innerGet(null,
                                /*swap*/true,
                                /*read-through*/false,
                                /*fail-fast*/true,
                                /*unmarshal*/true,
                                /**update-metrics*/false,
                                /*event*/!skipVals,
                                /*temporary*/false,
                                subjId,
                                null,
                                taskName,
                                expiryPlc);

                            // Entry was not in memory or in swap, so we remove it from cache.
                            if (v == null) {
                                GridCacheVersion obsoleteVer = context().versions().next();

                                if (isNew && entry.markObsoleteIfEmpty(obsoleteVer))
                                    removeIfObsolete(key);

                                success = false;
                            }
                            else
                                ctx.addResult(locVals, key, v, skipVals, false, deserializePortable, true);
                        }
                        else
                            success = false;

                        break; // While.
                    }
                    catch (GridCacheEntryRemovedException ignored) {
                        // No-op, retry.
                    }
                    catch (GridCacheFilterFailedException ignored) {
                        // No-op, skip the key.
                        break;
                    }
                    catch (GridDhtInvalidPartitionException ignored) {
                        success = false;

                        break; // While.
                    }
                    catch (IgniteCheckedException e) {
                        return new GridFinishedFuture<>(e);
                    }
                    finally {
                        if (entry != null)
                            context().evicts().touch(entry, topVer);
                    }
                }

                if (!success)
                    break;
                else if (!skipVals && ctx.config().isStatisticsEnabled())
                    ctx.cache().metrics0().onRead(true);
            }

            if (success) {
                sendTtlUpdateRequest(expiryPlc);

                return new GridFinishedFuture<>(locVals);
            }
        }

        if (expiryPlc != null)
            expiryPlc.reset();

        // Either reload or not all values are available locally.
        GridPartitionedGetFuture<K, V> fut = new GridPartitionedGetFuture<>(
            ctx,
            keys,
            topVer,
            readThrough,
            reload,
            forcePrimary,
            subjId,
            taskName,
            deserializePortable,
            expiryPlc,
            skipVals);

        fut.init();

        return fut;
    }

    /**
     * This is an entry point to pessimistic locking within transaction.
     *
     * {@inheritDoc}
     */
    @Override public IgniteInternalFuture<Boolean> lockAllAsync(
        Collection<KeyCacheObject> keys,
        long timeout,
        @Nullable IgniteTxLocalEx tx,
        boolean isInvalidate,
        boolean isRead,
        boolean retval,
        @Nullable TransactionIsolation isolation,
        long accessTtl,
        CacheEntryPredicate[] filter
    ) {
        assert tx == null || tx instanceof GridNearTxLocal;

        GridNearTxLocal txx = (GridNearTxLocal)tx;

        GridDhtColocatedLockFuture<K, V> fut = new GridDhtColocatedLockFuture<>(ctx,
            keys,
            txx,
            isRead,
            retval,
            timeout,
            accessTtl,
            filter);

        // Future will be added to mvcc only if it was mapped to remote nodes.
        fut.map();

        return fut;
    }

    /** {@inheritDoc} */
    @Override public GridNearTransactionalCache<K, V> near() {
        assert false : "Near cache is not available in colocated mode.";

        return null;
    }

    /** {@inheritDoc} */
    @Override public Cache.Entry<K, V> entry(K key) throws GridDhtInvalidPartitionException {
        return new CacheEntryImpl<>(key, peek(key));
    }

    /** {@inheritDoc} */
    @Override public void unlockAll(Collection<? extends K> keys,
        CacheEntryPredicate[] filter) {
        if (keys.isEmpty())
            return;

        try {
            GridCacheVersion ver = null;

            int keyCnt = -1;

            Map<ClusterNode, GridNearUnlockRequest> map = null;

            Collection<KeyCacheObject> locKeys = new ArrayList<>();

            for (K key : keys) {
                KeyCacheObject cacheKey = ctx.toCacheKeyObject(key);

                GridDistributedCacheEntry entry = peekExx(cacheKey);

                if (!ctx.isAll(entry, filter))
                    break; // While.

                GridCacheMvccCandidate lock =
                    ctx.mvcc().removeExplicitLock(Thread.currentThread().getId(), cacheKey, null);

                if (lock != null) {
                    final long topVer = lock.topologyVersion();

                    assert topVer > 0;

                    if (map == null) {
                        Collection<ClusterNode> affNodes = CU.allNodes(ctx, topVer);

                        keyCnt = (int)Math.ceil((double)keys.size() / affNodes.size());

                        map = U.newHashMap(affNodes.size());
                    }

                    if (ver == null)
                        ver = lock.version();

                    // Send request to remove from remote nodes.
                    ClusterNode primary = ctx.affinity().primary(key, topVer);

                    if (!lock.reentry()) {
                        if (!ver.equals(lock.version()))
                            throw new IgniteCheckedException("Failed to unlock (if keys were locked separately, " +
                                "then they need to be unlocked separately): " + keys);

                        if (!primary.isLocal()) {
                            GridNearUnlockRequest req = map.get(primary);

                            if (req == null) {
                                map.put(primary, req = new GridNearUnlockRequest(ctx.cacheId(), keyCnt));

                                req.version(ver);
                            }

                            KeyCacheObject key0 = entry != null ? entry.key() : cacheKey;

                            req.addKey(key0, ctx);
                        }
                        else
                            locKeys.add(cacheKey);

                        if (log.isDebugEnabled())
                            log.debug("Removed lock (will distribute): " + lock);
                    }
                    else if (log.isDebugEnabled())
                        log.debug("Current thread still owns lock (or there are no other nodes)" +
                            " [lock=" + lock + ", curThreadId=" + Thread.currentThread().getId() + ']');
                }
            }

            if (ver == null)
                return;

            if (!locKeys.isEmpty())
                removeLocks(ctx.localNodeId(), ver, locKeys, true);

            for (Map.Entry<ClusterNode, GridNearUnlockRequest> mapping : map.entrySet()) {
                ClusterNode n = mapping.getKey();

                GridDistributedUnlockRequest req = mapping.getValue();

                assert !n.isLocal();

                if (!F.isEmpty(req.keys()))
                    // We don't wait for reply to this message.
                    ctx.io().send(n, req, ctx.ioPolicy());
            }
        }
        catch (IgniteCheckedException ex) {
            U.error(log, "Failed to unlock the lock for keys: " + keys, ex);
        }
    }

    /**
     * Removes locks regardless of whether they are owned or not for given
     * version and keys.
     *
     * @param threadId Thread ID.
     * @param ver Lock version.
     * @param keys Keys.
     */
    public void removeLocks(long threadId, GridCacheVersion ver, Collection<KeyCacheObject> keys) {
        if (keys.isEmpty())
            return;

        try {
            int keyCnt = -1;

            Map<ClusterNode, GridNearUnlockRequest> map = null;

            Collection<KeyCacheObject> locKeys = new LinkedList<>();

            for (KeyCacheObject key : keys) {
                GridCacheMvccCandidate lock = ctx.mvcc().removeExplicitLock(threadId, key, ver);

                if (lock != null) {
                    long topVer = lock.topologyVersion();

                    if (map == null) {
                        Collection<ClusterNode> affNodes = CU.allNodes(ctx, topVer);

                        keyCnt = (int)Math.ceil((double)keys.size() / affNodes.size());

                        map = U.newHashMap(affNodes.size());
                    }

                    ClusterNode primary = ctx.affinity().primary(key, topVer);

                    if (!primary.isLocal()) {
                        // Send request to remove from remote nodes.
                        GridNearUnlockRequest req = map.get(primary);

                        if (req == null) {
                            map.put(primary, req = new GridNearUnlockRequest(ctx.cacheId(), keyCnt));

                            req.version(ver);
                        }

                        GridCacheEntryEx entry = peekEx(key);

                        KeyCacheObject key0 = entry != null ? entry.key() : key;

                        req.addKey(key0, ctx);
                    }
                    else
                        locKeys.add(key);
                }
            }

            if (!locKeys.isEmpty())
                removeLocks(ctx.localNodeId(), ver, locKeys, true);

            if (map == null || map.isEmpty())
                return;

            Collection<GridCacheVersion> committed = ctx.tm().committedVersions(ver);
            Collection<GridCacheVersion> rolledback = ctx.tm().rolledbackVersions(ver);

            for (Map.Entry<ClusterNode, GridNearUnlockRequest> mapping : map.entrySet()) {
                ClusterNode n = mapping.getKey();

                GridDistributedUnlockRequest req = mapping.getValue();

                if (!F.isEmpty(req.keys())) {
                    req.completedVersions(committed, rolledback);

                    // We don't wait for reply to this message.
                    ctx.io().send(n, req, ctx.ioPolicy());
                }
            }
        }
        catch (IgniteCheckedException ex) {
            U.error(log, "Failed to unlock the lock for keys: " + keys, ex);
        }
    }

    /**
     * @param cacheCtx Cache context.
     * @param tx Started colocated transaction (if any).
     * @param threadId Thread ID.
     * @param ver Lock version.
     * @param topVer Topology version.
     * @param keys Mapped keys.
     * @param txRead Tx read.
     * @param timeout Lock timeout.
     * @param accessTtl TTL for read operation.
     * @param filter filter Optional filter.
     * @return Lock future.
     */
    IgniteInternalFuture<Exception> lockAllAsync(
        final GridCacheContext<K, V> cacheCtx,
        @Nullable final GridNearTxLocal tx,
        final long threadId,
        final GridCacheVersion ver,
        final long topVer,
        final Collection<KeyCacheObject> keys,
        final boolean txRead,
        final long timeout,
        final long accessTtl,
        @Nullable final CacheEntryPredicate[] filter
    ) {
        assert keys != null;

        IgniteInternalFuture<Object> keyFut = ctx.dht().dhtPreloader().request(keys, topVer);

        // Prevent embedded future creation if possible.
        if (keyFut.isDone()) {
            try {
                // Check for exception.
                keyFut.get();

                return lockAllAsync0(cacheCtx,
                    tx,
                    threadId,
                    ver,
                    topVer,
                    keys,
                    txRead,
                    timeout,
                    accessTtl,
                    filter);
            }
            catch (IgniteCheckedException e) {
                return new GridFinishedFuture<>(e);
            }
        }
        else {
            return new GridEmbeddedFuture<>(keyFut,
                new C2<Object, Exception, IgniteInternalFuture<Exception>>() {
                    @Override public IgniteInternalFuture<Exception> apply(Object o, Exception exx) {
                        if (exx != null)
                            return new GridDhtFinishedFuture<>(exx);

                        return lockAllAsync0(cacheCtx,
                            tx,
                            threadId,
                            ver,
                            topVer,
                            keys,
                            txRead,
                            timeout,
                            accessTtl,
                            filter);
                    }
                }
            );
        }
    }

    /**
     * @param cacheCtx Cache context.
     * @param tx Started colocated transaction (if any).
     * @param threadId Thread ID.
     * @param ver Lock version.
     * @param topVer Topology version.
     * @param keys Mapped keys.
     * @param txRead Tx read.
     * @param timeout Lock timeout.
     * @param accessTtl TTL for read operation.
     * @param filter filter Optional filter.
     * @return Lock future.
     */
    private IgniteInternalFuture<Exception> lockAllAsync0(
        GridCacheContext<K, V> cacheCtx,
        @Nullable final GridNearTxLocal tx,
        long threadId,
        final GridCacheVersion ver,
        final long topVer,
        final Collection<KeyCacheObject> keys,
        final boolean txRead,
        final long timeout,
        final long accessTtl,
        @Nullable final CacheEntryPredicate[] filter) {
        int cnt = keys.size();

        if (tx == null) {
            GridDhtLockFuture<K, V> fut = new GridDhtLockFuture<>(ctx,
                ctx.localNodeId(),
                ver,
                topVer,
                cnt,
                txRead,
                timeout,
                tx,
                threadId,
                accessTtl,
                filter);

            // Add before mapping.
            if (!ctx.mvcc().addFuture(fut))
                throw new IllegalStateException("Duplicate future ID: " + fut);

            boolean timedout = false;

            for (KeyCacheObject key : keys) {
                if (timedout)
                    break;

                while (true) {
                    GridDhtCacheEntry entry = entryExx(key, topVer);

                    try {
                        fut.addEntry(key == null ? null : entry);

                        if (fut.isDone())
                            timedout = true;

                        break;
                    }
                    catch (GridCacheEntryRemovedException ignore) {
                        if (log.isDebugEnabled())
                            log.debug("Got removed entry when adding lock (will retry): " + entry);
                    }
                    catch (GridDistributedLockCancelledException e) {
                        if (log.isDebugEnabled())
                            log.debug("Got lock request for cancelled lock (will ignore): " +
                                entry);

                        fut.onError(e);

                        return new GridDhtFinishedFuture<>(e);
                    }
                }
            }

            // This will send remote messages.
            fut.map();

            return new GridDhtEmbeddedFuture<>(
                new C2<Boolean, Exception, Exception>() {
                    @Override public Exception apply(Boolean b, Exception e) {
                        if (e != null)
                            e = U.unwrap(e);
                        else if (!b)
                            e = new GridCacheLockTimeoutException(ver);

                        return e;
                    }
                },
                fut);
        }
        else {
            // Handle implicit locks for pessimistic transactions.
            ctx.tm().txContext(tx);

            if (log.isDebugEnabled())
                log.debug("Performing colocated lock [tx=" + tx + ", keys=" + keys + ']');

            IgniteInternalFuture<GridCacheReturn> txFut = tx.lockAllAsync(cacheCtx,
                keys,
                tx.implicit(),
                txRead,
                accessTtl);

            return new GridDhtEmbeddedFuture<>(
                new C2<GridCacheReturn, Exception, Exception>() {
                    @Override public Exception apply(GridCacheReturn ret,
                        Exception e) {
                        if (e != null)
                            e = U.unwrap(e);

                        assert !tx.empty();

                        return e;
                    }
                },
                txFut);
        }
    }

    /**
     * @param nodeId Sender ID.
     * @param res Response.
     */
    private void processGetResponse(UUID nodeId, GridNearGetResponse res) {
        GridPartitionedGetFuture<K, V> fut = (GridPartitionedGetFuture<K, V>)ctx.mvcc().<Map<K, V>>future(
            res.version(), res.futureId());

        if (fut == null) {
            if (log.isDebugEnabled())
                log.debug("Failed to find future for get response [sender=" + nodeId + ", res=" + res + ']');

            return;
        }

        fut.onResult(nodeId, res);
    }

    /**
     * @param nodeId Node ID.
     * @param res Response.
     */
    private void processLockResponse(UUID nodeId, GridNearLockResponse res) {
        assert nodeId != null;
        assert res != null;

        GridDhtColocatedLockFuture<K, V> fut = (GridDhtColocatedLockFuture<K, V>)ctx.mvcc().
            <Boolean>future(res.version(), res.futureId());

        if (fut != null)
            fut.onResult(nodeId, res);
    }

    /** {@inheritDoc} */
    @Override public String toString() {
        return S.toString(GridDhtColocatedCache.class, this, super.toString());
    }
}<|MERGE_RESOLUTION|>--- conflicted
+++ resolved
@@ -182,14 +182,10 @@
         if (F.isEmpty(keys))
             return new GridFinishedFuture<>(Collections.<K, V>emptyMap());
 
-<<<<<<< HEAD
         if (keyCheck)
             validateCacheKeys(keys);
 
-        IgniteTxLocalAdapter tx = ctx.tm().threadLocalTx();
-=======
-        IgniteTxLocalAdapter<K, V> tx = ctx.tm().threadLocalTx(ctx);
->>>>>>> 697d1999
+        IgniteTxLocalAdapter tx = ctx.tm().threadLocalTx(ctx);
 
         if (tx != null && !tx.implicit() && !skipTx) {
             return asyncOp(tx, new AsyncOp<Map<K, V>>(keys) {
