/*
 * Licensed to the Apache Software Foundation (ASF) under one or more
 * contributor license agreements.  See the NOTICE file distributed with
 * this work for additional information regarding copyright ownership.
 * The ASF licenses this file to You under the Apache License, Version 2.0
 * (the "License"); you may not use this file except in compliance with
 * the License.  You may obtain a copy of the License at
 *
 *      http://www.apache.org/licenses/LICENSE-2.0
 *
 * Unless required by applicable law or agreed to in writing, software
 * distributed under the License is distributed on an "AS IS" BASIS,
 * WITHOUT WARRANTIES OR CONDITIONS OF ANY KIND, either express or implied.
 * See the License for the specific language governing permissions and
 * limitations under the License.
 */

package org.apache.ignite.internal.processors.cache.distributed.dht.preloader;

import java.util.Collection;
import java.util.HashMap;
import java.util.Iterator;
import java.util.Map;
import java.util.UUID;
import org.apache.ignite.IgniteCheckedException;
import org.apache.ignite.IgniteLogger;
import org.apache.ignite.cluster.ClusterNode;
import org.apache.ignite.internal.cluster.ClusterTopologyCheckedException;
import org.apache.ignite.internal.managers.deployment.GridDeploymentInfo;
import org.apache.ignite.internal.processors.affinity.AffinityTopologyVersion;
import org.apache.ignite.internal.processors.cache.GridCacheContext;
import org.apache.ignite.internal.processors.cache.GridCacheEntryEx;
import org.apache.ignite.internal.processors.cache.GridCacheEntryInfo;
import org.apache.ignite.internal.processors.cache.GridCacheEntryInfoCollectSwapListener;
import org.apache.ignite.internal.processors.cache.GridCacheMapEntry;
import org.apache.ignite.internal.processors.cache.GridCacheSwapEntry;
import org.apache.ignite.internal.processors.cache.distributed.dht.GridDhtLocalPartition;
import org.apache.ignite.internal.processors.cache.distributed.dht.GridDhtPartitionTopology;
import org.apache.ignite.internal.util.lang.GridCloseableIterator;
import org.apache.ignite.internal.util.tostring.GridToStringExclude;
import org.apache.ignite.internal.util.typedef.CI2;
import org.apache.ignite.internal.util.typedef.T3;
import org.apache.ignite.internal.util.typedef.internal.S;
import org.apache.ignite.internal.util.typedef.internal.U;
import org.apache.ignite.lang.IgnitePredicate;
import org.apache.ignite.spi.IgniteSpiException;

import static org.apache.ignite.internal.processors.cache.distributed.dht.GridDhtPartitionState.OWNING;

/**
 * Thread pool for supplying partitions to demanding nodes.
 */
class GridDhtPartitionSupplier {
    /** */
    private final GridCacheContext<?, ?> cctx;

    /** */
    private final IgniteLogger log;

    /** */
    private GridDhtPartitionTopology top;

    /** */
    private final boolean depEnabled;

    /** Preload predicate. */
    private IgnitePredicate<GridCacheEntryInfo> preloadPred;

    /** Supply context map. T2: nodeId, idx, topVer. */
    private final Map<T3<UUID, Integer, AffinityTopologyVersion>, SupplyContext> scMap = new HashMap<>();

    /**
     * @param cctx Cache context.
     */
    GridDhtPartitionSupplier(GridCacheContext<?, ?> cctx) {
        assert cctx != null;

        this.cctx = cctx;

        log = cctx.logger(getClass());

        top = cctx.dht().topology();

        depEnabled = cctx.gridDeploy().enabled();
    }

    /**
     *
     */
    void start() {
        startOldListeners();
    }

    /**
     *
     */
    void stop() {
        synchronized (scMap) {
            Iterator<T3<UUID, Integer, AffinityTopologyVersion>> it = scMap.keySet().iterator();

            while (it.hasNext()) {
                T3<UUID, Integer, AffinityTopologyVersion> t = it.next();

                clearContext(scMap.get(t), log);

                it.remove();
            }
        }

        stopOldListeners();
    }

    /**
     * Clear context.
     *
     * @param sc Supply context.
     * @param log Logger.
     */
    private static void clearContext(
        final SupplyContext sc,
        final IgniteLogger log) {
        if (sc != null) {
            final Iterator it = sc.entryIt;

            if (it != null && it instanceof GridCloseableIterator && !((GridCloseableIterator)it).isClosed()) {
                try {
                    ((GridCloseableIterator)it).close();
                }
                catch (IgniteCheckedException e) {
                    U.error(log, "Iterator close failed.", e);
                }
            }

            final GridDhtLocalPartition loc = sc.loc;

            if (loc != null) {
                assert loc.reservations() > 0;

                loc.release();
            }
        }
    }

    /**
     * Handles new topology.
     *
     * @param topVer Topology version.
     */
    public void onTopologyChanged(AffinityTopologyVersion topVer) {
        synchronized (scMap) {
            Iterator<T3<UUID, Integer, AffinityTopologyVersion>> it = scMap.keySet().iterator();

            while (it.hasNext()) {
                T3<UUID, Integer, AffinityTopologyVersion> t = it.next();

                if (topVer.compareTo(t.get3()) > 0) { // Clear all obsolete contexts.
                    clearContext(scMap.get(t), log);

                    it.remove();

                    if (log.isDebugEnabled())
                        log.debug("Supply context removed [node=" + t.get1() + "]");
                }
            }
        }
    }

    /**
     * Sets preload predicate for supply pool.
     *
     * @param preloadPred Preload predicate.
     */
    void preloadPredicate(IgnitePredicate<GridCacheEntryInfo> preloadPred) {
        this.preloadPred = preloadPred;
    }

    /**
     * @param d Demand message.
     * @param idx Index.
     * @param id Node uuid.
     */
    public void handleDemandMessage(int idx, UUID id, GridDhtPartitionDemandMessage d) {
        assert d != null;
        assert id != null;

        AffinityTopologyVersion cutTop = cctx.affinity().affinityTopologyVersion();
        AffinityTopologyVersion demTop = d.topologyVersion();

        T3<UUID, Integer, AffinityTopologyVersion> scId = new T3<>(id, idx, demTop);

        if (d.updateSequence() == -1) { //Demand node requested context cleanup.
            synchronized (scMap) {
                clearContext(scMap.remove(scId), log);

                return;
            }
        }

        if (cutTop.compareTo(demTop) > 0) {
            if (log.isDebugEnabled())
                log.debug("Demand request cancelled [current=" + cutTop + ", demanded=" + demTop +
                    ", from=" + id + ", idx=" + idx + "]");

            return;
        }

        if (log.isDebugEnabled())
            log.debug("Demand request accepted [current=" + cutTop + ", demanded=" + demTop +
                ", from=" + id + ", idx=" + idx + "]");

        GridDhtPartitionSupplyMessageV2 s = new GridDhtPartitionSupplyMessageV2(
            d.updateSequence(), cctx.cacheId(), d.topologyVersion(), cctx.deploymentEnabled());

        ClusterNode node = cctx.discovery().node(id);

        if (node == null)
            return; // Context will be cleaned at topology change.

        try {
            SupplyContext sctx;

            synchronized (scMap) {
                sctx = scMap.remove(scId);

                assert sctx == null || d.updateSequence() == sctx.updateSeq;
            }

            // Initial demand request should contain partitions list.
            if (sctx == null && d.partitions() == null)
                return;

            assert !(sctx != null && d.partitions() != null);

            long bCnt = 0;

            SupplyContextPhase phase = SupplyContextPhase.NEW;

            boolean newReq = true;

            long maxBatchesCnt = cctx.config().getRebalanceBatchesPrefetchCount();

            if (sctx != null) {
                phase = sctx.phase;

                maxBatchesCnt = 1;
            }
            else {
                if (log.isDebugEnabled())
                    log.debug("Starting supplying rebalancing [cache=" + cctx.name() +
                        ", fromNode=" + node.id() + ", partitionsCount=" + d.partitions().size() +
                        ", topology=" + d.topologyVersion() + ", updateSeq=" + d.updateSequence() +
                        ", idx=" + idx + "]");
            }

            Iterator<Integer> partIt = sctx != null ? sctx.partIt : d.partitions().iterator();

            while ((sctx != null && newReq) || partIt.hasNext()) {
                int part = sctx != null && newReq ? sctx.part : partIt.next();

                newReq = false;

                GridDhtLocalPartition loc;

                if (sctx != null && sctx.loc != null) {
                    loc = sctx.loc;

                    assert loc.reservations() > 0;
                }
                else {
                    loc = top.localPartition(part, d.topologyVersion(), false);

                    if (loc == null || loc.state() != OWNING || !loc.reserve()) {
                        // Reply with partition of "-1" to let sender know that
                        // this node is no longer an owner.
                        s.missed(part);

                        if (log.isDebugEnabled())
                            log.debug("Requested partition is not owned by local node [part=" + part +
                                ", demander=" + id + ']');

                        continue;
                    }
                }

                try {
<<<<<<< HEAD
                    if (phase == SupplyContextPhase.NEW && cctx.isOffHeapEnabled()) {
                        swapLsnr = new GridCacheEntryInfoCollectSwapListener(log);

                        cctx.swap().addOffHeapListener(part, swapLsnr);
                    }

=======
>>>>>>> 5ac30480
                    boolean partMissing = false;

                    if (phase == SupplyContextPhase.NEW)
                        phase = SupplyContextPhase.ONHEAP;

                    if (phase == SupplyContextPhase.ONHEAP) {
                        Iterator<GridCacheMapEntry> entIt = sctx != null ?
                            (Iterator<GridCacheMapEntry>)sctx.entryIt : loc.allEntries().iterator();

                        while (entIt.hasNext()) {
                            if (!cctx.affinity().belongs(node, part, d.topologyVersion())) {
                                // Demander no longer needs this partition, so we send '-1' partition and move on.
                                s.missed(part);

                                if (log.isDebugEnabled())
                                    log.debug("Demanding node does not need requested partition [part=" + part +
                                        ", nodeId=" + id + ']');

                                partMissing = true;

                                break;
                            }

                            if (s.messageSize() >= cctx.config().getRebalanceBatchSize()) {
                                if (++bCnt >= maxBatchesCnt) {
                                    saveSupplyContext(scId,
                                        phase,
                                        partIt,
                                        part,
                                        entIt,
                                        null,
                                        loc,
                                        d.topologyVersion(),
                                        d.updateSequence());

                                    loc = null;

                                    reply(node, d, s, scId);

                                    return;
                                }
                                else {
                                    if (!reply(node, d, s, scId))
                                        return;

                                    s = new GridDhtPartitionSupplyMessageV2(d.updateSequence(),
                                        cctx.cacheId(), d.topologyVersion(), cctx.deploymentEnabled());
                                }
                            }

                            GridCacheEntryEx e = entIt.next();

                            GridCacheEntryInfo info = e.info();

                            if (info != null && !info.isNew()) {
                                if (preloadPred == null || preloadPred.apply(info))
                                    s.addEntry(part, info, cctx);
                                else if (log.isDebugEnabled())
                                    log.debug("Rebalance predicate evaluated to false (will not sender cache entry): " +
                                        info);
                            }
                        }

                        if (partMissing)
                            continue;

                    }

                    if (phase == SupplyContextPhase.ONHEAP) {
                        phase = SupplyContextPhase.SWAP;

                        if (sctx != null) {
                            sctx = new SupplyContext(
                                phase,
                                partIt,
                                null,
                                null,
                                part,
                                loc,
                                d.updateSequence());
                        }
                    }

<<<<<<< HEAD
                    if (phase == SupplyContextPhase.SWAP && cctx.isOffHeapEnabled()) {
=======
                    if (phase == SupplyContextPhase.SWAP && false) {
>>>>>>> 5ac30480
                        GridCloseableIterator<Map.Entry<byte[], GridCacheSwapEntry>> iter =
                            sctx != null && sctx.entryIt != null ?
                                (GridCloseableIterator<Map.Entry<byte[], GridCacheSwapEntry>>)sctx.entryIt :
                                cctx.swap().iterator(part);

                        // Iterator may be null if space does not exist.
                        if (iter != null) {
                            boolean prepared = false;

                            while (iter.hasNext()) {
                                if (!cctx.affinity().belongs(node, part, d.topologyVersion())) {
                                    // Demander no longer needs this partition,
                                    // so we send '-1' partition and move on.
                                    s.missed(part);

                                    if (log.isDebugEnabled())
                                        log.debug("Demanding node does not need requested partition " +
                                            "[part=" + part + ", nodeId=" + id + ']');

                                    partMissing = true;

                                    break; // For.
                                }

                                if (s.messageSize() >= cctx.config().getRebalanceBatchSize()) {
                                    if (++bCnt >= maxBatchesCnt) {
                                        saveSupplyContext(scId,
                                            phase,
                                            partIt,
                                            part,
                                            iter,
                                            null,
                                            loc,
                                            d.topologyVersion(),
                                            d.updateSequence());

                                        loc = null;

                                        reply(node, d, s, scId);

                                        return;
                                    }
                                    else {
                                        if (!reply(node, d, s, scId))
                                            return;

                                        s = new GridDhtPartitionSupplyMessageV2(d.updateSequence(),
                                            cctx.cacheId(), d.topologyVersion(), cctx.deploymentEnabled());
                                    }
                                }

                                Map.Entry<byte[], GridCacheSwapEntry> e = iter.next();

                                GridCacheSwapEntry swapEntry = e.getValue();

                                GridCacheEntryInfo info = new GridCacheEntryInfo();

                                info.keyBytes(e.getKey());
                                info.ttl(swapEntry.ttl());
                                info.expireTime(swapEntry.expireTime());
                                info.version(swapEntry.version());
                                info.value(swapEntry.value());

                                if (preloadPred == null || preloadPred.apply(info))
                                    s.addEntry0(part, info, cctx);
                                else {
                                    if (log.isDebugEnabled())
                                        log.debug("Rebalance predicate evaluated to false (will not send " +
                                            "cache entry): " + info);

                                    continue;
                                }

                                // Need to manually prepare cache message.
                                if (depEnabled && !prepared) {
                                    ClassLoader ldr = swapEntry.keyClassLoaderId() != null ?
                                        cctx.deploy().getClassLoader(swapEntry.keyClassLoaderId()) :
                                        swapEntry.valueClassLoaderId() != null ?
                                            cctx.deploy().getClassLoader(swapEntry.valueClassLoaderId()) :
                                            null;

                                    if (ldr == null)
                                        continue;

                                    if (ldr instanceof GridDeploymentInfo) {
                                        s.prepare((GridDeploymentInfo)ldr);

                                        prepared = true;
                                    }
                                }
                            }

                            iter.close();

                            if (partMissing)
                                continue;
                        }
                    }

                    if (phase == SupplyContextPhase.SWAP) {
                        phase = SupplyContextPhase.EVICTED;

                        if (sctx != null) {
                            sctx = new SupplyContext(
                                phase,
                                partIt,
                                null,
                                null,
                                part,
                                loc,
                                d.updateSequence());
                        }
                    }

                    // Mark as last supply message.
                    s.last(part);

                    phase = SupplyContextPhase.NEW;

                    sctx = null;
                }
                finally {
                    if (loc != null)
                        loc.release();
                }
            }

            reply(node, d, s, scId);

            if (log.isDebugEnabled())
                log.debug("Finished supplying rebalancing [cache=" + cctx.name() +
                    ", fromNode=" + node.id() +
                    ", topology=" + d.topologyVersion() + ", updateSeq=" + d.updateSequence() +
                    ", idx=" + idx + "]");
        }
        catch (IgniteCheckedException e) {
            U.error(log, "Failed to send partition supply message to node: " + id, e);
        }
        catch (IgniteSpiException e) {
            if (log.isDebugEnabled())
                log.debug("Failed to send message to node (current node is stopping?) [node=" + node.id() +
                    ", msg=" + e.getMessage() + ']');
        }
    }

    /**
     * @param n Node.
     * @param d DemandMessage
     * @param s Supply message.
     * @return {@code True} if message was sent, {@code false} if recipient left grid.
     * @throws IgniteCheckedException If failed.
     */
    private boolean reply(ClusterNode n,
        GridDhtPartitionDemandMessage d,
        GridDhtPartitionSupplyMessageV2 s,
        T3<UUID, Integer, AffinityTopologyVersion> scId)
        throws IgniteCheckedException {

        try {
            if (log.isDebugEnabled())
                log.debug("Replying to partition demand [node=" + n.id() + ", demand=" + d + ", supply=" + s + ']');

            cctx.io().sendOrderedMessage(n, d.topic(), s, cctx.ioPolicy(), d.timeout());

            // Throttle preloading.
            if (cctx.config().getRebalanceThrottle() > 0)
                U.sleep(cctx.config().getRebalanceThrottle());

            return true;
        }
        catch (ClusterTopologyCheckedException ignore) {
            if (log.isDebugEnabled())
                log.debug("Failed to send partition supply message because node left grid: " + n.id());

            synchronized (scMap) {
                clearContext(scMap.remove(scId), log);
            }

            return false;
        }
    }

    /**
     * @param t Tuple.
     * @param phase Phase.
     * @param partIt Partition it.
     * @param part Partition.
     * @param entryIt Entry it.
     * @param swapLsnr Swap listener.
     */
    private void saveSupplyContext(
        T3<UUID, Integer, AffinityTopologyVersion> t,
        SupplyContextPhase phase,
        Iterator<Integer> partIt,
        int part,
        Iterator<?> entryIt, GridCacheEntryInfoCollectSwapListener swapLsnr,
        GridDhtLocalPartition loc,
        AffinityTopologyVersion topVer,
        long updateSeq) {
        synchronized (scMap) {
            if (cctx.affinity().affinityTopologyVersion().equals(topVer)) {
                assert scMap.get(t) == null;

                scMap.put(t,
                    new SupplyContext(phase,
                        partIt,
                        entryIt,
                        swapLsnr,
                        part,
                        loc,
                        updateSeq));
            }
            else if (loc != null) {
                assert loc.reservations() > 0;

                loc.release();
            }
        }
    }

    /**
     * Supply context phase.
     */
    private enum SupplyContextPhase {
        /** */
        NEW,
        /** */
        ONHEAP,
        /** */
        SWAP,
        /** */
        EVICTED
    }

    /**
     * Supply context.
     */
    private static class SupplyContext {
        /** Phase. */
        private final SupplyContextPhase phase;

        /** Partition iterator. */
        @GridToStringExclude
        private final Iterator<Integer> partIt;

        /** Entry iterator. */
        @GridToStringExclude
        private final Iterator<?> entryIt;

        /** Swap listener. */
        @GridToStringExclude
        private final GridCacheEntryInfoCollectSwapListener swapLsnr;

        /** Partition. */
        private final int part;

        /** Local partition. */
        private final GridDhtLocalPartition loc;

        /** Update seq. */
        private final long updateSeq;

        /**
         * @param phase Phase.
         * @param partIt Partition iterator.
         * @param loc Partition.
         * @param updateSeq Update sequence.
         * @param entryIt Entry iterator.
         * @param swapLsnr Swap listener.
         * @param part Partition.
         */
        public SupplyContext(SupplyContextPhase phase,
            Iterator<Integer> partIt,
            Iterator<?> entryIt,
            GridCacheEntryInfoCollectSwapListener swapLsnr,
            int part,
            GridDhtLocalPartition loc,
            long updateSeq) {
            this.phase = phase;
            this.partIt = partIt;
            this.entryIt = entryIt;
            this.swapLsnr = swapLsnr;
            this.part = part;
            this.loc = loc;
            this.updateSeq = updateSeq;
        }

        /** {@inheritDoc} */
        public String toString() {
            return S.toString(SupplyContext.class, this);
        }
    }

    @Deprecated//Backward compatibility. To be removed in future.
    public void startOldListeners() {
        if (!cctx.kernalContext().clientNode() && cctx.rebalanceEnabled()) {
            cctx.io().addHandler(cctx.cacheId(), GridDhtPartitionDemandMessage.class, new CI2<UUID, GridDhtPartitionDemandMessage>() {
                @Override public void apply(UUID id, GridDhtPartitionDemandMessage m) {
                    processOldDemandMessage(m, id);
                }
            });
        }
    }

    @Deprecated//Backward compatibility. To be removed in future.
    public void stopOldListeners() {
        if (!cctx.kernalContext().clientNode() && cctx.rebalanceEnabled())
            cctx.io().removeHandler(cctx.cacheId(), GridDhtPartitionDemandMessage.class);
    }

    /**
     * @param d D.
     * @param id Id.
     */
    @Deprecated//Backward compatibility. To be removed in future.
    private void processOldDemandMessage(GridDhtPartitionDemandMessage d, UUID id) {
        GridDhtPartitionSupplyMessage s = new GridDhtPartitionSupplyMessage(d.workerId(),
            d.updateSequence(), cctx.cacheId(), cctx.deploymentEnabled());

        ClusterNode node = cctx.node(id);

        if (node == null)
            return;

        long preloadThrottle = cctx.config().getRebalanceThrottle();

        boolean ack = false;

        try {
            for (int part : d.partitions()) {
                GridDhtLocalPartition loc = top.localPartition(part, d.topologyVersion(), false);

                if (loc == null || loc.state() != OWNING || !loc.reserve()) {
                    // Reply with partition of "-1" to let sender know that
                    // this node is no longer an owner.
                    s.missed(part);

                    if (log.isDebugEnabled())
                        log.debug("Requested partition is not owned by local node [part=" + part +
                            ", demander=" + id + ']');

                    continue;
                }

                GridCacheEntryInfoCollectSwapListener swapLsnr = null;

                try {
                    if (cctx.isOffHeapEnabled()) {
                        swapLsnr = new GridCacheEntryInfoCollectSwapListener(log);

                        cctx.swap().addOffHeapListener(part, swapLsnr);
                    }

                    boolean partMissing = false;

                    for (GridCacheEntryEx e : loc.allEntries()) {
                        if (!cctx.affinity().belongs(node, part, d.topologyVersion())) {
                            // Demander no longer needs this partition, so we send '-1' partition and move on.
                            s.missed(part);

                            if (log.isDebugEnabled())
                                log.debug("Demanding node does not need requested partition [part=" + part +
                                    ", nodeId=" + id + ']');

                            partMissing = true;

                            break;
                        }

                        if (s.messageSize() >= cctx.config().getRebalanceBatchSize()) {
                            ack = true;

                            if (!replyOld(node, d, s))
                                return;

                            // Throttle preloading.
                            if (preloadThrottle > 0)
                                U.sleep(preloadThrottle);

                            s = new GridDhtPartitionSupplyMessage(d.workerId(), d.updateSequence(),
                                cctx.cacheId(), cctx.deploymentEnabled());
                        }

                        GridCacheEntryInfo info = e.info();

                        if (info != null && !info.isNew()) {
                            if (preloadPred == null || preloadPred.apply(info))
                                s.addEntry(part, info, cctx);
                            else if (log.isDebugEnabled())
                                log.debug("Rebalance predicate evaluated to false (will not sender cache entry): " +
                                    info);
                        }
                    }

                    if (partMissing)
                        continue;

                    if (cctx.isOffHeapEnabled()) {
                        GridCloseableIterator<Map.Entry<byte[], GridCacheSwapEntry>> iter =
                            cctx.swap().iterator(part);

                        // Iterator may be null if space does not exist.
                        if (iter != null) {
                            try {
                                boolean prepared = false;

                                for (Map.Entry<byte[], GridCacheSwapEntry> e : iter) {
                                    if (!cctx.affinity().belongs(node, part, d.topologyVersion())) {
                                        // Demander no longer needs this partition,
                                        // so we send '-1' partition and move on.
                                        s.missed(part);

                                        if (log.isDebugEnabled())
                                            log.debug("Demanding node does not need requested partition " +
                                                "[part=" + part + ", nodeId=" + id + ']');

                                        partMissing = true;

                                        break; // For.
                                    }

                                    if (s.messageSize() >= cctx.config().getRebalanceBatchSize()) {
                                        ack = true;

                                        if (!replyOld(node, d, s))
                                            return;

                                        // Throttle preloading.
                                        if (preloadThrottle > 0)
                                            U.sleep(preloadThrottle);

                                        s = new GridDhtPartitionSupplyMessage(d.workerId(),
                                            d.updateSequence(), cctx.cacheId(), cctx.deploymentEnabled());
                                    }

                                    GridCacheSwapEntry swapEntry = e.getValue();

                                    GridCacheEntryInfo info = new GridCacheEntryInfo();

                                    info.keyBytes(e.getKey());
                                    info.ttl(swapEntry.ttl());
                                    info.expireTime(swapEntry.expireTime());
                                    info.version(swapEntry.version());
                                    info.value(swapEntry.value());

                                    if (preloadPred == null || preloadPred.apply(info))
                                        s.addEntry0(part, info, cctx);
                                    else {
                                        if (log.isDebugEnabled())
                                            log.debug("Rebalance predicate evaluated to false (will not send " +
                                                "cache entry): " + info);

                                        continue;
                                    }

                                    // Need to manually prepare cache message.
                                    if (depEnabled && !prepared) {
                                        ClassLoader ldr = swapEntry.keyClassLoaderId() != null ?
                                            cctx.deploy().getClassLoader(swapEntry.keyClassLoaderId()) :
                                            swapEntry.valueClassLoaderId() != null ?
                                                cctx.deploy().getClassLoader(swapEntry.valueClassLoaderId()) :
                                                null;

                                        if (ldr == null)
                                            continue;

                                        if (ldr instanceof GridDeploymentInfo) {
                                            s.prepare((GridDeploymentInfo)ldr);

                                            prepared = true;
                                        }
                                    }
                                }

                                if (partMissing)
                                    continue;
                            }
                            finally {
                                iter.close();
                            }
                        }
                    }

                    // Stop receiving promote notifications.
                    if (swapLsnr != null) {
                        cctx.swap().removeOffHeapListener(part, swapLsnr);
                        cctx.swap().removeSwapListener(part, swapLsnr);
                    }

                    if (swapLsnr != null) {
                        Collection<GridCacheEntryInfo> entries = swapLsnr.entries();

                        swapLsnr = null;

                        for (GridCacheEntryInfo info : entries) {
                            if (!cctx.affinity().belongs(node, part, d.topologyVersion())) {
                                // Demander no longer needs this partition,
                                // so we send '-1' partition and move on.
                                s.missed(part);

                                if (log.isDebugEnabled())
                                    log.debug("Demanding node does not need requested partition " +
                                        "[part=" + part + ", nodeId=" + id + ']');

                                // No need to continue iteration over swap entries.
                                break;
                            }

                            if (s.messageSize() >= cctx.config().getRebalanceBatchSize()) {
                                ack = true;

                                if (!replyOld(node, d, s))
                                    return;

                                s = new GridDhtPartitionSupplyMessage(d.workerId(),
                                    d.updateSequence(),
                                    cctx.cacheId(),
                                    cctx.deploymentEnabled());
                            }

                            if (preloadPred == null || preloadPred.apply(info))
                                s.addEntry(part, info, cctx);
                            else if (log.isDebugEnabled())
                                log.debug("Rebalance predicate evaluated to false (will not sender cache entry): " +
                                    info);
                        }
                    }

                    // Mark as last supply message.
                    s.last(part);

                    if (ack) {
                        s.markAck();

                        break; // Partition for loop.
                    }
                }
                finally {
                    loc.release();

                    if (swapLsnr != null) {
                        cctx.swap().removeOffHeapListener(part, swapLsnr);
                        cctx.swap().removeSwapListener(part, swapLsnr);
                    }
                }
            }

            replyOld(node, d, s);
        }
        catch (IgniteCheckedException e) {
            U.error(log, "Failed to send partition supply message to node: " + node.id(), e);
        }
    }

    /**
     * @param n Node.
     * @param d Demand message.
     * @param s Supply message.
     * @return {@code True} if message was sent, {@code false} if recipient left grid.
     * @throws IgniteCheckedException If failed.
     */
    @Deprecated//Backward compatibility. To be removed in future.
    private boolean replyOld(ClusterNode n, GridDhtPartitionDemandMessage d, GridDhtPartitionSupplyMessage s)
        throws IgniteCheckedException {
        try {
            if (log.isDebugEnabled())
                log.debug("Replying to partition demand [node=" + n.id() + ", demand=" + d + ", supply=" + s + ']');

            cctx.io().sendOrderedMessage(n, d.topic(), s, cctx.ioPolicy(), d.timeout());

            return true;
        }
        catch (ClusterTopologyCheckedException ignore) {
            if (log.isDebugEnabled())
                log.debug("Failed to send partition supply message because node left grid: " + n.id());

            return false;
        }
    }

    /**
     * Dumps debug information.
     */
    public void dumpDebugInfo() {
        synchronized (scMap) {
            if (!scMap.isEmpty()) {
                U.warn(log, "Rebalancing supplier reserved following partitions:");

                for (SupplyContext sc : scMap.values()) {
                    if (sc.loc != null)
                        U.warn(log, ">>> " + sc.loc);
                }
            }
        }
    }
}<|MERGE_RESOLUTION|>--- conflicted
+++ resolved
@@ -283,15 +283,6 @@
                 }
 
                 try {
-<<<<<<< HEAD
-                    if (phase == SupplyContextPhase.NEW && cctx.isOffHeapEnabled()) {
-                        swapLsnr = new GridCacheEntryInfoCollectSwapListener(log);
-
-                        cctx.swap().addOffHeapListener(part, swapLsnr);
-                    }
-
-=======
->>>>>>> 5ac30480
                     boolean partMissing = false;
 
                     if (phase == SupplyContextPhase.NEW)
@@ -375,11 +366,7 @@
                         }
                     }
 
-<<<<<<< HEAD
-                    if (phase == SupplyContextPhase.SWAP && cctx.isOffHeapEnabled()) {
-=======
                     if (phase == SupplyContextPhase.SWAP && false) {
->>>>>>> 5ac30480
                         GridCloseableIterator<Map.Entry<byte[], GridCacheSwapEntry>> iter =
                             sctx != null && sctx.entryIt != null ?
                                 (GridCloseableIterator<Map.Entry<byte[], GridCacheSwapEntry>>)sctx.entryIt :
