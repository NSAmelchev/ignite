/*
 * Licensed to the Apache Software Foundation (ASF) under one or more
 * contributor license agreements.  See the NOTICE file distributed with
 * this work for additional information regarding copyright ownership.
 * The ASF licenses this file to You under the Apache License, Version 2.0
 * (the "License"); you may not use this file except in compliance with
 * the License.  You may obtain a copy of the License at
 *
 *      http://www.apache.org/licenses/LICENSE-2.0
 *
 * Unless required by applicable law or agreed to in writing, software
 * distributed under the License is distributed on an "AS IS" BASIS,
 * WITHOUT WARRANTIES OR CONDITIONS OF ANY KIND, either express or implied.
 * See the License for the specific language governing permissions and
 * limitations under the License.
 */

package org.apache.ignite.internal.processors.cache.distributed.dht.preloader;

import java.util.ArrayList;
import java.util.Collection;
import java.util.Collections;
import java.util.List;
import java.util.UUID;
import java.util.concurrent.ConcurrentMap;
import java.util.concurrent.atomic.AtomicInteger;
import java.util.concurrent.locks.ReadWriteLock;
import java.util.concurrent.locks.ReentrantReadWriteLock;
import org.apache.ignite.IgniteCheckedException;
import org.apache.ignite.cluster.ClusterNode;
import org.apache.ignite.events.DiscoveryEvent;
import org.apache.ignite.events.Event;
import org.apache.ignite.internal.IgniteInternalFuture;
import org.apache.ignite.internal.NodeStoppingException;
import org.apache.ignite.internal.cluster.ClusterTopologyCheckedException;
import org.apache.ignite.internal.managers.eventstorage.GridLocalEventListener;
import org.apache.ignite.internal.processors.affinity.AffinityAssignment;
import org.apache.ignite.internal.processors.affinity.AffinityTopologyVersion;
import org.apache.ignite.internal.processors.cache.CacheAffinitySharedManager;
import org.apache.ignite.internal.processors.cache.GridCacheContext;
import org.apache.ignite.internal.processors.cache.GridCacheEntryEx;
import org.apache.ignite.internal.processors.cache.GridCacheEntryInfo;
import org.apache.ignite.internal.processors.cache.GridCacheEntryRemovedException;
import org.apache.ignite.internal.processors.cache.GridCachePreloaderAdapter;
import org.apache.ignite.internal.processors.cache.KeyCacheObject;
import org.apache.ignite.internal.processors.cache.distributed.dht.GridDhtAffinityAssignmentRequest;
import org.apache.ignite.internal.processors.cache.distributed.dht.GridDhtAffinityAssignmentResponse;
import org.apache.ignite.internal.processors.cache.distributed.dht.GridDhtFuture;
import org.apache.ignite.internal.processors.cache.distributed.dht.GridDhtInvalidPartitionException;
import org.apache.ignite.internal.processors.cache.distributed.dht.GridDhtLocalPartition;
import org.apache.ignite.internal.processors.cache.distributed.dht.GridDhtPartitionTopology;
import org.apache.ignite.internal.processors.cache.distributed.dht.atomic.GridNearAtomicAbstractUpdateRequest;
import org.apache.ignite.internal.util.future.GridCompoundFuture;
import org.apache.ignite.internal.util.future.GridFinishedFuture;
import org.apache.ignite.internal.util.future.GridFutureAdapter;
import org.apache.ignite.internal.util.lang.GridPlainRunnable;
import org.apache.ignite.internal.util.typedef.CI1;
import org.apache.ignite.internal.util.typedef.F;
import org.apache.ignite.internal.util.typedef.internal.CU;
import org.apache.ignite.internal.util.typedef.internal.GPC;
import org.apache.ignite.internal.util.typedef.internal.LT;
import org.apache.ignite.internal.util.typedef.internal.U;
import org.apache.ignite.lang.IgniteBiInClosure;
import org.apache.ignite.lang.IgnitePredicate;
import org.apache.ignite.lang.IgniteProductVersion;
import org.apache.ignite.lang.IgniteUuid;
import org.jetbrains.annotations.Nullable;
import org.jsr166.ConcurrentLinkedDeque8;

import static org.apache.ignite.events.EventType.EVT_CACHE_REBALANCE_PART_DATA_LOST;
import static org.apache.ignite.events.EventType.EVT_CACHE_REBALANCE_PART_UNLOADED;
import static org.apache.ignite.events.EventType.EVT_NODE_FAILED;
import static org.apache.ignite.events.EventType.EVT_NODE_JOINED;
import static org.apache.ignite.events.EventType.EVT_NODE_LEFT;
import static org.apache.ignite.internal.managers.communication.GridIoPolicy.AFFINITY_POOL;
import static org.apache.ignite.internal.processors.cache.distributed.dht.GridDhtPartitionState.MOVING;
import static org.apache.ignite.internal.util.GridConcurrentFactory.newMap;

/**
 * DHT cache preloader.
 */
public class GridDhtPreloader extends GridCachePreloaderAdapter {
    /**
     * Rebalancing was refactored at version 1.5.0, but backward compatibility to previous implementation was saved.
     * Node automatically chose communication protocol depends on remote node's version.
     * Backward compatibility may be removed at Ignite 2.x.
     */
    public static final IgniteProductVersion REBALANCING_VER_2_SINCE = IgniteProductVersion.fromString("1.5.0");

    /** Default preload resend timeout. */
    public static final long DFLT_PRELOAD_RESEND_TIMEOUT = 1500;

    /** */
    private GridDhtPartitionTopology top;

    /** Force key futures. */
    private final ConcurrentMap<IgniteUuid, GridDhtForceKeysFuture<?, ?>> forceKeyFuts = newMap();

    /** Partition suppliers. */
    private GridDhtPartitionSupplier supplier;

    /** Partition demanders. */
    private GridDhtPartitionDemander demander;

    /** Start future. */
    private GridFutureAdapter<Object> startFut;

    /** Busy lock to prevent activities from accessing exchanger while it's stopping. */
    private final ReadWriteLock busyLock = new ReentrantReadWriteLock();

    /** Demand lock. */
    private final ReadWriteLock demandLock = new ReentrantReadWriteLock();

    /** */
    private final ConcurrentLinkedDeque8<GridDhtLocalPartition> partsToEvict = new ConcurrentLinkedDeque8<>();

    /** */
    private final AtomicInteger partsEvictOwning = new AtomicInteger();

    /** */
    private volatile boolean stopping;

    /** Discovery listener. */
    private final GridLocalEventListener discoLsnr = new GridLocalEventListener() {
        @Override public void onEvent(Event evt) {
            if (!enterBusy())
                return;

            DiscoveryEvent e = (DiscoveryEvent)evt;

            try {
                ClusterNode loc = cctx.localNode();

                assert e.type() == EVT_NODE_JOINED || e.type() == EVT_NODE_LEFT || e.type() == EVT_NODE_FAILED;

                final ClusterNode n = e.eventNode();

                assert !loc.id().equals(n.id());

                for (GridDhtForceKeysFuture<?, ?> f : forceKeyFuts.values())
                    f.onDiscoveryEvent(e);

                assert e.type() != EVT_NODE_JOINED || n.order() > loc.order() : "Node joined with smaller-than-local " +
                    "order [newOrder=" + n.order() + ", locOrder=" + loc.order() + ']';
            }
            finally {
                leaveBusy();
            }
        }
    };

    /**
     * @param cctx Cache context.
     */
    public GridDhtPreloader(GridCacheContext<?, ?> cctx) {
        super(cctx);

        top = cctx.dht().topology();

        startFut = new GridFutureAdapter<>();
    }

    /** {@inheritDoc} */
    @Override public void start() {
        if (log.isDebugEnabled())
            log.debug("Starting DHT rebalancer...");

        cctx.io().addHandler(cctx.cacheId(), GridDhtForceKeysRequest.class,
            new MessageHandler<GridDhtForceKeysRequest>() {
                @Override public void onMessage(ClusterNode node, GridDhtForceKeysRequest msg) {
                    processForceKeysRequest(node, msg);
                }
            });

        cctx.io().addHandler(cctx.cacheId(), GridDhtForceKeysResponse.class,
            new MessageHandler<GridDhtForceKeysResponse>() {
                @Override public void onMessage(ClusterNode node, GridDhtForceKeysResponse msg) {
                    processForceKeyResponse(node, msg);
                }
            });

        if (!cctx.kernalContext().clientNode()) {
            cctx.io().addHandler(cctx.cacheId(), GridDhtAffinityAssignmentRequest.class,
                new MessageHandler<GridDhtAffinityAssignmentRequest>() {
                    @Override protected void onMessage(ClusterNode node, GridDhtAffinityAssignmentRequest msg) {
                        processAffinityAssignmentRequest(node, msg);
                    }
                });
        }

        cctx.shared().affinity().onCacheCreated(cctx);

        supplier = new GridDhtPartitionSupplier(cctx);
        demander = new GridDhtPartitionDemander(cctx, demandLock);

        supplier.start();
        demander.start();

        cctx.events().addListener(discoLsnr, EVT_NODE_JOINED, EVT_NODE_LEFT, EVT_NODE_FAILED);
    }

    /** {@inheritDoc} */
    @Override public void preloadPredicate(IgnitePredicate<GridCacheEntryInfo> preloadPred) {
        super.preloadPredicate(preloadPred);

        assert supplier != null && demander != null : "preloadPredicate may be called only after start()";

        supplier.preloadPredicate(preloadPred);
        demander.preloadPredicate(preloadPred);
    }

    /** {@inheritDoc} */
    @SuppressWarnings( {"LockAcquiredButNotSafelyReleased"})
    @Override public void onKernalStop() {
        if (log.isDebugEnabled())
            log.debug("DHT rebalancer onKernalStop callback.");

        stopping = true;

        cctx.events().removeListener(discoLsnr);

        // Acquire write busy lock.
        busyLock.writeLock().lock();

        if (supplier != null)
            supplier.stop();

        if (demander != null)
            demander.stop();

        IgniteCheckedException err = stopError();

        for (GridDhtForceKeysFuture fut : forceKeyFuts.values())
            fut.onDone(err);

        top = null;
    }
    /**
     * @return Node stop exception.
     */
    private IgniteCheckedException stopError() {
        return new NodeStoppingException("Operation has been cancelled (cache or node is stopping).");
    }

    /** {@inheritDoc} */
    @Override public void onInitialExchangeComplete(@Nullable Throwable err) {
        if (err == null)
            startFut.onDone();
        else
            startFut.onDone(err);
    }

    /** {@inheritDoc} */
    @Override public void onTopologyChanged(GridDhtPartitionsExchangeFuture lastFut) {
        supplier.onTopologyChanged(lastFut.topologyVersion());

        demander.onTopologyChanged(lastFut);
    }

    /** {@inheritDoc} */
    @Override public GridDhtPreloaderAssignments assign(GridDhtPartitionsExchangeFuture exchFut) {
        // No assignments for disabled preloader.
        GridDhtPartitionTopology top = cctx.dht().topology();

        if (!cctx.rebalanceEnabled())
            return new GridDhtPreloaderAssignments(exchFut, top.topologyVersion());

        int partCnt = cctx.affinity().partitions();

        assert exchFut.forcePreload() || exchFut.dummyReassign() ||
            exchFut.exchangeId().topologyVersion().equals(top.topologyVersion()) :
            "Topology version mismatch [exchId=" + exchFut.exchangeId() +
            ", cache=" + cctx.name() +
            ", topVer=" + top.topologyVersion() + ']';

        GridDhtPreloaderAssignments assigns = new GridDhtPreloaderAssignments(exchFut, top.topologyVersion());

        AffinityTopologyVersion topVer = assigns.topologyVersion();

        for (int p = 0; p < partCnt; p++) {
            if (cctx.shared().exchange().hasPendingExchange()) {
                if (log.isDebugEnabled())
                    log.debug("Skipping assignments creation, exchange worker has pending assignments: " +
                        exchFut.exchangeId());

                assigns.cancelled(true);

                return assigns;
            }

            // If partition belongs to local node.
            if (cctx.affinity().localNode(p, topVer)) {
                GridDhtLocalPartition part = top.localPartition(p, topVer, true);

                assert part != null;
                assert part.id() == p;

                if (part.state() != MOVING) {
                    if (log.isDebugEnabled())
                        log.debug("Skipping partition assignment (state is not MOVING): " + part);

                    continue; // For.
                }

                Collection<ClusterNode> picked = pickedOwners(p, topVer);

                if (picked.isEmpty()) {
                    top.own(part);

                    if (cctx.events().isRecordable(EVT_CACHE_REBALANCE_PART_DATA_LOST)) {
                        DiscoveryEvent discoEvt = exchFut.discoveryEvent();

                        cctx.events().addPreloadEvent(p,
                            EVT_CACHE_REBALANCE_PART_DATA_LOST, discoEvt.eventNode(),
                            discoEvt.type(), discoEvt.timestamp());
                    }

                    if (log.isDebugEnabled())
                        log.debug("Owning partition as there are no other owners: " + part);
                }
                else {
                    ClusterNode n = F.rand(picked);

                    GridDhtPartitionDemandMessage msg = assigns.get(n);

                    if (msg == null) {
                        assigns.put(n, msg = new GridDhtPartitionDemandMessage(
                            top.updateSequence(),
                            exchFut.exchangeId().topologyVersion(),
                            cctx.cacheId()));
                    }

                    msg.addPartition(p);
                }
            }
        }

        return assigns;
    }

    /** {@inheritDoc} */
    @Override public void onReconnected() {
        startFut = new GridFutureAdapter<>();
    }

    /**
     * @param p Partition.
     * @param topVer Topology version.
     * @return Picked owners.
     */
    private Collection<ClusterNode> pickedOwners(int p, AffinityTopologyVersion topVer) {
        Collection<ClusterNode> affNodes = cctx.affinity().nodes(p, topVer);

        int affCnt = affNodes.size();

        Collection<ClusterNode> rmts = remoteOwners(p, topVer);

        int rmtCnt = rmts.size();

        if (rmtCnt <= affCnt)
            return rmts;

        List<ClusterNode> sorted = new ArrayList<>(rmts);

        // Sort in descending order, so nodes with higher order will be first.
        Collections.sort(sorted, CU.nodeComparator(false));

        // Pick newest nodes.
        return sorted.subList(0, affCnt);
    }

    /**
     * @param p Partition.
     * @param topVer Topology version.
     * @return Nodes owning this partition.
     */
    private Collection<ClusterNode> remoteOwners(int p, AffinityTopologyVersion topVer) {
        return F.view(cctx.dht().topology().owners(p, topVer), F.remoteNodes(cctx.nodeId()));
    }

    /** {@inheritDoc} */
    public void handleSupplyMessage(int idx, UUID id, final GridDhtPartitionSupplyMessageV2 s) {
        if (!enterBusy())
            return;

        try {
            demandLock.readLock().lock();

            try {
                demander.handleSupplyMessage(idx, id, s);
            }
            finally {
                demandLock.readLock().unlock();
            }
        }
        finally {
            leaveBusy();
        }
    }

    /** {@inheritDoc} */
    public void handleDemandMessage(int idx, UUID id, GridDhtPartitionDemandMessage d) {
        if (!enterBusy())
            return;

        try {
            supplier.handleDemandMessage(idx, id, d);
        }
        finally {
            leaveBusy();
        }
    }

    /** {@inheritDoc} */
    @Override public Runnable addAssignments(GridDhtPreloaderAssignments assignments,
<<<<<<< HEAD
        boolean forcePreload, int cnt, Runnable next) {
        return demander.addAssignments(assignments, forcePreload, cnt, next);
=======
        boolean forceRebalance,
        int cnt,
        Runnable next,
        @Nullable GridFutureAdapter<Boolean> forcedRebFut) {
        return demander.addAssignments(assignments, forceRebalance, cnt, next, forcedRebFut);
>>>>>>> 2f51b4ac
    }

    /**
     * @return Start future.
     */
    @Override public IgniteInternalFuture<Object> startFuture() {
        return startFut;
    }

    /** {@inheritDoc} */
    @Override public IgniteInternalFuture<?> syncFuture() {
        return cctx.kernalContext().clientNode() ? startFut : demander.syncFuture();
    }

    /** {@inheritDoc} */
    @Override public IgniteInternalFuture<Boolean> rebalanceFuture() {
        return cctx.kernalContext().clientNode() ? new GridFinishedFuture<>(true) : demander.rebalanceFuture();
    }

    /**
     * @return {@code true} if entered to busy state.
     */
    private boolean enterBusy() {
        if (busyLock.readLock().tryLock())
            return true;

        if (log.isDebugEnabled())
            log.debug("Failed to enter busy state on node (exchanger is stopping): " + cctx.nodeId());

        return false;
    }

    /**
     *
     */
    private void leaveBusy() {
        busyLock.readLock().unlock();
    }

    /**
     * @param node Node originated request.
     * @param msg Force keys message.
     */
    private void processForceKeysRequest(final ClusterNode node, final GridDhtForceKeysRequest msg) {
        IgniteInternalFuture<?> fut = cctx.mvcc().finishKeys(msg.keys(), msg.cacheId(), msg.topologyVersion());

        if (fut.isDone())
            processForceKeysRequest0(node, msg);
        else
            fut.listen(new CI1<IgniteInternalFuture<?>>() {
                @Override public void apply(IgniteInternalFuture<?> t) {
                    processForceKeysRequest0(node, msg);
                }
            });
    }

    /**
     * @param node Node originated request.
     * @param msg Force keys message.
     */
    private void processForceKeysRequest0(ClusterNode node, GridDhtForceKeysRequest msg) {
        if (!enterBusy())
            return;

        try {
            ClusterNode loc = cctx.localNode();

            GridDhtForceKeysResponse res = new GridDhtForceKeysResponse(
                cctx.cacheId(),
                msg.futureId(),
                msg.miniId(),
                cctx.deploymentEnabled());

            for (KeyCacheObject k : msg.keys()) {
                int p = cctx.affinity().partition(k);

                GridDhtLocalPartition locPart = top.localPartition(p, AffinityTopologyVersion.NONE, false);

                // If this node is no longer an owner.
                if (locPart == null && !top.owners(p).contains(loc)) {
                    res.addMissed(k);

                    continue;
                }

                GridCacheEntryEx entry = null;

                if (cctx.isSwapOrOffheapEnabled()) {
                    while (true) {
                        try {
                            entry = cctx.dht().entryEx(k);

                            entry.unswap();

                            break;
                        }
                        catch (GridCacheEntryRemovedException ignore) {
                            if (log.isDebugEnabled())
                                log.debug("Got removed entry: " + k);
                        }
                        catch (GridDhtInvalidPartitionException ignore) {
                            if (log.isDebugEnabled())
                                log.debug("Local node is no longer an owner: " + p);

                            res.addMissed(k);

                            break;
                        }
                    }
                }
                else
                    entry = cctx.dht().peekEx(k);

                // If entry is null, then local partition may have left
                // after the message was received. In that case, we are
                // confident that primary node knows of any changes to the key.
                if (entry != null) {
                    GridCacheEntryInfo info = entry.info();

                    if (info != null && !info.isNew())
                        res.addInfo(info);

                    if (cctx.isSwapOrOffheapEnabled())
                        cctx.evicts().touch(entry, msg.topologyVersion());
                }
                else if (log.isDebugEnabled())
                    log.debug("Key is not present in DHT cache: " + k);
            }

            if (log.isDebugEnabled())
                log.debug("Sending force key response [node=" + node.id() + ", res=" + res + ']');

            cctx.io().send(node, res, cctx.ioPolicy());
        }
        catch (ClusterTopologyCheckedException ignore) {
            if (log.isDebugEnabled())
                log.debug("Received force key request form failed node (will ignore) [nodeId=" + node.id() +
                    ", req=" + msg + ']');
        }
        catch (IgniteCheckedException e) {
            U.error(log, "Failed to reply to force key request [nodeId=" + node.id() + ", req=" + msg + ']', e);
        }
        finally {
            leaveBusy();
        }
    }

    /**
     * @param node Node.
     * @param msg Message.
     */
    private void processForceKeyResponse(ClusterNode node, GridDhtForceKeysResponse msg) {
        if (!enterBusy())
            return;

        try {
            GridDhtForceKeysFuture<?, ?> f = forceKeyFuts.get(msg.futureId());

            if (f != null)
                f.onResult(node.id(), msg);
            else if (log.isDebugEnabled())
                log.debug("Receive force key response for unknown future (is it duplicate?) [nodeId=" + node.id() +
                    ", res=" + msg + ']');
        }
        finally {
            leaveBusy();
        }
    }

    /**
     * @param node Node.
     * @param req Request.
     */
    private void processAffinityAssignmentRequest(final ClusterNode node,
        final GridDhtAffinityAssignmentRequest req) {
        final AffinityTopologyVersion topVer = req.topologyVersion();

        if (log.isDebugEnabled())
            log.debug("Processing affinity assignment request [node=" + node + ", req=" + req + ']');

        cctx.affinity().affinityReadyFuture(req.topologyVersion()).listen(new CI1<IgniteInternalFuture<AffinityTopologyVersion>>() {
            @Override public void apply(IgniteInternalFuture<AffinityTopologyVersion> fut) {
                if (log.isDebugEnabled())
                    log.debug("Affinity is ready for topology version, will send response [topVer=" + topVer +
                        ", node=" + node + ']');

                AffinityAssignment assignment = cctx.affinity().assignment(topVer);

                boolean newAffMode = node.version().compareTo(CacheAffinitySharedManager.LATE_AFF_ASSIGN_SINCE) >= 0;

                GridDhtAffinityAssignmentResponse res = new GridDhtAffinityAssignmentResponse(cctx.cacheId(),
                    topVer,
                    assignment.assignment(),
                    newAffMode);

                if (newAffMode && cctx.affinity().affinityCache().centralizedAffinityFunction()) {
                    assert assignment.idealAssignment() != null;

                    res.idealAffinityAssignment(assignment.idealAssignment());
                }

                try {
                    cctx.io().send(node, res, AFFINITY_POOL);
                }
                catch (IgniteCheckedException e) {
                    U.error(log, "Failed to send affinity assignment response to remote node [node=" + node + ']', e);
                }
            }
        });
    }

    /**
     * Resends partitions on partition evict within configured timeout.
     *
     * @param part Evicted partition.
     * @param updateSeq Update sequence.
     */
    public void onPartitionEvicted(GridDhtLocalPartition part, boolean updateSeq) {
        if (!enterBusy())
            return;

        try {
            top.onEvicted(part, updateSeq);

            if (cctx.events().isRecordable(EVT_CACHE_REBALANCE_PART_UNLOADED))
                cctx.events().addUnloadEvent(part.id());

            if (updateSeq)
                cctx.shared().exchange().scheduleResendPartitions();
        }
        finally {
            leaveBusy();
        }
    }

    /** {@inheritDoc} */
    @Override public boolean needForceKeys() {
        if (cctx.rebalanceEnabled()) {
            IgniteInternalFuture<Boolean> rebalanceFut = rebalanceFuture();

            if (rebalanceFut.isDone() && Boolean.TRUE.equals(rebalanceFut.result()))
                return false;
        }

        return true;
    }

    /** {@inheritDoc} */
    @Override public IgniteInternalFuture<Object> request(GridNearAtomicAbstractUpdateRequest req,
        AffinityTopologyVersion topVer) {
        if (!needForceKeys())
            return null;

        return request0(req.keys(), topVer);
    }

    /**
     * @param keys Keys to request.
     * @return Future for request.
     */
    @SuppressWarnings( {"unchecked", "RedundantCast"})
    @Override public GridDhtFuture<Object> request(Collection<KeyCacheObject> keys, AffinityTopologyVersion topVer) {
        if (!needForceKeys())
            return null;

        return request0(keys, topVer);
    }

    /**
     * @param keys Keys to request.
     * @param topVer Topology version.
     * @return Future for request.
     */
    @SuppressWarnings({"unchecked", "RedundantCast"})
    private GridDhtFuture<Object> request0(Collection<KeyCacheObject> keys, AffinityTopologyVersion topVer) {
        final GridDhtForceKeysFuture<?, ?> fut = new GridDhtForceKeysFuture<>(cctx, topVer, keys, this);

        IgniteInternalFuture<?> topReadyFut = cctx.affinity().affinityReadyFuturex(topVer);

        if (startFut.isDone() && topReadyFut == null)
            fut.init();
        else {
            if (topReadyFut == null)
                startFut.listen(new CI1<IgniteInternalFuture<?>>() {
                    @Override public void apply(IgniteInternalFuture<?> syncFut) {
                        cctx.kernalContext().closure().runLocalSafe(
                            new GridPlainRunnable() {
                                @Override public void run() {
                                    fut.init();
                                }
                            });
                    }
                });
            else {
                GridCompoundFuture<Object, Object> compound = new GridCompoundFuture<>();

                compound.add((IgniteInternalFuture<Object>)startFut);
                compound.add((IgniteInternalFuture<Object>)topReadyFut);

                compound.markInitialized();

                compound.listen(new CI1<IgniteInternalFuture<?>>() {
                    @Override public void apply(IgniteInternalFuture<?> syncFut) {
                        fut.init();
                    }
                });
            }
        }

        return (GridDhtFuture)fut;
    }

    /** {@inheritDoc} */
    @Override public IgniteInternalFuture<Boolean> forceRebalance() {
        return demander.forceRebalance();
    }

    /** {@inheritDoc} */
    @Override public void unwindUndeploys() {
        demandLock.writeLock().lock();

        try {
            cctx.deploy().unwind(cctx);
        }
        finally {
            demandLock.writeLock().unlock();
        }
    }

    /**
     * Adds future to future map.
     *
     * @param fut Future to add.
     * @return {@code False} if node cache is stopping and future was completed with error.
     */
    boolean addFuture(GridDhtForceKeysFuture<?, ?> fut) {
        forceKeyFuts.put(fut.futureId(), fut);

        if (stopping) {
            fut.onDone(stopError());

            return false;
        }

        return true;
    }

    /**
     * Removes future from future map.
     *
     * @param fut Future to remove.
     */
    void remoteFuture(GridDhtForceKeysFuture<?, ?> fut) {
        forceKeyFuts.remove(fut.futureId(), fut);
    }

    /** {@inheritDoc} */
    @Override public void evictPartitionAsync(GridDhtLocalPartition part) {
        partsToEvict.add(part);

        if (partsEvictOwning.get() == 0 && partsEvictOwning.compareAndSet(0, 1)) {
            cctx.closures().callLocalSafe(new GPC<Boolean>() {
                @Override public Boolean call() {
                    boolean locked = true;

                    while (locked || !partsToEvict.isEmptyx()) {
                        if (!locked && !partsEvictOwning.compareAndSet(0, 1))
                            return false;

                        try {
                            GridDhtLocalPartition part = partsToEvict.poll();

                            if (part != null)
                                try {
                                    part.tryEvict();
                                }
                                catch (Throwable ex) {
                                    if (cctx.kernalContext().isStopping()) {
                                        LT.warn(log, ex, "Partition eviction failed (current node is stopping).",
                                            false,
                                            true);

                                        partsToEvict.clear();

                                        return true;
                                    }
                                    else
                                        LT.error(log, ex, "Partition eviction failed, this can cause grid hang.");
                                }
                        }
                        finally {
                            if (!partsToEvict.isEmptyx())
                                locked = true;
                            else {
                                boolean res = partsEvictOwning.compareAndSet(1, 0);

                                assert res;

                                locked = false;
                            }
                        }
                    }

                    return true;
                }
            }, /*system pool*/ true);
        }
    }

    /** {@inheritDoc} */
    @Override public void dumpDebugInfo() {
        if (!forceKeyFuts.isEmpty()) {
            U.warn(log, "Pending force key futures [cache=" + cctx.name() +"]:");

            for (GridDhtForceKeysFuture fut : forceKeyFuts.values())
                U.warn(log, ">>> " + fut);
        }

        supplier.dumpDebugInfo();
    }

    /**
     *
     */
    private abstract class MessageHandler<M> implements IgniteBiInClosure<UUID, M> {
        /** */
        private static final long serialVersionUID = 0L;

        /** {@inheritDoc} */
        @Override public void apply(UUID nodeId, M msg) {
            ClusterNode node = cctx.node(nodeId);

            if (node == null) {
                if (log.isDebugEnabled())
                    log.debug("Received message from failed node [node=" + nodeId + ", msg=" + msg + ']');

                return;
            }

            if (log.isDebugEnabled())
                log.debug("Received message from node [node=" + nodeId + ", msg=" + msg + ']');

            onMessage(node , msg);
        }

        /**
         * @param node Node.
         * @param msg Message.
         */
        protected abstract void onMessage(ClusterNode node, M msg);
    }
}<|MERGE_RESOLUTION|>--- conflicted
+++ resolved
@@ -413,16 +413,11 @@
 
     /** {@inheritDoc} */
     @Override public Runnable addAssignments(GridDhtPreloaderAssignments assignments,
-<<<<<<< HEAD
-        boolean forcePreload, int cnt, Runnable next) {
-        return demander.addAssignments(assignments, forcePreload, cnt, next);
-=======
         boolean forceRebalance,
         int cnt,
         Runnable next,
         @Nullable GridFutureAdapter<Boolean> forcedRebFut) {
         return demander.addAssignments(assignments, forceRebalance, cnt, next, forcedRebFut);
->>>>>>> 2f51b4ac
     }
 
     /**
