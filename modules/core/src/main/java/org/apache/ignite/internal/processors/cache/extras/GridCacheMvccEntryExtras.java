/*
 * Licensed to the Apache Software Foundation (ASF) under one or more
 * contributor license agreements.  See the NOTICE file distributed with
 * this work for additional information regarding copyright ownership.
 * The ASF licenses this file to You under the Apache License, Version 2.0
 * (the "License"); you may not use this file except in compliance with
 * the License.  You may obtain a copy of the License at
 *
 *      http://www.apache.org/licenses/LICENSE-2.0
 *
 * Unless required by applicable law or agreed to in writing, software
 * distributed under the License is distributed on an "AS IS" BASIS,
 * WITHOUT WARRANTIES OR CONDITIONS OF ANY KIND, either express or implied.
 * See the License for the specific language governing permissions and
 * limitations under the License.
 */

package org.apache.ignite.internal.processors.cache.extras;

import org.apache.ignite.internal.processors.cache.*;
import org.apache.ignite.internal.processors.cache.version.*;
import org.apache.ignite.internal.util.*;
import org.apache.ignite.internal.util.typedef.internal.*;

import java.util.*;

/**
 * Extras where MVCC is set.
 */
public class GridCacheMvccEntryExtras extends GridCacheEntryExtrasAdapter {
    /** MVCC. */
    private GridCacheMvcc mvcc;

    /**
     * Constructor.
     *
     * @param mvcc MVCC.
     */
    public GridCacheMvccEntryExtras(GridCacheMvcc mvcc) {
        assert mvcc != null;

        this.mvcc = mvcc;
    }

    /** {@inheritDoc} */
<<<<<<< HEAD
    @Override public GridCacheEntryExtras attributesData(GridLeanMap<String, Object> attrData) {
        return attrData != null ? new GridCacheAttributesMvccEntryExtras(attrData, mvcc) : this;
=======
    @Override public GridCacheEntryExtras<K> attributesData(GridLeanMap<UUID, Object> attrData) {
        return attrData != null ? new GridCacheAttributesMvccEntryExtras<>(attrData, mvcc) : this;
>>>>>>> 697d1999
    }

    /** {@inheritDoc} */
    @Override public GridCacheMvcc mvcc() {
        return mvcc;
    }

    /** {@inheritDoc} */
    @Override public GridCacheEntryExtras mvcc(GridCacheMvcc mvcc) {
        if (mvcc != null) {
            this.mvcc = mvcc;

            return this;
        }
        else
            return null;
    }

    /** {@inheritDoc} */
    @Override public GridCacheEntryExtras obsoleteVersion(GridCacheVersion obsoleteVer) {
        return obsoleteVer != null ? new GridCacheMvccObsoleteEntryExtras(mvcc, obsoleteVer) : this;
    }

    /** {@inheritDoc} */
    @Override public GridCacheEntryExtras ttlAndExpireTime(long ttl, long expireTime) {
        return ttl != 0 ? new GridCacheMvccTtlEntryExtras(mvcc, ttl, expireTime) : this;
    }

    /** {@inheritDoc} */
    @Override public int size() {
        return 8;
    }

    /** {@inheritDoc} */
    @Override public String toString() {
        return S.toString(GridCacheMvccEntryExtras.class, this);
    }
}<|MERGE_RESOLUTION|>--- conflicted
+++ resolved
@@ -43,13 +43,8 @@
     }
 
     /** {@inheritDoc} */
-<<<<<<< HEAD
-    @Override public GridCacheEntryExtras attributesData(GridLeanMap<String, Object> attrData) {
+    @Override public GridCacheEntryExtras attributesData(GridLeanMap<UUID, Object> attrData) {
         return attrData != null ? new GridCacheAttributesMvccEntryExtras(attrData, mvcc) : this;
-=======
-    @Override public GridCacheEntryExtras<K> attributesData(GridLeanMap<UUID, Object> attrData) {
-        return attrData != null ? new GridCacheAttributesMvccEntryExtras<>(attrData, mvcc) : this;
->>>>>>> 697d1999
     }
 
     /** {@inheritDoc} */
