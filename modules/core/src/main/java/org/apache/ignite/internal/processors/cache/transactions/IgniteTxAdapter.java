--- conflicted
+++ resolved
@@ -377,11 +377,11 @@
      *
      * @return Flag indicating whether near cache should be updated.
      */
-<<<<<<< HEAD
-    protected boolean updateNearCache(GridCacheContext<K, V> cacheCtx, K key, AffinityTopologyVersion topVer) {
-=======
-    protected boolean updateNearCache(GridCacheContext<?, ?> cacheCtx, KeyCacheObject key, long topVer) {
->>>>>>> 6c4282a1
+    protected boolean updateNearCache(
+        GridCacheContext<?, ?> cacheCtx, 
+        KeyCacheObject key, 
+        AffinityTopologyVersion topVer
+    ) {
         return false;
     }
 
