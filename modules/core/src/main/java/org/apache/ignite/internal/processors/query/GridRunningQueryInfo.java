/*
 * Licensed to the Apache Software Foundation (ASF) under one or more
 * contributor license agreements.  See the NOTICE file distributed with
 * this work for additional information regarding copyright ownership.
 * The ASF licenses this file to You under the Apache License, Version 2.0
 * (the "License"); you may not use this file except in compliance with
 * the License.  You may obtain a copy of the License at
 *
 *      http://www.apache.org/licenses/LICENSE-2.0
 *
 * Unless required by applicable law or agreed to in writing, software
 * distributed under the License is distributed on an "AS IS" BASIS,
 * WITHOUT WARRANTIES OR CONDITIONS OF ANY KIND, either express or implied.
 * See the License for the specific language governing permissions and
 * limitations under the License.
 */

package org.apache.ignite.internal.processors.query;

import java.util.UUID;
import org.apache.ignite.internal.processors.cache.query.GridCacheQueryType;
import org.apache.ignite.internal.processors.tracing.MTC;
import org.apache.ignite.internal.processors.tracing.Span;

/**
 * Query descriptor.
 */
public class GridRunningQueryInfo {
    /** */
    private final long id;

    /** Originating Node ID. */
    private final UUID nodeId;

    /** */
    private final String qry;

    /** Query type. */
    private final GridCacheQueryType qryType;

    /** Schema name. */
    private final String schemaName;

    /** */
    private final long startTime;

    /** Query start time in nanoseconds to measure duration. */
    private final long startTimeNanos;

    /** */
    private final GridQueryCancel cancel;

    /** */
    private final boolean loc;

    /** */
    private final QueryRunningFuture fut = new QueryRunningFuture();

<<<<<<< HEAD
    /** Request ID. */
    private long reqId;
=======
    /** Span of the running query. */
    private final Span span;
>>>>>>> 4a6e761f

    /**
     * Constructor.
     *
     * @param id Query ID.
     * @param nodeId Originating node ID.
     * @param qry Query text.
     * @param qryType Query type.
     * @param schemaName Schema name.
     * @param startTime Query start time.
     * @param startTimeNanos Query start time in nanoseconds.
     * @param cancel Query cancel.
     * @param loc Local query flag.
     */
    public GridRunningQueryInfo(
        long id,
        UUID nodeId,
        String qry,
        GridCacheQueryType qryType,
        String schemaName,
        long startTime,
        long startTimeNanos,
        GridQueryCancel cancel,
        boolean loc
    ) {
        this.id = id;
        this.nodeId = nodeId;
        this.qry = qry;
        this.qryType = qryType;
        this.schemaName = schemaName;
        this.startTime = startTime;
        this.startTimeNanos = startTimeNanos;
        this.cancel = cancel;
        this.loc = loc;
        this.span = MTC.span();
    }

    /**
     * @return Query ID.
     */
    public long id() {
        return id;
    }

    /**
     * @return Global query ID.
     */
    public String globalQueryId() {
        return QueryUtils.globalQueryId(nodeId, id);
    }

    /**
     * @return Query text.
     */
    public String query() {
        return qry;
    }

    /**
     * @return Query type.
     */
    public GridCacheQueryType queryType() {
        return qryType;
    }

    /**
     * @return Schema name.
     */
    public String schemaName() {
        return schemaName;
    }

    /**
     * @return Query start time.
     */
    public long startTime() {
        return startTime;
    }

    /**
     * @return Query start time in nanoseconds.
     */
    public long startTimeNanos() {
        return startTimeNanos;
    }

    /**
     * @param curTime Current time.
     * @param duration Duration of long query.
     * @return {@code true} if this query should be considered as long running query.
     */
    public boolean longQuery(long curTime, long duration) {
        return curTime - startTime > duration;
    }

    /**
     * Cancel query.
     */
    public void cancel() {
        if (cancel != null)
            cancel.cancel();
    }

    /**
     * @return Query running future.
     */
    public QueryRunningFuture runningFuture() {
        return fut;
    }

    /**
     * @return {@code true} if query can be cancelled.
     */
    public boolean cancelable() {
        return cancel != null;
    }

    /**
     * @return {@code true} if query is local.
     */
    public boolean local() {
        return loc;
    }

    /**
     * @return Originating node ID.
     */
    public UUID nodeId() {
        return nodeId;
    }

<<<<<<< HEAD
    /** @return Request ID. */
    public long requestId() {
        return reqId;
    }

    /** @param reqId Request ID. */
    public void requestId(long reqId) {
        this.reqId = reqId;
=======
    /**
     * @return Span of the running query.
     */
    public Span span() {
        return span;
>>>>>>> 4a6e761f
    }
}<|MERGE_RESOLUTION|>--- conflicted
+++ resolved
@@ -56,13 +56,11 @@
     /** */
     private final QueryRunningFuture fut = new QueryRunningFuture();
 
-<<<<<<< HEAD
+    /** Span of the running query. */
+    private final Span span;
+
     /** Request ID. */
     private long reqId;
-=======
-    /** Span of the running query. */
-    private final Span span;
->>>>>>> 4a6e761f
 
     /**
      * Constructor.
@@ -194,7 +192,13 @@
         return nodeId;
     }
 
-<<<<<<< HEAD
+    /**
+     * @return Span of the running query.
+     */
+    public Span span() {
+        return span;
+    }
+
     /** @return Request ID. */
     public long requestId() {
         return reqId;
@@ -203,12 +207,5 @@
     /** @param reqId Request ID. */
     public void requestId(long reqId) {
         this.reqId = reqId;
-=======
-    /**
-     * @return Span of the running query.
-     */
-    public Span span() {
-        return span;
->>>>>>> 4a6e761f
     }
 }