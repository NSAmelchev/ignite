/*
 * Licensed to the Apache Software Foundation (ASF) under one or more
 * contributor license agreements.  See the NOTICE file distributed with
 * this work for additional information regarding copyright ownership.
 * The ASF licenses this file to You under the Apache License, Version 2.0
 * (the "License"); you may not use this file except in compliance with
 * the License.  You may obtain a copy of the License at
 *
 *      http://www.apache.org/licenses/LICENSE-2.0
 *
 * Unless required by applicable law or agreed to in writing, software
 * distributed under the License is distributed on an "AS IS" BASIS,
 * WITHOUT WARRANTIES OR CONDITIONS OF ANY KIND, either express or implied.
 * See the License for the specific language governing permissions and
 * limitations under the License.
 */

package org.apache.ignite.internal.processors.rest.protocols.tcp;

import java.util.Arrays;
import java.util.Collection;
import java.util.EnumMap;
import java.util.HashMap;
import java.util.HashSet;
import java.util.Map;
import java.util.concurrent.CountDownLatch;
import org.apache.ignite.IgniteCheckedException;
import org.apache.ignite.IgniteLogger;
import org.apache.ignite.internal.GridKernalContext;
import org.apache.ignite.internal.IgniteInternalFuture;
import org.apache.ignite.internal.client.marshaller.GridClientMarshaller;
import org.apache.ignite.internal.processors.rest.GridRestCommand;
import org.apache.ignite.internal.processors.rest.GridRestProtocolHandler;
import org.apache.ignite.internal.processors.rest.GridRestResponse;
import org.apache.ignite.internal.processors.rest.client.message.GridClientAuthenticationRequest;
import org.apache.ignite.internal.processors.rest.client.message.GridClientCacheRequest;
import org.apache.ignite.internal.processors.rest.client.message.GridClientHandshakeRequest;
import org.apache.ignite.internal.processors.rest.client.message.GridClientHandshakeResponse;
import org.apache.ignite.internal.processors.rest.client.message.GridClientMessage;
import org.apache.ignite.internal.processors.rest.client.message.GridClientPingPacket;
import org.apache.ignite.internal.processors.rest.client.message.GridClientResponse;
import org.apache.ignite.internal.processors.rest.client.message.GridClientTaskRequest;
import org.apache.ignite.internal.processors.rest.client.message.GridClientTopologyRequest;
import org.apache.ignite.internal.processors.rest.handlers.cache.GridCacheRestMetrics;
import org.apache.ignite.internal.processors.rest.protocols.tcp.redis.GridRedisMessage;
import org.apache.ignite.internal.processors.rest.protocols.tcp.redis.GridRedisNioListener;
import org.apache.ignite.internal.processors.rest.request.GridRestCacheRequest;
import org.apache.ignite.internal.processors.rest.request.GridRestRequest;
import org.apache.ignite.internal.processors.rest.request.GridRestTaskRequest;
import org.apache.ignite.internal.processors.rest.request.GridRestTopologyRequest;
import org.apache.ignite.internal.util.nio.GridNioFuture;
import org.apache.ignite.internal.util.nio.GridNioServerListenerAdapter;
import org.apache.ignite.internal.util.nio.GridNioSession;
import org.apache.ignite.internal.util.typedef.CI1;
import org.apache.ignite.internal.util.typedef.internal.U;
import org.jetbrains.annotations.Nullable;

import static org.apache.ignite.internal.processors.rest.GridRestCommand.CACHE_APPEND;
import static org.apache.ignite.internal.processors.rest.GridRestCommand.CACHE_CAS;
import static org.apache.ignite.internal.processors.rest.GridRestCommand.CACHE_GET;
import static org.apache.ignite.internal.processors.rest.GridRestCommand.CACHE_GET_ALL;
import static org.apache.ignite.internal.processors.rest.GridRestCommand.CACHE_METRICS;
import static org.apache.ignite.internal.processors.rest.GridRestCommand.CACHE_PREPEND;
import static org.apache.ignite.internal.processors.rest.GridRestCommand.CACHE_PUT;
import static org.apache.ignite.internal.processors.rest.GridRestCommand.CACHE_PUT_ALL;
import static org.apache.ignite.internal.processors.rest.GridRestCommand.CACHE_REMOVE;
import static org.apache.ignite.internal.processors.rest.GridRestCommand.CACHE_REMOVE_ALL;
import static org.apache.ignite.internal.processors.rest.GridRestCommand.CACHE_REPLACE;
import static org.apache.ignite.internal.processors.rest.GridRestCommand.EXE;
import static org.apache.ignite.internal.processors.rest.GridRestCommand.NODE;
import static org.apache.ignite.internal.processors.rest.GridRestCommand.NOOP;
import static org.apache.ignite.internal.processors.rest.GridRestCommand.TOPOLOGY;
import static org.apache.ignite.internal.processors.rest.client.message.GridClientCacheRequest.GridCacheOperation.APPEND;
import static org.apache.ignite.internal.processors.rest.client.message.GridClientCacheRequest.GridCacheOperation.CAS;
import static org.apache.ignite.internal.processors.rest.client.message.GridClientCacheRequest.GridCacheOperation.GET;
import static org.apache.ignite.internal.processors.rest.client.message.GridClientCacheRequest.GridCacheOperation.GET_ALL;
import static org.apache.ignite.internal.processors.rest.client.message.GridClientCacheRequest.GridCacheOperation.METRICS;
import static org.apache.ignite.internal.processors.rest.client.message.GridClientCacheRequest.GridCacheOperation.PREPEND;
import static org.apache.ignite.internal.processors.rest.client.message.GridClientCacheRequest.GridCacheOperation.PUT;
import static org.apache.ignite.internal.processors.rest.client.message.GridClientCacheRequest.GridCacheOperation.PUT_ALL;
import static org.apache.ignite.internal.processors.rest.client.message.GridClientCacheRequest.GridCacheOperation.REPLACE;
import static org.apache.ignite.internal.processors.rest.client.message.GridClientCacheRequest.GridCacheOperation.RMV;
import static org.apache.ignite.internal.processors.rest.client.message.GridClientCacheRequest.GridCacheOperation.RMV_ALL;
import static org.apache.ignite.internal.util.nio.GridNioSessionMetaKey.MARSHALLER;

/**
 * Listener for nio server that handles incoming tcp rest packets.
 */
public class GridTcpRestNioListener extends GridNioServerListenerAdapter<GridClientMessage> {
    /** Mapping of {@code GridCacheOperation} to {@code GridRestCommand}. */
    private static final Map<GridClientCacheRequest.GridCacheOperation, GridRestCommand> cacheCmdMap =
        new EnumMap<>(GridClientCacheRequest.GridCacheOperation.class);

    /** Supported protocol versions. */
    private static final Collection<Short> SUPP_VERS = new HashSet<>();

    /**
     * Fills {@code cacheCmdMap}.
     */
    static {
        cacheCmdMap.put(PUT, CACHE_PUT);
        cacheCmdMap.put(PUT_ALL, CACHE_PUT_ALL);
        cacheCmdMap.put(GET, CACHE_GET);
        cacheCmdMap.put(GET_ALL, CACHE_GET_ALL);
        cacheCmdMap.put(RMV, CACHE_REMOVE);
        cacheCmdMap.put(RMV_ALL, CACHE_REMOVE_ALL);
        cacheCmdMap.put(REPLACE, CACHE_REPLACE);
        cacheCmdMap.put(CAS, CACHE_CAS);
        cacheCmdMap.put(METRICS, CACHE_METRICS);
        cacheCmdMap.put(APPEND, CACHE_APPEND);
        cacheCmdMap.put(PREPEND, CACHE_PREPEND);

        SUPP_VERS.add((short)1);
    }

    /** */
    private final CountDownLatch marshMapLatch = new CountDownLatch(1);

    /** Marshallers map. */
    private Map<Byte, GridClientMarshaller> marshMap;

    /** Logger. */
    private IgniteLogger log;

    /** Protocol. */
    private GridTcpRestProtocol proto;

    /** Protocol handler. */
    private GridRestProtocolHandler hnd;

    /** Handler for all memcache requests. */
    private GridTcpMemcachedNioListener memcachedLsnr;

    /** Handler for all Redis requests. */
    private GridRedisNioListener redisLsnr;

    /**
     * Creates listener which will convert incoming tcp packets to rest requests and forward them to
     * a given rest handler.
     *
     * @param log Logger to use.
     * @param proto Protocol.
     * @param hnd Rest handler.
     * @param ctx Context.
     */
    public GridTcpRestNioListener(IgniteLogger log, GridTcpRestProtocol proto, GridRestProtocolHandler hnd,
        GridKernalContext ctx) {
<<<<<<< HEAD
        memcachedLsnr = new GridTcpMemcachedNioListener(log, hnd);
=======
        memcachedLsnr = new GridTcpMemcachedNioListener(log, hnd, ctx);
        redisLsnr = new GridRedisNioListener(log, hnd, ctx);
>>>>>>> 31bc3bf6

        this.log = log;
        this.proto = proto;
        this.hnd = hnd;
    }

    /**
     * @param marshMap Marshallers.
     */
    void marshallers(Map<Byte, GridClientMarshaller> marshMap) {
        assert marshMap != null;

        this.marshMap = marshMap;

        marshMapLatch.countDown();
    }

    /** {@inheritDoc} */
    @Override public void onConnected(GridNioSession ses) {
        // No-op.
    }

    /** {@inheritDoc} */
    @Override public void onDisconnected(GridNioSession ses, @Nullable Exception e) {
        if (e != null) {
            if (e instanceof RuntimeException)
                U.error(log, "Failed to process request from remote client: " + ses, e);
            else
                U.warn(log, "Closed client session due to exception [ses=" + ses + ", msg=" + e.getMessage() + ']');
        }
    }

    /** {@inheritDoc} */
    @SuppressWarnings("ConstantConditions")
    @Override public void onMessage(final GridNioSession ses, final GridClientMessage msg) {
        if (msg instanceof GridMemcachedMessage)
            memcachedLsnr.onMessage(ses, (GridMemcachedMessage)msg);
        else if (msg instanceof GridRedisMessage)
            redisLsnr.onMessage(ses, (GridRedisMessage)msg);
        else {
            if (msg instanceof GridClientPingPacket)
                ses.send(msg);
            else if (msg instanceof GridClientHandshakeRequest) {
                GridClientHandshakeRequest hs = (GridClientHandshakeRequest)msg;

                short ver = hs.version();

                if (!SUPP_VERS.contains(ver)) {
                    U.error(log, "Client protocol version is not supported [ses=" + ses +
                        ", ver=" + ver +
                        ", supported=" + SUPP_VERS + ']');

                    ses.close();
                }
                else {
                    byte marshId = hs.marshallerId();

                    if (marshMapLatch.getCount() > 0)
                        U.awaitQuiet(marshMapLatch);

                    GridClientMarshaller marsh = marshMap.get(marshId);

                    if (marsh == null) {
                        U.error(log, "Client marshaller ID is invalid. Note that .NET and C++ clients " +
                            "are supported only in enterprise edition [ses=" + ses + ", marshId=" + marshId + ']');

                        ses.close();
                    }
                    else {
                        ses.addMeta(MARSHALLER.ordinal(), marsh);

                        ses.send(GridClientHandshakeResponse.OK);
                    }
                }
            }
            else {
                final GridRestRequest req = createRestRequest(ses, msg);

                if (req != null)
                    hnd.handleAsync(req).listen(new CI1<IgniteInternalFuture<GridRestResponse>>() {
                        @Override public void apply(IgniteInternalFuture<GridRestResponse> fut) {
                            GridClientResponse res = new GridClientResponse();

                            res.requestId(msg.requestId());
                            res.clientId(msg.clientId());

                            try {
                                GridRestResponse restRes = fut.get();

                                res.sessionToken(restRes.sessionTokenBytes());
                                res.successStatus(restRes.getSuccessStatus());
                                res.errorMessage(restRes.getError());

                                Object o = restRes.getResponse();

                                // In case of metrics a little adjustment is needed.
                                if (o instanceof GridCacheRestMetrics)
                                    o = ((GridCacheRestMetrics)o).map();

                                res.result(o);
                            }
                            catch (IgniteCheckedException e) {
                                U.error(log, "Failed to process client request: " + msg, e);

                                res.successStatus(GridClientResponse.STATUS_FAILED);
                                res.errorMessage("Failed to process client request: " + e.getMessage());
                            }

                            GridNioFuture<?> sf = ses.send(res);

                            // Check if send failed.
                            sf.listen(new CI1<IgniteInternalFuture<?>>() {
                                @Override public void apply(IgniteInternalFuture<?> fut) {
                                    try {
                                        fut.get();
                                    }
                                    catch (IgniteCheckedException e) {
                                        U.error(log, "Failed to process client request [ses=" + ses +
                                            ", msg=" + msg + ']', e);
                                    }
                                }
                            });
                        }
                    });
                else
                    U.error(log, "Failed to process client request (unknown packet type) [ses=" + ses +
                        ", msg=" + msg + ']');
            }
        }
    }

    /**
     * Creates a REST request object from client TCP binary packet.
     *
     * @param ses NIO session.
     * @param msg Request message.
     * @return REST request object.
     */
    @Nullable private GridRestRequest createRestRequest(GridNioSession ses, GridClientMessage msg) {
        GridRestRequest restReq = null;

        if (msg instanceof GridClientAuthenticationRequest) {
            GridClientAuthenticationRequest req = (GridClientAuthenticationRequest)msg;

            restReq = new GridRestTaskRequest();

            restReq.command(NOOP);

            restReq.credentials(req.credentials());
        }
        else if (msg instanceof GridClientCacheRequest) {
            GridClientCacheRequest req = (GridClientCacheRequest)msg;

            GridRestCacheRequest restCacheReq = new GridRestCacheRequest();

            restCacheReq.cacheName(req.cacheName());
            restCacheReq.cacheFlags(req.cacheFlagsOn());

            restCacheReq.key(req.key());
            restCacheReq.value(req.value());
            restCacheReq.value2(req.value2());

            Map vals = req.values();
            if (vals != null)
                restCacheReq.values(new HashMap<Object, Object>(vals));

            restCacheReq.command(cacheCmdMap.get(req.operation()));

            restReq = restCacheReq;
        }
        else if (msg instanceof GridClientTaskRequest) {
            GridClientTaskRequest req = (GridClientTaskRequest)msg;

            GridRestTaskRequest restTaskReq = new GridRestTaskRequest();

            restTaskReq.command(EXE);

            restTaskReq.taskName(req.taskName());
            restTaskReq.params(Arrays.asList(req.argument()));

            restReq = restTaskReq;
        }
        else if (msg instanceof GridClientTopologyRequest) {
            GridClientTopologyRequest req = (GridClientTopologyRequest)msg;

            GridRestTopologyRequest restTopReq = new GridRestTopologyRequest();

            restTopReq.includeMetrics(req.includeMetrics());
            restTopReq.includeAttributes(req.includeAttributes());

            if (req.nodeId() != null) {
                restTopReq.command(NODE);

                restTopReq.nodeId(req.nodeId());
            }
            else if (req.nodeIp() != null) {
                restTopReq.command(NODE);

                restTopReq.nodeIp(req.nodeIp());
            }
            else
                restTopReq.command(TOPOLOGY);

            restReq = restTopReq;
        }

        if (restReq != null) {
            restReq.destinationId(msg.destinationId());
            restReq.clientId(msg.clientId());
            restReq.sessionToken(msg.sessionToken());
            restReq.address(ses.remoteAddress());
        }

        return restReq;
    }

    /**
     * Closes the session by timeout (i.e. inactivity within the configured period of time).
     *
     * @param ses Session, that was inactive.
     */
    @Override public void onSessionIdleTimeout(GridNioSession ses) {
        ses.close();
    }
}<|MERGE_RESOLUTION|>--- conflicted
+++ resolved
@@ -145,12 +145,8 @@
      */
     public GridTcpRestNioListener(IgniteLogger log, GridTcpRestProtocol proto, GridRestProtocolHandler hnd,
         GridKernalContext ctx) {
-<<<<<<< HEAD
         memcachedLsnr = new GridTcpMemcachedNioListener(log, hnd);
-=======
-        memcachedLsnr = new GridTcpMemcachedNioListener(log, hnd, ctx);
         redisLsnr = new GridRedisNioListener(log, hnd, ctx);
->>>>>>> 31bc3bf6
 
         this.log = log;
         this.proto = proto;
