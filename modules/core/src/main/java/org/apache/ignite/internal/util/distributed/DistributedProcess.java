--- conflicted
+++ resolved
@@ -397,8 +397,6 @@
             this.id = id;
         }
     }
-<<<<<<< HEAD
-=======
 
     /** Defines distributed processes. */
     public enum DistributedProcessType {
@@ -430,5 +428,4 @@
          */
         END_SNAPSHOT
     }
->>>>>>> 82183494
 }