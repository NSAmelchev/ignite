--- conflicted
+++ resolved
@@ -1384,16 +1384,9 @@
                                     ses.procWrite.set(true);
                             }
 
-<<<<<<< HEAD
                             break;
-=======
-                        assert msg != null;
-
-                        if (writer != null)
-                            writer.setCurrentWriteClass(msg.getClass());
-
-                        finished = msg.writeTo(buf, writer);
-
+                        }
+                    }
                         if (finished) {
                             onMessageWritten(ses, msg);
 
@@ -1402,39 +1395,16 @@
                         }
                     }
 
-                    // Fill up as many messages as possible to write buffer.
-                    while (finished) {
-                        req.onMessageWritten();
-
-                        req = systemMessage(ses);
-
-                        if (req == null)
-                            req = ses.pollFuture();
-
-                        if (req == null)
-                            break;
-
-                        msg = (Message)req.message();
-
-                        assert msg != null;
-
-                        if (writer != null)
-                            writer.setCurrentWriteClass(msg.getClass());
-
-                        finished = msg.writeTo(buf, writer);
+                    if (req != null)
+                        req = processRequests(ses, buf, req, writer);
 
                         if (finished) {
                             onMessageWritten(ses, msg);
 
                             if (writer != null)
                                 writer.reset();
->>>>>>> 29cb0f44
                         }
                     }
-
-                    if (req != null)
-                        req = processRequests(ses, buf, req, writer);
-
                     int sesBufLimit = buf.limit();
                     int sesCap = buf.capacity();
 
@@ -1611,9 +1581,6 @@
             assert buf != null;
             assert req != null;
 
-<<<<<<< HEAD
-            boolean finished = writeMessage(req, buf, writer);
-=======
                 if (finished) {
                     onMessageWritten(ses, msg);
 
@@ -1621,7 +1588,6 @@
                         writer.reset();
                 }
             }
->>>>>>> 29cb0f44
 
             // Fill up as many messages as possible to write buffer.
             while (finished) {
@@ -1638,10 +1604,14 @@
                 finished = writeMessage(req, buf, writer);
             }
 
-            return req;
-        }
-
-<<<<<<< HEAD
+                if (finished) {
+                    onMessageWritten(ses, msg);
+
+                    if (writer != null)
+                        writer.reset();
+                }
+            }
+
         /**
          * @param ses NIO session.
          * @param sockCh Socket channel.
@@ -1650,15 +1620,6 @@
         private void writeSystem(GridSelectorNioSessionImpl ses, WritableByteChannel sockCh)
             throws IOException {
             ConcurrentLinkedQueue<ByteBuffer> queue = ses.meta(BUF_SYSTEM_META_KEY);
-=======
-                if (finished) {
-                    onMessageWritten(ses, msg);
-
-                    if (writer != null)
-                        writer.reset();
-                }
-            }
->>>>>>> 29cb0f44
 
             assert queue != null;
 
