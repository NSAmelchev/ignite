--- conflicted
+++ resolved
@@ -42,9 +42,6 @@
 
     /** Enforce join order flag. */
     private boolean enforceJoinOrder;
-
-    /** Enforce join order flag. */
-    private final boolean enforceJoinOrder;
 
     /** Flag whether to execute query locally. */
     private boolean loc;
@@ -101,11 +98,7 @@
     /**
      * @return Enforce join order flag.
      */
-<<<<<<< HEAD
-    public boolean enforceJoinOrder() {
-=======
     public boolean isEnforceJoinOrder() {
->>>>>>> 86c40587
         return enforceJoinOrder;
     }
 
