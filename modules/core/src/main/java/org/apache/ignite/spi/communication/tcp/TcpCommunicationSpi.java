--- conflicted
+++ resolved
@@ -678,25 +678,11 @@
     /** Socket write timeout. */
     private long sockWriteTimeout = DFLT_SOCK_WRITE_TIMEOUT;
 
-<<<<<<< HEAD
+    /** Recovery and idle clients handler. */
+    private CommunicationWorker commWorker;
+    
     /** Shared memory accept worker. */
     private ShmemAcceptWorker shmemAcceptWorker;
-
-    /** Idle client worker. */
-    private IdleClientWorker idleClientWorker;
-
-    /** Flush client worker. */
-    private ClientFlushWorker clientFlushWorker;
-
-    /** Socket timeout worker. */
-    private SocketTimeoutWorker sockTimeoutWorker;
-
-    /** Recovery worker. */
-    private RecoveryWorker recoveryWorker;
-=======
-    /** Recovery and idle clients handler. */
-    private CommunicationWorker commWorker;
->>>>>>> 0fa2853e
 
     /** Shared memory workers. */
     private final Collection<ShmemWorker> shmemWorkers = new ConcurrentLinkedDeque8<>();
@@ -1553,19 +1539,11 @@
         if (nioSrvr != null)
             nioSrvr.stop();
 
-<<<<<<< HEAD
+        U.interrupt(commWorker);
+        U.join(commWorker, log);
+
         U.cancel(shmemAcceptWorker);
         U.join(shmemAcceptWorker, log);
-
-        U.interrupt(idleClientWorker);
-        U.interrupt(clientFlushWorker);
-        U.interrupt(sockTimeoutWorker);
-        U.interrupt(recoveryWorker);
-=======
-        U.interrupt(commWorker);
->>>>>>> 0fa2853e
-
-        U.join(commWorker, log);
 
         U.cancel(shmemWorkers);
         U.join(shmemWorkers, log);
