// @java.file.header

/*  _________        _____ __________________        _____
 *  __  ____/___________(_)______  /__  ____/______ ____(_)_______
 *  _  / __  __  ___/__  / _  __  / _  / __  _  __ `/__  / __  __ \
 *  / /_/ /  _  /    _  /  / /_/ /  / /_/ /  / /_/ / _  /  _  / / /
 *  \____/   /_/     /_/   \_,__/   \____/   \__,_/  /_/   /_/ /_/
 */

package org.gridgain.grid.kernal;

import org.gridgain.grid.*;

import java.lang.reflect.*;

/**
 * Component type.
 */
public enum GridComponentType {
<<<<<<< HEAD
    /** GGFS. */
    GGFS("org.gridgain.grid.kernal.processors.ggfs.GridGgfsOpProcessor"),
    /** Spring. */
    SPRING("org.gridgain.grid.kernal.processors.config.spring.GridSpringConfigurationProcessor"),
    /** H2 indexing SPI. */
    H2_INDEXING("org.gridgain.grid.spi.indexing.h2.GridH2IndexingSpi");
=======
    /** GGFS component. */
    COMP_GGFS(
        "org.gridgain.grid.kernal.processors.ggfs.GridGgfsNoopProcessor",
        "org.gridgain.grid.kernal.processors.ggfs.GridGgfsProcessor"
    );

    /** No-op class name. */
    private final String noOpClsName;
>>>>>>> bda03883

    /** Class name. */
    private final String clsName;

    /**
     * Constructor.
     *
     * @param clsName Class name.
     */
<<<<<<< HEAD
    GridComponentType(String clsName) {
=======
    GridComponentType(String noOpClsName, String clsName) {
        this.noOpClsName = noOpClsName;
>>>>>>> bda03883
        this.clsName = clsName;
    }

    /**
     * @return Component class name.
     */
    public String className() {
        return clsName;
    }

    /**
     * Create component.
     *
     * @param ctx Kernal context.
     * @param noOp No-op flag.
     * @return Created component.
     * @throws GridException If failed.
     */
    @SuppressWarnings("unchecked")
    public <T extends GridComponent> T create(GridKernalContext ctx, boolean noOp) throws GridException {
        return create0(ctx, noOp ? noOpClsName : clsName);
    }

    /**
     * Create component instance.
     *
     * @param ctx Kernal context.
     * @param clsName Component class name.
     * @return Component instance.
     * @throws GridException If failed.
     */
    @SuppressWarnings("unchecked")
    private <T extends GridComponent> T create0(GridKernalContext ctx, String clsName) throws GridException {
        try {
            Class<?> cls = Class.forName(clsName);

            Constructor<?> ctor = cls.getConstructor(GridKernalContext.class);

            return (T)ctor.newInstance(ctx);
        }
        catch (ClassNotFoundException e) {
            throw new GridException("Failed to create GridGain component because it's class is not found " +
                "(is it in classpath?) [component=" + this + ", class=" + clsName + ']', e);
        }
        catch (NoSuchMethodException e) {
            throw new GridException("Failed to create GridGain component because it's class doesn't have " +
                "required constructor (is class version correct?) [component=" + this + ", class=" +
                clsName + ']', e);
        }
        catch (ReflectiveOperationException e) {
            throw new GridException("Failed to instantiate GridGain component [component=" + this + ", class=" +
                clsName + ']', e);
        }
    }
}<|MERGE_RESOLUTION|>--- conflicted
+++ resolved
@@ -17,14 +17,6 @@
  * Component type.
  */
 public enum GridComponentType {
-<<<<<<< HEAD
-    /** GGFS. */
-    GGFS("org.gridgain.grid.kernal.processors.ggfs.GridGgfsOpProcessor"),
-    /** Spring. */
-    SPRING("org.gridgain.grid.kernal.processors.config.spring.GridSpringConfigurationProcessor"),
-    /** H2 indexing SPI. */
-    H2_INDEXING("org.gridgain.grid.spi.indexing.h2.GridH2IndexingSpi");
-=======
     /** GGFS component. */
     COMP_GGFS(
         "org.gridgain.grid.kernal.processors.ggfs.GridGgfsNoopProcessor",
@@ -33,7 +25,6 @@
 
     /** No-op class name. */
     private final String noOpClsName;
->>>>>>> bda03883
 
     /** Class name. */
     private final String clsName;
@@ -43,18 +34,11 @@
      *
      * @param clsName Class name.
      */
-<<<<<<< HEAD
-    GridComponentType(String clsName) {
-=======
     GridComponentType(String noOpClsName, String clsName) {
         this.noOpClsName = noOpClsName;
->>>>>>> bda03883
         this.clsName = clsName;
     }
 
-    /**
-     * @return Component class name.
-     */
     public String className() {
         return clsName;
     }
