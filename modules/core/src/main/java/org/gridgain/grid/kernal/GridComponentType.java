// @java.file.header

/*  _________        _____ __________________        _____
 *  __  ____/___________(_)______  /__  ____/______ ____(_)_______
 *  _  / __  __  ___/__  / _  __  / _  / __  _  __ `/__  / __  __ \
 *  / /_/ /  _  /    _  /  / /_/ /  / /_/ /  / /_/ / _  /  _  / / /
 *  \____/   /_/     /_/   \_,__/   \____/   \__,_/  /_/   /_/ /_/
 */

package org.gridgain.grid.kernal;

import org.gridgain.grid.*;
import org.jetbrains.annotations.*;

import java.lang.reflect.*;

/**
 * Component type.
 */
public enum GridComponentType {
    /** GGFS component. */
    COMP_GGFS(
        "org.gridgain.grid.kernal.processors.ggfs.GridGgfsNoopProcessor",
        "org.gridgain.grid.kernal.processors.ggfs.GridGgfsProcessor"
    ),
    /** Spring framework. */
    SPRING(
        "org.gridgain.grid.kernal.processors.config.spring.GridSpringConfigurationProcessor",
        null),
    /** H2 indexing SPI. */
    H2_INDEXING(
        "org.gridgain.grid.spi.indexing.h2.GridH2IndexingSpi",
        "org.gridgain.grid.spi.indexing.GridIndexingNoopSpi"),
    /** Nodes starting using SSH. */
    SSH(
        "org.gridgain.grid.util.nodestart.GridSshProcessorImpl",
<<<<<<< HEAD
        null),
    /** REST access. */
    REST(
        "org.gridgain.grid.kernal.processors.rest.GridRestProcessor",
        "org.gridgain.grid.kernal.processors.rest.GridRestNoopProcessor"
    );
=======
        null);
>>>>>>> 58b43ce8

    /** No-op class name. */
    private final String noOpClsName;

    /** Class name. */
    private final String clsName;

    /**
     * Constructor.
     *
     * @param noOpClsName Class name for no-op implementation.
     * @param clsName Class name.
     */
    GridComponentType(String noOpClsName, String clsName) {
        this.noOpClsName = noOpClsName;
        this.clsName = clsName;
    }

    /**
     * @return Component class name.
     */
    public String className() {
        return clsName;
    }

    /**
     * Creates component.
     *
     * @param ctx Kernal context.
     * @param noOp No-op flag.
     * @return Created component.
     * @throws GridException If failed.
     */
    public <T extends GridComponent> T create(GridKernalContext ctx, boolean noOp) throws GridException {
        return create0(ctx, noOp ? noOpClsName : clsName);
    }

    /**
     * Creates component.
     *
     * @param noOp No-op flag.
     * @return Created component.
     * @throws GridException If failed.
     */
    public <T> T create(boolean noOp) throws GridException {
        return create0(null, noOp ? noOpClsName : clsName);
    }

    /**
     * First tries to find main component class, if it is not found creates no-op implementation.
     * @return Created component or no-op implementation.
     * @throws GridException If failed.
     */
    public <T> T createOptional() throws GridException {
        Class<?> cls;

        try {
            cls = Class.forName(clsName);
        }
        catch (ClassNotFoundException ignored) {
            try {
                cls = Class.forName(noOpClsName);
            }
            catch (ClassNotFoundException e) {
                throw new GridException("Failed to find both real component class and no-op class.", e);
            }
        }

        try {
            Constructor<?> ctor = cls.getConstructor(GridKernalContext.class);

            return (T) ctor.newInstance();
        }
        catch (Exception e) {
            throw new GridException("Failed to create component.", e);
        }
    }

    /**
     * Creates component instance.
     *
     * @param ctx Kernal context.
     * @param clsName Component class name.
     * @return Component instance.
     * @throws GridException If failed.
     */
    @SuppressWarnings("unchecked")
    private <T> T create0(@Nullable GridKernalContext ctx, String clsName) throws GridException {
        try {
            Class<?> cls = Class.forName(clsName);

            if (ctx == null) {
                Constructor<?> ctor = cls.getConstructor();

                return (T)ctor.newInstance();
            }
            else {
                Constructor<?> ctor = cls.getConstructor(GridKernalContext.class);

                return (T)ctor.newInstance(ctx);
            }
        }
        catch (ClassNotFoundException e) {
            throw new GridException("Failed to create GridGain component because it's class is not found " +
                "(is it in classpath?) [component=" + this + ", class=" + clsName + ']', e);
        }
        catch (NoSuchMethodException e) {
            throw new GridException("Failed to create GridGain component because it's class doesn't have " +
                "required constructor (is class version correct?) [component=" + this + ", class=" +
                clsName + ']', e);
        }
        catch (ReflectiveOperationException e) {
            throw new GridException("Failed to instantiate GridGain component [component=" + this + ", class=" +
                clsName + ']', e);
        }
    }
}<|MERGE_RESOLUTION|>--- conflicted
+++ resolved
@@ -23,27 +23,31 @@
         "org.gridgain.grid.kernal.processors.ggfs.GridGgfsNoopProcessor",
         "org.gridgain.grid.kernal.processors.ggfs.GridGgfsProcessor"
     ),
-    /** Spring framework. */
+    /** Spring XML parsing. */
     SPRING(
-        "org.gridgain.grid.kernal.processors.config.spring.GridSpringConfigurationProcessor",
-        null),
+        null,
+        "org.gridgain.grid.kernal.processors.spring.GridSpringProcessorImpl"
+    ),
     /** H2 indexing SPI. */
     H2_INDEXING(
-        "org.gridgain.grid.spi.indexing.h2.GridH2IndexingSpi",
-        "org.gridgain.grid.spi.indexing.GridIndexingNoopSpi"),
+        "org.gridgain.grid.spi.indexing.GridIndexingNoopSpi",
+        "org.gridgain.grid.spi.indexing.h2.GridH2IndexingSpi"
+    ),
     /** Nodes starting using SSH. */
     SSH(
-        "org.gridgain.grid.util.nodestart.GridSshProcessorImpl",
-<<<<<<< HEAD
-        null),
+        null,
+        "org.gridgain.grid.util.nodestart.GridSshProcessorImpl"
+    ),
     /** REST access. */
     REST(
-        "org.gridgain.grid.kernal.processors.rest.GridRestProcessor",
-        "org.gridgain.grid.kernal.processors.rest.GridRestNoopProcessor"
+        "org.gridgain.grid.kernal.processors.rest.GridRestNoopProcessor",
+        "org.gridgain.grid.kernal.processors.rest.GridRestProcessor"
+    ),
+    /** Email sending. */
+    EMAIL(
+        "org.gridgain.grid.kernal.processors.email.GridEmailNoopProcessor",
+        "org.gridgain.grid.kernal.processors.email.GridEmailProcessor"
     );
-=======
-        null);
->>>>>>> 58b43ce8
 
     /** No-op class name. */
     private final String noOpClsName;
