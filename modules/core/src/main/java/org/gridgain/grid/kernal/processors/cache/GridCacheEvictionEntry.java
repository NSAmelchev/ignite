/*
 * Licensed to the Apache Software Foundation (ASF) under one or more
 * contributor license agreements.  See the NOTICE file distributed with
 * this work for additional information regarding copyright ownership.
 * The ASF licenses this file to You under the Apache License, Version 2.0
 * (the "License"); you may not use this file except in compliance with
 * the License.  You may obtain a copy of the License at
 *
 *      http://www.apache.org/licenses/LICENSE-2.0
 *
 * Unless required by applicable law or agreed to in writing, software
 * distributed under the License is distributed on an "AS IS" BASIS,
 * WITHOUT WARRANTIES OR CONDITIONS OF ANY KIND, either express or implied.
 * See the License for the specific language governing permissions and
 * limitations under the License.
 */

package org.gridgain.grid.kernal.processors.cache;

import org.apache.ignite.*;
import org.apache.ignite.cache.*;
import org.apache.ignite.lang.*;
<<<<<<< HEAD
=======
import org.gridgain.grid.cache.*;
>>>>>>> 8795b0fd
import org.gridgain.grid.kernal.processors.cache.transactions.*;
import org.gridgain.grid.util.typedef.*;
import org.gridgain.grid.util.typedef.internal.*;
import org.gridgain.grid.util.lang.*;
import org.gridgain.grid.util.tostring.*;
import org.jetbrains.annotations.*;

import java.io.*;
import java.util.*;
import java.util.concurrent.*;
import java.util.concurrent.atomic.*;

import static org.apache.ignite.cache.GridCacheMode.*;
import static org.apache.ignite.cache.GridCachePeekMode.*;

/**
 * Entry wrapper that never obscures obsolete entries from user.
 */
public class GridCacheEvictionEntry<K, V> implements GridCacheEntry<K, V>, Externalizable {
    /** */
    private static final long serialVersionUID = 0L;

    /** Static logger to avoid re-creation. */
    private static final AtomicReference<IgniteLogger> logRef = new AtomicReference<>();

    /** Logger. */
    protected static volatile IgniteLogger log;

    /** Cached entry. */
    @GridToStringInclude
    protected GridCacheEntryEx<K, V> cached;

    /**
     * Empty constructor required for {@link Externalizable}.
     */
    public GridCacheEvictionEntry() {
        // No-op.
    }

    /**
     * @param cached Cached entry.
     */
    @SuppressWarnings({"TypeMayBeWeakened"})
    protected GridCacheEvictionEntry(GridCacheEntryEx<K, V> cached) {
        this.cached = cached;

        log = U.logger(cached.context().kernalContext(), logRef, this);
    }

    /** {@inheritDoc} */
    @Override public GridCacheProjection<K, V> projection() {
        return cached.context().cache();
    }

    /** {@inheritDoc} */
    @Override public K getKey() throws IllegalStateException {
        return cached.key();
    }

    /** {@inheritDoc} */
    @Nullable
    @Override public V getValue() throws IllegalStateException {
        throw unsupported();
    }

    /** {@inheritDoc} */
    @Nullable @Override public V setValue(V val) {
        throw unsupported();
    }

    /** {@inheritDoc} */
    @Override public Object version() {
        try {
            return cached.version().drVersion();
        }
        catch (GridCacheEntryRemovedException ignore) {
            return cached.obsoleteVersion().drVersion();
        }
    }

    /** {@inheritDoc} */
    @Override public long expirationTime() {
        return cached.rawExpireTime();
    }

    /** {@inheritDoc} */
    @Override public boolean primary() {
        GridCacheContext<K, V> ctx = cached.context();

        return ctx.config().getCacheMode() == LOCAL ||
            ctx.nodeId().equals(ctx.affinity().primary(cached.key(), ctx.affinity().affinityTopologyVersion()).id());
    }

    /** {@inheritDoc} */
    @Override public boolean backup() {
        GridCacheContext<K, V> ctx = cached.context();

        return ctx.config().getCacheMode() != LOCAL &&
            ctx.affinity().backups(cached.key(), ctx.affinity().affinityTopologyVersion()).contains(ctx.localNode());
    }

    /** {@inheritDoc} */
    @Override public int partition() {
        return cached.partition();
    }

    /** {@inheritDoc} */
    @Override public V peek() {
        try {
            return peek0(SMART, null, cached.context().tm().localTxx());
        }
        catch (IgniteCheckedException e) {
            // Should never happen.
            throw new IgniteException("Unable to perform entry peek() operation.", e);
        }
    }

    /** {@inheritDoc} */
    @Override public V peek(@Nullable Collection<GridCachePeekMode> modes) throws IgniteCheckedException {
        return peek0(modes, CU.<K, V>empty(), cached.context().tm().localTxx());
    }

    /**
     * @param mode Peek mode.
     * @param filter Optional entry filter.
     * @param tx Transaction to peek at (if mode is TX).
     * @return Peeked value.
     * @throws IgniteCheckedException If failed.
     */
    @SuppressWarnings({"unchecked"})
    @Nullable private V peek0(@Nullable GridCachePeekMode mode,
        @Nullable IgnitePredicate<GridCacheEntry<K, V>>[] filter, @Nullable IgniteTxEx<K, V> tx)
        throws IgniteCheckedException {
        assert tx == null || tx.local();

        if (mode == null)
            mode = SMART;

        try {
            GridTuple<V> peek = cached.peek0(false, mode, filter, tx);

            return peek != null ? peek.get() : null;
        }
        catch (GridCacheEntryRemovedException ignore) {
            return null;
        }
        catch (GridCacheFilterFailedException e) {
            e.printStackTrace();

            assert false;

            return null;
        }
    }

    /**
     * @param modes Peek modes.
     * @param filter Optional entry filter.
     * @param tx Transaction to peek at (if modes contains TX value).
     * @return Peeked value.
     * @throws IgniteCheckedException If failed.
     */
    @Nullable private V peek0(@Nullable Collection<GridCachePeekMode> modes,
        @Nullable IgnitePredicate<GridCacheEntry<K, V>>[] filter, IgniteTxEx<K, V> tx) throws IgniteCheckedException {
        if (F.isEmpty(modes))
            return peek0(SMART, filter, tx);

        assert modes != null;

        for (GridCachePeekMode mode : modes) {
            V val = peek0(mode, filter, tx);

            if (val != null)
                return val;
        }

        return null;
    }

    /**
     * @return Unsupported exception.
     */
    private RuntimeException unsupported() {
        return new UnsupportedOperationException("Operation not supported during eviction.");
    }

    /** {@inheritDoc} */
    @Nullable @Override public V reload() throws IgniteCheckedException {
        throw unsupported();
    }

    /** {@inheritDoc} */
    @Override public IgniteFuture<V> reloadAsync() {
        throw unsupported();
    }

    /** {@inheritDoc} */
    @Override public boolean evict() {
        GridCacheContext<K, V> ctx = cached.context();

        try {
            assert ctx != null;
            assert ctx.evicts() != null;

            return ctx.evicts().evict(cached, null, false, null);
        }
        catch (IgniteCheckedException e) {
            U.error(log, "Failed to evict entry from cache: " + cached, e);

            return false;
        }
    }

    /** {@inheritDoc} */
    @Override public boolean clear() {
        throw unsupported();
    }

    /** {@inheritDoc} */
    @Override public boolean compact() throws IgniteCheckedException {
        throw unsupported();
    }

    /** {@inheritDoc} */
    @Nullable @Override public V get() throws IgniteCheckedException {
        throw unsupported();
    }

    /** {@inheritDoc} */
    @Override public IgniteFuture<V> getAsync() {
        throw unsupported();
    }

    /** {@inheritDoc} */
    @Nullable @Override public V set(V val, IgnitePredicate<GridCacheEntry<K, V>>[] filter) throws IgniteCheckedException {
        throw unsupported();
    }

    /** {@inheritDoc} */
    @Override public IgniteFuture<V> setAsync(V val, IgnitePredicate<GridCacheEntry<K, V>>[] filter) {
        throw unsupported();
    }

    /** {@inheritDoc} */
    @Override public boolean setx(V val, IgnitePredicate<GridCacheEntry<K, V>>[] filter) throws IgniteCheckedException {
        throw unsupported();
    }

    /** {@inheritDoc} */
    @Override public IgniteFuture<Boolean> setxAsync(V val, IgnitePredicate<GridCacheEntry<K, V>>[] filter) {
        throw unsupported();
    }

    /** {@inheritDoc} */
    @Nullable @Override public V replace(V val) throws IgniteCheckedException {
        throw unsupported();
    }

    /** {@inheritDoc} */
    @Override public IgniteFuture<V> replaceAsync(V val) {
        throw unsupported();
    }

    /** {@inheritDoc} */
    @Override public boolean replace(V oldVal, V newVal) throws IgniteCheckedException {
        throw unsupported();
    }

    /** {@inheritDoc} */
    @Override public IgniteFuture<Boolean> replaceAsync(V oldVal, V newVal) {
        throw unsupported();
    }

    /** {@inheritDoc} */
    @Override public long timeToLive() {
        return cached.rawTtl();
    }

    /** {@inheritDoc} */
    @Override public void timeToLive(long ttl) {
        throw unsupported();
    }

    /** {@inheritDoc} */
    @Nullable @Override public V setIfAbsent(V val) throws IgniteCheckedException {
        throw unsupported();
    }

    /** {@inheritDoc} */
    @Override public IgniteFuture<V> setIfAbsentAsync(V val) {
        throw unsupported();
    }

    /** {@inheritDoc} */
    @Override public boolean setxIfAbsent(V val) throws IgniteCheckedException {
        throw unsupported();
    }

    /** {@inheritDoc} */
    @Override public IgniteFuture<Boolean> setxIfAbsentAsync(V val) {
        throw unsupported();
    }

    /** {@inheritDoc} */
    @Override public boolean replacex(V val) throws IgniteCheckedException {
        throw unsupported();
    }

    /** {@inheritDoc} */
    @Override public IgniteFuture<Boolean> replacexAsync(V val) {
        throw unsupported();
    }

    /** {@inheritDoc} */
    @Nullable @Override public V remove(IgnitePredicate<GridCacheEntry<K, V>>[] filter) throws IgniteCheckedException {
        throw unsupported();
    }

    /** {@inheritDoc} */
    @Override public IgniteFuture<V> removeAsync(IgnitePredicate<GridCacheEntry<K, V>>[] filter) {
        throw unsupported();
    }

    /** {@inheritDoc} */
    @Override public boolean removex(IgnitePredicate<GridCacheEntry<K, V>>[] filter) throws IgniteCheckedException {
        throw unsupported();
    }

    /** {@inheritDoc} */
    @Override public IgniteFuture<Boolean> removexAsync(IgnitePredicate<GridCacheEntry<K, V>>[] filter) {
        throw unsupported();
    }

    /** {@inheritDoc} */
    @Override public boolean remove(V val) throws IgniteCheckedException {
        throw unsupported();
    }

    /** {@inheritDoc} */
    @Override public IgniteFuture<Boolean> removeAsync(V val) {
        throw unsupported();
    }

    /** {@inheritDoc} */
    @Override public <V> V addMeta(String name, V val) {
        return cached.addMeta(name, val);
    }

    /** {@inheritDoc} */
    @SuppressWarnings({"unchecked"})
    @Override public <V> V meta(String name) {
        return cached.meta(name);
    }

    /** {@inheritDoc} */
    @SuppressWarnings({"unchecked"})
    @Override public <V> V removeMeta(String name) {
        return cached.removeMeta(name);
    }

    /** {@inheritDoc} */
    @Override public <V> V putMetaIfAbsent(String name, V val) {
        return cached.putMetaIfAbsent(name, val);
    }

    /** {@inheritDoc} */
    @Override public <V> V putMetaIfAbsent(String name, Callable<V> c) {
        return cached.putMetaIfAbsent(name, c);
    }

    /** {@inheritDoc} */
    @Override public <V> boolean replaceMeta(String name, V curVal, V newVal) {
        return cached.replaceMeta(name, curVal, newVal);
    }

    /** {@inheritDoc} */
<<<<<<< HEAD
    @Override public void copyMeta(IgniteMetadataAware from) {
        cached.copyMeta(from);
    }

    /** {@inheritDoc} */
    @Override public void copyMeta(Map<String, ?> data) {
        cached.copyMeta(data);
    }

    /** {@inheritDoc} */
=======
>>>>>>> 8795b0fd
    @Override public <V> boolean removeMeta(String name, V val) {
        return cached.removeMeta(name, val);
    }

    /** {@inheritDoc} */
    @Override public boolean isLocked() {
        throw unsupported();
    }

    /** {@inheritDoc} */
    @Override public boolean isLockedByThread() {
        throw unsupported();
    }

    /** {@inheritDoc} */
    @Override public boolean lock(long timeout,
        @Nullable IgnitePredicate<GridCacheEntry<K, V>>[] filter) throws IgniteCheckedException {
        throw unsupported();
    }

    /** {@inheritDoc} */
    @Override public IgniteFuture<Boolean> lockAsync(long timeout,
        @Nullable IgnitePredicate<GridCacheEntry<K, V>>[] filter) {
        throw unsupported();
    }

    /** {@inheritDoc} */
    @Override public void unlock(IgnitePredicate<GridCacheEntry<K, V>>[] filter) throws IgniteCheckedException {
        throw unsupported();
    }

    /** {@inheritDoc} */
    @Override public boolean isCached() {
        return !cached.obsolete();
    }

    /** {@inheritDoc} */
    @Override public void writeExternal(ObjectOutput out) throws IOException {
        out.writeObject(cached.context());
        out.writeObject(cached.key());
    }

    /** {@inheritDoc} */
    @SuppressWarnings({"unchecked"})
    @Override public void readExternal(ObjectInput in) throws IOException, ClassNotFoundException {
        GridCacheContext<K, V> ctx = (GridCacheContext<K, V>)in.readObject();
        K key = (K)in.readObject();

        cached = ctx.cache().entryEx(key);
    }

    /** {@inheritDoc} */
    @Override public int memorySize() throws IgniteCheckedException{
        return cached.memorySize();
    }

    /** {@inheritDoc} */
    @Override public <T> T unwrap(Class<T> clazz) {
        if(clazz.isAssignableFrom(getClass()))
            return clazz.cast(this);

        throw new IllegalArgumentException();
    }

    /** {@inheritDoc} */
    @Override public int hashCode() {
        return cached.key().hashCode();
    }

    /** {@inheritDoc} */
    @SuppressWarnings({"unchecked"})
    @Override public boolean equals(Object obj) {
        if (obj == this)
            return true;

        if (obj instanceof GridCacheEvictionEntry) {
            GridCacheEvictionEntry<K, V> other = (GridCacheEvictionEntry<K, V>)obj;

            V v1 = peek();
            V v2 = other.peek();

            return
                cached.key().equals(other.cached.key()) &&
                F.eq(cached.context().cache().name(), other.cached.context().cache().name()) &&
                F.eq(v1, v2);
        }

        return false;
    }

    /** {@inheritDoc} */
    @Override public String toString() {
        return S.toString(GridCacheEvictionEntry.class, this);
    }
}<|MERGE_RESOLUTION|>--- conflicted
+++ resolved
@@ -20,10 +20,6 @@
 import org.apache.ignite.*;
 import org.apache.ignite.cache.*;
 import org.apache.ignite.lang.*;
-<<<<<<< HEAD
-=======
-import org.gridgain.grid.cache.*;
->>>>>>> 8795b0fd
 import org.gridgain.grid.kernal.processors.cache.transactions.*;
 import org.gridgain.grid.util.typedef.*;
 import org.gridgain.grid.util.typedef.internal.*;
@@ -400,7 +396,6 @@
     }
 
     /** {@inheritDoc} */
-<<<<<<< HEAD
     @Override public void copyMeta(IgniteMetadataAware from) {
         cached.copyMeta(from);
     }
@@ -411,8 +406,6 @@
     }
 
     /** {@inheritDoc} */
-=======
->>>>>>> 8795b0fd
     @Override public <V> boolean removeMeta(String name, V val) {
         return cached.removeMeta(name, val);
     }
