--- conflicted
+++ resolved
@@ -13,23 +13,22 @@
 import org.gridgain.grid.cache.*;
 import org.gridgain.grid.cache.affinity.*;
 import org.gridgain.grid.cache.datastructures.*;
-import org.gridgain.grid.cache.query.GridCacheQueryFuture;
+import org.gridgain.grid.cache.query.*;
 import org.gridgain.grid.kernal.processors.cache.*;
-import org.gridgain.grid.kernal.processors.cache.query.GridCacheQueryAdapter;
-import org.gridgain.grid.lang.GridReducer;
+import org.gridgain.grid.kernal.processors.cache.query.*;
+import org.gridgain.grid.lang.*;
 import org.gridgain.grid.logger.*;
-import org.gridgain.grid.util.GridCloseableIteratorAdapter;
-import org.gridgain.grid.util.GridConcurrentHashSet;
+import org.gridgain.grid.util.*;
 import org.gridgain.grid.util.lang.*;
 import org.gridgain.grid.util.typedef.*;
 import org.gridgain.grid.util.typedef.internal.*;
-import org.jetbrains.annotations.Nullable;
+import org.jetbrains.annotations.*;
 
 import java.io.*;
 import java.util.*;
 import java.util.concurrent.*;
 
-import static org.gridgain.grid.kernal.processors.cache.query.GridCacheQueryType.SET;
+import static org.gridgain.grid.kernal.processors.cache.query.GridCacheQueryType.*;
 
 /**
  * Cache set implementation.
@@ -117,7 +116,6 @@
         try {
             checkRemoved();
 
-<<<<<<< HEAD
             if (ctx.isLocal() || ctx.isReplicated()) {
                 GridConcurrentHashSet<GridCacheSetItemKey> set = ctx.dataStructures().setData(id);
 
@@ -137,9 +135,6 @@
 
             for (Integer val : col)
                 sum += val;
-=======
-            GridFuture<Integer> fut = ctx.dataStructures().setSize(this);
->>>>>>> b1657e62
 
             return sum;
         }
@@ -179,13 +174,9 @@
     @Override public boolean isEmpty() {
         checkRemoved();
 
-<<<<<<< HEAD
         GridConcurrentHashSet<GridCacheSetItemKey> set = ctx.dataStructures().setData(id);
 
         return (set == null || set.isEmpty()) && size() == 0;
-=======
-        return ctx.dataStructures().setDataEmpty(id) && size() == 0;
->>>>>>> b1657e62
     }
 
     /** {@inheritDoc} */
@@ -375,7 +366,6 @@
         try {
             checkRemoved();
 
-<<<<<<< HEAD
             GridCacheQueryAdapter qry = new GridCacheQueryAdapter<>(ctx, SET, null, null, null,
                 new GridSetQueryPredicate<>(id, collocated), false);
 
@@ -386,9 +376,6 @@
             GridCacheQueryFuture<T> fut = qry.execute();
 
             return new SetIterator<>(fut);
-=======
-            return ctx.dataStructures().setIterator(this);
->>>>>>> b1657e62
         }
         catch (GridException e) {
             throw new GridRuntimeException(e);
