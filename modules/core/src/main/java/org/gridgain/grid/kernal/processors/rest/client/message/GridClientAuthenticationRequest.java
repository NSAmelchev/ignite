/* @java.file.header */

/*  _________        _____ __________________        _____
 *  __  ____/___________(_)______  /__  ____/______ ____(_)_______
 *  _  / __  __  ___/__  / _  __  / _  / __  _  __ `/__  / __  __ \
 *  / /_/ /  _  /    _  /  / /_/ /  / /_/ /  / /_/ / _  /  _  / / /
 *  \____/   /_/     /_/   \_,__/   \____/   \__,_/  /_/   /_/ /_/
 */

package org.gridgain.grid.kernal.processors.rest.client.message;

<<<<<<< HEAD
=======
import org.gridgain.grid.util.typedef.internal.*;
>>>>>>> 50acba01
import org.gridgain.portable.*;

import java.io.*;

/**
 * Client authentication request.
 */
public class GridClientAuthenticationRequest extends GridClientAbstractMessage {
    /** */
    private static final long serialVersionUID = 0L;

    /** Credentials. */
    private Object cred;

    /**
     * @return Credentials object.
     */
    public Object credentials() {
        return cred;
    }

    /**
     * @param cred Credentials object.
     */
    public void credentials(Object cred) {
        this.cred = cred;
    }

    /** {@inheritDoc} */
    @Override public void writeExternal(ObjectOutput out) throws IOException {
        super.writeExternal(out);

        out.writeObject(cred);
    }

    /** {@inheritDoc} */
    @Override public void readExternal(ObjectInput in) throws IOException, ClassNotFoundException {
        super.readExternal(in);

        cred = in.readObject();
    }

    /** {@inheritDoc} */
    @Override public void writePortable(GridPortableWriter writer) throws GridPortableException {
        super.writePortable(writer);

        GridPortableRawWriter raw = writer.rawWriter();

        raw.writeObject(cred);
    }

    /** {@inheritDoc} */
    @Override public void readPortable(GridPortableReader reader) throws GridPortableException {
        super.readPortable(reader);

        GridPortableRawReader raw = reader.rawReader();

        cred = raw.readObject();
    }
<<<<<<< HEAD
=======

    /** {@inheritDoc} */
    @Override public String toString() {
        return S.toString(GridClientAuthenticationRequest.class, this, super.toString());
    }
>>>>>>> 50acba01
}<|MERGE_RESOLUTION|>--- conflicted
+++ resolved
@@ -9,10 +9,7 @@
 
 package org.gridgain.grid.kernal.processors.rest.client.message;
 
-<<<<<<< HEAD
-=======
 import org.gridgain.grid.util.typedef.internal.*;
->>>>>>> 50acba01
 import org.gridgain.portable.*;
 
 import java.io.*;
@@ -72,12 +69,9 @@
 
         cred = raw.readObject();
     }
-<<<<<<< HEAD
-=======
 
     /** {@inheritDoc} */
     @Override public String toString() {
         return S.toString(GridClientAuthenticationRequest.class, this, super.toString());
     }
->>>>>>> 50acba01
 }