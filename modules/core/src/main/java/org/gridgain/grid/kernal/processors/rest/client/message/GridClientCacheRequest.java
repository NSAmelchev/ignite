--- conflicted
+++ resolved
@@ -22,12 +22,6 @@
     /** */
     private static final long serialVersionUID = 0L;
 
-<<<<<<< HEAD
-    /** */
-    public static final int PORTABLE_TYPE_ID = -2;
-
-=======
->>>>>>> 9188835c
     /**
      * Available cache operations.
      */
