/*
 * Licensed to the Apache Software Foundation (ASF) under one or more
 * contributor license agreements.  See the NOTICE file distributed with
 * this work for additional information regarding copyright ownership.
 * The ASF licenses this file to You under the Apache License, Version 2.0
 * (the "License"); you may not use this file except in compliance with
 * the License.  You may obtain a copy of the License at
 *
 *      http://www.apache.org/licenses/LICENSE-2.0
 *
 * Unless required by applicable law or agreed to in writing, software
 * distributed under the License is distributed on an "AS IS" BASIS,
 * WITHOUT WARRANTIES OR CONDITIONS OF ANY KIND, either express or implied.
 * See the License for the specific language governing permissions and
 * limitations under the License.
 */

package org.apache.ignite.internal;

import java.util.UUID;
import java.util.concurrent.Callable;
import org.apache.ignite.IgniteCompute;
import org.apache.ignite.cluster.ClusterGroup;
import org.apache.ignite.cluster.ClusterGroupEmptyException;
import org.apache.ignite.configuration.CacheConfiguration;
import org.apache.ignite.configuration.IgniteConfiguration;
import org.apache.ignite.lang.IgniteCallable;
import org.apache.ignite.lang.IgniteClosure;
import org.apache.ignite.lang.IgniteFuture;
import org.apache.ignite.lang.IgniteRunnable;
import org.apache.ignite.spi.discovery.tcp.TcpDiscoverySpi;
import org.apache.ignite.spi.discovery.tcp.ipfinder.TcpDiscoveryIpFinder;
import org.apache.ignite.spi.discovery.tcp.ipfinder.vm.TcpDiscoveryVmIpFinder;
import org.apache.ignite.testframework.GridTestUtils;
import org.apache.ignite.testframework.junits.common.GridCommonAbstractTest;

import static org.apache.ignite.cache.CacheMode.PARTITIONED;

/**
 *
 */
public class IgniteComputeEmptyClusterGroupTest extends GridCommonAbstractTest {
    /** */
    private static final TcpDiscoveryIpFinder ipFinder = new TcpDiscoveryVmIpFinder(true);

    /** {@inheritDoc} */
    @Override protected IgniteConfiguration getConfiguration(String igniteInstanceName) throws Exception {
        IgniteConfiguration cfg = super.getConfiguration(igniteInstanceName);

        TcpDiscoverySpi discoSpi = new TcpDiscoverySpi();

        discoSpi.setIpFinder(ipFinder);

        cfg.setDiscoverySpi(discoSpi);

        CacheConfiguration ccfg = defaultCacheConfiguration();

        ccfg.setCacheMode(PARTITIONED);

        cfg.setCacheConfiguration(ccfg);

        return cfg;
    }

    /** {@inheritDoc} */
    @Override protected void beforeTestsStarted() throws Exception {
        startGrids(2);
    }

    /** {@inheritDoc} */
    @Override protected void afterTestsStopped() throws Exception {
        stopAllGrids();
    }

    /**
     * @throws Exception If failed.
     */
    public void testAsync() throws Exception {
        ClusterGroup empty = ignite(0).cluster().forNodeId(UUID.randomUUID());

        assertEquals(0, empty.nodes().size());

        IgniteCompute comp = ignite(0).compute(empty);

        checkFutureFails(comp.affinityRunAsync(DEFAULT_CACHE_NAME, 1, new FailRunnable()));

        checkFutureFails(comp.applyAsync(new FailClosure(), new Object()));

        checkFutureFails(comp.affinityCallAsync(DEFAULT_CACHE_NAME, 1, new FailCallable()));

        checkFutureFails(comp.broadcastAsync(new FailCallable()));
    }

    /**
     * @throws Exception If failed.
     */
    public void testSync() throws Exception {
        ClusterGroup empty = ignite(0).cluster().forNodeId(UUID.randomUUID());

        assertEquals(0, empty.nodes().size());

        final IgniteCompute comp = ignite(0).compute(empty);

        GridTestUtils.assertThrows(log, new Callable<Void>() {
            @Override public Void call() throws Exception {
<<<<<<< HEAD
                comp.affinityRun((String)null, 1, new FailRunnable());
=======
                comp.affinityRun(DEFAULT_CACHE_NAME, 1, new FailRunnable());
>>>>>>> ac85a7ab

                return null;
            }
        }, ClusterGroupEmptyException.class, null);

        GridTestUtils.assertThrows(log, new Callable<Void>() {
            @Override public Void call() throws Exception {
                comp.apply(new FailClosure(), new Object());

                return null;
            }
        }, ClusterGroupEmptyException.class, null);

        GridTestUtils.assertThrows(log, new Callable<Void>() {
            @Override public Void call() throws Exception {
<<<<<<< HEAD
                comp.affinityCall((String)null, 1, new FailCallable());
=======
                comp.affinityCall(DEFAULT_CACHE_NAME, 1, new FailCallable());
>>>>>>> ac85a7ab

                return null;
            }
        }, ClusterGroupEmptyException.class, null);

        GridTestUtils.assertThrows(log, new Callable<Void>() {
            @Override public Void call() throws Exception {
                comp.broadcast(new FailCallable());

                return null;
            }
        }, ClusterGroupEmptyException.class, null);
    }

    /**
     * @param fut Future.
     */
    private void checkFutureFails(final IgniteFuture fut) {
        assertNotNull(fut);

        GridTestUtils.assertThrows(log, new Callable<Void>() {
            @Override public Void call() throws Exception {
                fut.get();

                return null;
            }
        }, ClusterGroupEmptyException.class, null);
    }

    /**
     *
     */
    private static class FailClosure implements IgniteClosure<Object, Object> {
        /** {@inheritDoc} */
        @Override public Object apply(Object o) {
            fail();

            return null;
        }
    }

    /**
     *
     */
    private static class FailRunnable implements IgniteRunnable {
        /** {@inheritDoc} */
        @Override public void run() {
            fail();
        }
    }

    /**
     *
     */
    private static class FailCallable implements IgniteCallable<Object> {
        /** {@inheritDoc} */
        @Override public Object call() throws Exception {
            fail();

            return null;
        }
    }
}<|MERGE_RESOLUTION|>--- conflicted
+++ resolved
@@ -103,11 +103,7 @@
 
         GridTestUtils.assertThrows(log, new Callable<Void>() {
             @Override public Void call() throws Exception {
-<<<<<<< HEAD
-                comp.affinityRun((String)null, 1, new FailRunnable());
-=======
                 comp.affinityRun(DEFAULT_CACHE_NAME, 1, new FailRunnable());
->>>>>>> ac85a7ab
 
                 return null;
             }
@@ -123,11 +119,7 @@
 
         GridTestUtils.assertThrows(log, new Callable<Void>() {
             @Override public Void call() throws Exception {
-<<<<<<< HEAD
-                comp.affinityCall((String)null, 1, new FailCallable());
-=======
                 comp.affinityCall(DEFAULT_CACHE_NAME, 1, new FailCallable());
->>>>>>> ac85a7ab
 
                 return null;
             }
