--- conflicted
+++ resolved
@@ -433,7 +433,112 @@
     }
 
     /**
-<<<<<<< HEAD
+     * Checks ability to get a collection of binary enums from binary type
+     *
+     * @throws Exception
+     */
+    public void testBinaryTypeEnumValues() throws Exception {
+        startUp(false);
+
+        defineEnum();
+
+        BinaryObject binaryOne = node1.binary().buildEnum(EnumType.class.getName(), EnumType.ONE.ordinal());
+        BinaryObject binaryTwo = node1.binary().buildEnum(EnumType.class.getName(), EnumType.TWO.name());
+
+        Collection<BinaryObject> vals = binaryOne.type().enumValues();
+
+        assertEqualsCollections(F.asList(binaryOne, binaryTwo), vals);
+    }
+
+    /**
+     * Checks the enum configuration validation during start up
+     *
+     * @throws Exception
+     */
+    public void testEnumWrongBinaryConfig() throws Exception {
+        this.register = true;
+
+        GridTestUtils.assertThrows(log, new Callable<Object> (){
+            @Override public Object call() throws Exception {
+                startGrid(WRONG_CONF_NODE_NAME);
+
+                return null;
+            }
+        }, IgniteCheckedException.class, "Conflicting enum values");
+    }
+
+    /**
+     * Checks the enum validation during type registration
+     *
+     * @throws Exception
+     */
+    public void testEnumValidation() throws Exception {
+        startUp(false);
+
+        GridTestUtils.assertThrows(log, new Callable<Object> (){
+
+            @Override public Object call() throws Exception {
+
+                node1.binary().registerEnum("invalidEnumType1",
+                    F.asMap(EnumType.ONE.name(), EnumType.ONE.ordinal(),
+                    EnumType.TWO.name(), EnumType.ONE.ordinal()));
+
+                return null;
+            }
+        }, BinaryObjectException.class, "Conflicting enum values");
+    }
+
+    /**
+     * Checks the enum merge
+     *
+     * @throws Exception
+     */
+    public void testEnumMerge() throws Exception {
+        startUp(false);
+
+        final String enumName = "mergedEnum";
+
+        node1.binary().registerEnum(enumName,
+                F.asMap(EnumType.ONE.name(), EnumType.ONE.ordinal()));
+
+        GridTestUtils.assertThrows(log, new Callable<Object> (){
+
+            @Override public Object call() throws Exception {
+
+                node2.binary().registerEnum(enumName,
+                        F.asMap(EnumType.TWO.name(), EnumType.ONE.ordinal()));
+
+                return null;
+            }
+        }, BinaryObjectException.class, "Conflicting enum values. Name ");
+
+        GridTestUtils.assertThrows(log, new Callable<Object> (){
+            @Override public Object call() throws Exception {
+
+                node2.binary().registerEnum(enumName,
+                        F.asMap(EnumType.ONE.name(), EnumType.TWO.ordinal()));
+
+                return null;
+            }
+        }, BinaryObjectException.class, "Conflicting enum values. Value ");
+
+        node2.binary().registerEnum(enumName,
+                F.asMap(EnumType.ONE.name(), EnumType.ONE.ordinal(),
+                        EnumType.TWO.name(), EnumType.TWO.ordinal()));
+
+        Collection<BinaryObject> vals = node1.binary().type(enumName).enumValues();
+        BinaryObject[] values = vals.toArray(new BinaryObject[vals.size()]);
+
+        assertEquals(2, values.length);
+
+        assertEquals(EnumType.ONE.ordinal(), values[0].enumOrdinal());
+        assertEquals(EnumType.TWO.ordinal(), values[1].enumOrdinal());
+
+        assertEquals(EnumType.ONE.name(), values[0].enumName());
+        assertEquals(EnumType.TWO.name(), values[1].enumName());
+    }
+
+    /**
      * Test operations on simple type with declared body which is registered in advance.
      *
      * @throws Exception If failed.
@@ -470,113 +575,6 @@
         validate((BinaryObject) cacheBinary1.get(1), DeclaredBodyEnumType.ONE);
         validate((BinaryObject) cacheBinary2.get(1), DeclaredBodyEnumType.ONE);
     }
-
-=======
-     * Checks ability to get a collection of binary enums from binary type
-     *
-     * @throws Exception
-     */
-    public void testBinaryTypeEnumValues() throws Exception {
-        startUp(false);
-
-        defineEnum();
-
-        BinaryObject binaryOne = node1.binary().buildEnum(EnumType.class.getName(), EnumType.ONE.ordinal());
-        BinaryObject binaryTwo = node1.binary().buildEnum(EnumType.class.getName(), EnumType.TWO.name());
-
-        Collection<BinaryObject> vals = binaryOne.type().enumValues();
-
-        assertEqualsCollections(F.asList(binaryOne, binaryTwo), vals);
-    }
-
-    /**
-     * Checks the enum configuration validation during start up
-     *
-     * @throws Exception
-     */
-    public void testEnumWrongBinaryConfig() throws Exception {
-        this.register = true;
-
-        GridTestUtils.assertThrows(log, new Callable<Object> (){
-            @Override public Object call() throws Exception {
-                startGrid(WRONG_CONF_NODE_NAME);
-
-                return null;
-            }
-        }, IgniteCheckedException.class, "Conflicting enum values");
-    }
-
-    /**
-     * Checks the enum validation during type registration
-     *
-     * @throws Exception
-     */
-    public void testEnumValidation() throws Exception {
-        startUp(false);
-
-        GridTestUtils.assertThrows(log, new Callable<Object> (){
-
-            @Override public Object call() throws Exception {
-
-                node1.binary().registerEnum("invalidEnumType1",
-                    F.asMap(EnumType.ONE.name(), EnumType.ONE.ordinal(),
-                    EnumType.TWO.name(), EnumType.ONE.ordinal()));
-
-                return null;
-            }
-        }, BinaryObjectException.class, "Conflicting enum values");
-    }
-
-    /**
-     * Checks the enum merge
-     *
-     * @throws Exception
-     */
-    public void testEnumMerge() throws Exception {
-        startUp(false);
-
-        final String enumName = "mergedEnum";
-
-        node1.binary().registerEnum(enumName,
-                F.asMap(EnumType.ONE.name(), EnumType.ONE.ordinal()));
-
-        GridTestUtils.assertThrows(log, new Callable<Object> (){
-
-            @Override public Object call() throws Exception {
-
-                node2.binary().registerEnum(enumName,
-                        F.asMap(EnumType.TWO.name(), EnumType.ONE.ordinal()));
-
-                return null;
-            }
-        }, BinaryObjectException.class, "Conflicting enum values. Name ");
-
-        GridTestUtils.assertThrows(log, new Callable<Object> (){
-            @Override public Object call() throws Exception {
-
-                node2.binary().registerEnum(enumName,
-                        F.asMap(EnumType.ONE.name(), EnumType.TWO.ordinal()));
-
-                return null;
-            }
-        }, BinaryObjectException.class, "Conflicting enum values. Value ");
-
-        node2.binary().registerEnum(enumName,
-                F.asMap(EnumType.ONE.name(), EnumType.ONE.ordinal(),
-                        EnumType.TWO.name(), EnumType.TWO.ordinal()));
-
-        Collection<BinaryObject> vals = node1.binary().type(enumName).enumValues();
-        BinaryObject[] values = vals.toArray(new BinaryObject[vals.size()]);
-
-        assertEquals(2, values.length);
-
-        assertEquals(EnumType.ONE.ordinal(), values[0].enumOrdinal());
-        assertEquals(EnumType.TWO.ordinal(), values[1].enumOrdinal());
-
-        assertEquals(EnumType.ONE.name(), values[0].enumName());
-        assertEquals(EnumType.TWO.name(), values[1].enumName());
-    }
->>>>>>> e09b5a2d
 
     /**
      * Validate simple array.
@@ -646,27 +644,27 @@
         if (register)
             assertEquals(val.name(), obj.enumName());
     }
+    
+    /**
+     * Validate single value.
+     *
+     * @param obj Binary value.
+     * @param val Expected value.
+     */
+    private void validate(BinaryObject obj, DeclaredBodyEnumType val) {
+        assertTrue(obj.type().isEnum());
+
+        assertEquals(node1.binary().typeId(DeclaredBodyEnumType.class.getName()), obj.type().typeId());
+        assertEquals(node2.binary().typeId(DeclaredBodyEnumType.class.getName()), obj.type().typeId());
+
+        assertEquals(val.ordinal(), obj.enumOrdinal());
+    }
 
     /** Register enum */
     private void defineEnum() {
         node1.binary().registerEnum(EnumType.class.getName(),
                 F.asMap(EnumType.ONE.name(), EnumType.ONE.ordinal(),
                         EnumType.TWO.name(), EnumType.TWO.ordinal()));
-    }
-
-    /**
-     * Validate single value.
-     *
-     * @param obj Binary value.
-     * @param val Expected value.
-     */
-    private void validate(BinaryObject obj, DeclaredBodyEnumType val) {
-        assertTrue(obj.type().isEnum());
-
-        assertEquals(node1.binary().typeId(DeclaredBodyEnumType.class.getName()), obj.type().typeId());
-        assertEquals(node2.binary().typeId(DeclaredBodyEnumType.class.getName()), obj.type().typeId());
-
-        assertEquals(val.ordinal(), obj.enumOrdinal());
     }
 
     /**
