/*
 * Licensed to the Apache Software Foundation (ASF) under one or more
 * contributor license agreements.  See the NOTICE file distributed with
 * this work for additional information regarding copyright ownership.
 * The ASF licenses this file to You under the Apache License, Version 2.0
 * (the "License"); you may not use this file except in compliance with
 * the License.  You may obtain a copy of the License at
 *
 *      http://www.apache.org/licenses/LICENSE-2.0
 *
 * Unless required by applicable law or agreed to in writing, software
 * distributed under the License is distributed on an "AS IS" BASIS,
 * WITHOUT WARRANTIES OR CONDITIONS OF ANY KIND, either express or implied.
 * See the License for the specific language governing permissions and
 * limitations under the License.
 */

package org.apache.ignite.internal.commandline;

import java.util.ArrayList;
import java.util.Collections;
import java.util.HashSet;
import java.util.List;
import java.util.UUID;
import java.util.function.Predicate;
import java.util.logging.Level;
import java.util.logging.Logger;
import org.apache.ignite.cluster.ClusterState;
import org.apache.ignite.internal.commandline.baseline.BaselineArguments;
import org.apache.ignite.internal.commandline.cache.CacheCommands;
import org.apache.ignite.internal.commandline.cache.CacheSubcommands;
import org.apache.ignite.internal.commandline.cache.CacheValidateIndexes;
import org.apache.ignite.internal.commandline.cache.FindAndDeleteGarbage;
import org.apache.ignite.internal.commandline.cache.argument.FindAndDeleteGarbageArg;
import org.apache.ignite.internal.util.typedef.T2;
import org.apache.ignite.internal.visor.tx.VisorTxOperation;
import org.apache.ignite.internal.visor.tx.VisorTxProjection;
import org.apache.ignite.internal.visor.tx.VisorTxSortOrder;
import org.apache.ignite.internal.visor.tx.VisorTxTaskArg;
import org.apache.ignite.testframework.junits.SystemPropertiesRule;
import org.apache.ignite.testframework.junits.WithSystemProperty;
import org.jetbrains.annotations.Nullable;
import org.junit.ClassRule;
import org.junit.Rule;
import org.junit.Test;
import org.junit.rules.TestRule;

import static java.util.Arrays.asList;
import static org.apache.ignite.IgniteSystemProperties.IGNITE_ENABLE_EXPERIMENTAL_COMMAND;
import static org.apache.ignite.internal.commandline.CommandList.CACHE;
import static org.apache.ignite.internal.commandline.CommandList.SET_STATE;
import static org.apache.ignite.internal.commandline.CommandList.WAL;
import static org.apache.ignite.internal.commandline.TaskExecutor.DFLT_HOST;
import static org.apache.ignite.internal.commandline.TaskExecutor.DFLT_PORT;
import static org.apache.ignite.internal.commandline.WalCommands.WAL_DELETE;
import static org.apache.ignite.internal.commandline.WalCommands.WAL_PRINT;
import static org.apache.ignite.internal.commandline.cache.CacheSubcommands.FIND_AND_DELETE_GARBAGE;
import static org.apache.ignite.internal.commandline.cache.CacheSubcommands.VALIDATE_INDEXES;
import static org.apache.ignite.internal.commandline.cache.argument.ValidateIndexesCommandArg.CHECK_FIRST;
import static org.apache.ignite.internal.commandline.cache.argument.ValidateIndexesCommandArg.CHECK_THROUGH;
import static org.apache.ignite.testframework.GridTestUtils.assertThrows;
import static org.junit.Assert.assertArrayEquals;
import static org.junit.Assert.assertEquals;
import static org.junit.Assert.assertNull;
import static org.junit.Assert.assertTrue;
import static org.junit.Assert.fail;

/**
 * Tests Command Handler parsing arguments.
 */
@WithSystemProperty(key = IGNITE_ENABLE_EXPERIMENTAL_COMMAND, value = "true")
public class CommandHandlerParsingTest {
    /** */
    @ClassRule public static final TestRule classRule = new SystemPropertiesRule();

    /** */
    @Rule public final TestRule methodRule = new SystemPropertiesRule();

    /**
     * validate_indexes command arguments parsing and validation
     */
    @Test
    public void testValidateIndexArguments() {
        //happy case for all parameters
        try {
            int expectedCheckFirst = 10;
            int expectedCheckThrough = 11;
            UUID nodeId = UUID.randomUUID();

            ConnectionAndSslParameters args = parseArgs(asList(
                CACHE.text(),
                VALIDATE_INDEXES.text(),
                "cache1, cache2",
                nodeId.toString(),
                CHECK_FIRST.toString(),
                Integer.toString(expectedCheckFirst),
                CHECK_THROUGH.toString(),
                Integer.toString(expectedCheckThrough)
            ));

            assertTrue(args.command() instanceof CacheCommands);

            CacheSubcommands subcommand = ((CacheCommands)args.command()).arg();

            CacheValidateIndexes.Arguments arg = (CacheValidateIndexes.Arguments)subcommand.subcommand().arg();

            assertEquals("nodeId parameter unexpected value", nodeId, arg.nodeId());
            assertEquals("checkFirst parameter unexpected value", expectedCheckFirst, arg.checkFirst());
            assertEquals("checkThrough parameter unexpected value", expectedCheckThrough, arg.checkThrough());
        }
        catch (IllegalArgumentException e) {
            fail("Unexpected exception: " + e);
        }

        try {
            int expectedParam = 11;
            UUID nodeId = UUID.randomUUID();

            ConnectionAndSslParameters args = parseArgs(asList(
                    CACHE.text(),
                    VALIDATE_INDEXES.text(),
                    nodeId.toString(),
                    CHECK_THROUGH.toString(),
                    Integer.toString(expectedParam)
                ));

            assertTrue(args.command() instanceof CacheCommands);

            CacheSubcommands subcommand = ((CacheCommands)args.command()).arg();

            CacheValidateIndexes.Arguments arg = (CacheValidateIndexes.Arguments)subcommand.subcommand().arg();

            assertNull("caches weren't specified, null value expected", arg.caches());
            assertEquals("nodeId parameter unexpected value", nodeId, arg.nodeId());
            assertEquals("checkFirst parameter unexpected value", -1, arg.checkFirst());
            assertEquals("checkThrough parameter unexpected value", expectedParam, arg.checkThrough());
        }
        catch (IllegalArgumentException e) {
            e.printStackTrace();
        }

        assertParseArgsThrows("Value for '--check-first' property should be positive.", CACHE.text(), VALIDATE_INDEXES.text(), CHECK_FIRST.toString(), "0");
        assertParseArgsThrows("Numeric value for '--check-through' parameter expected.", CACHE.text(), VALIDATE_INDEXES.text(), CHECK_THROUGH.toString());
    }

    /** */
    @Test
    public void testFindAndDeleteGarbage() {
        String nodeId = UUID.randomUUID().toString();
        String delete = FindAndDeleteGarbageArg.DELETE.toString();
        String groups = "group1,grpoup2,group3";

        List<List<String>> lists = generateArgumentList(
            FIND_AND_DELETE_GARBAGE.text(),
            new T2<>(nodeId, false),
            new T2<>(delete, false),
            new T2<>(groups, false)
        );

        for (List<String> list : lists) {
            ConnectionAndSslParameters args = parseArgs(list);

            assertTrue(args.command() instanceof CacheCommands);

            CacheSubcommands subcommand = ((CacheCommands)args.command()).arg();

            FindAndDeleteGarbage.Arguments arg = (FindAndDeleteGarbage.Arguments)subcommand.subcommand().arg();

            if (list.contains(nodeId))
                assertEquals("nodeId parameter unexpected value", nodeId, arg.nodeId().toString());
            else
                assertNull(arg.nodeId());

            assertEquals(list.contains(delete), arg.delete());

            if (list.contains(groups))
                assertEquals(3, arg.groups().size());
            else
                assertNull(arg.groups());
        }
    }

    /** */
    private List<List<String>> generateArgumentList(String subcommand, T2<String, Boolean>...optional) {
        List<List<T2<String, Boolean>>> lists = generateAllCombinations(asList(optional), (x) -> x.get2());

        ArrayList<List<String>> res = new ArrayList<>();

        ArrayList<String> empty = new ArrayList<>();

        empty.add(CACHE.text());
        empty.add(subcommand);

        res.add(empty);

        for (List<T2<String, Boolean>> list : lists) {
            ArrayList<String> arg = new ArrayList<>(empty);

            list.forEach(x -> arg.add(x.get1()));

            res.add(arg);
        }

        return res;
    }

    /** */
    private <T> List<List<T>> generateAllCombinations(List<T> source, Predicate<T> stopFunc) {
        List<List<T>> res = new ArrayList<>();

        for (int i = 0; i < source.size(); i++) {
            List<T> sourceCopy = new ArrayList<>(source);

            T removed = sourceCopy.remove(i);

            generateAllCombinations(Collections.singletonList(removed), sourceCopy, stopFunc, res);
        }

        return res;
    }

    /** */
    private <T> void generateAllCombinations(List<T> res, List<T> source, Predicate<T> stopFunc, List<List<T>> acc) {
        acc.add(res);

        if (stopFunc != null && stopFunc.test(res.get(res.size() - 1)))
            return;

        if (source.size() == 1) {
            ArrayList<T> list = new ArrayList<>(res);

            list.add(source.get(0));

            acc.add(list);

            return;
        }

        for (int i = 0; i < source.size(); i++) {
            ArrayList<T> res0 = new ArrayList<>(res);

            List<T> sourceCopy = new ArrayList<>(source);

            T removed = sourceCopy.remove(i);

            res0.add(removed);

            generateAllCombinations(res0, sourceCopy, stopFunc, acc);
        }
    }

    /**
     * Tests parsing and validation for the SSL arguments.
     */
    @Test
    public void testParseAndValidateSSLArguments() {
        for (CommandList cmd : CommandList.values()) {
<<<<<<< HEAD
            if (cmd == CommandList.CACHE || cmd == CommandList.WAL || cmd == CommandList.ENCRYPTION)
                continue; // --cache, wal and encryption subcommands requires its own specific arguments.
=======
            if (skipCommand(cmd))
                continue; // --cache subcommand requires its own specific arguments.
>>>>>>> 2a8ab4a5

            assertParseArgsThrows("Expected SSL trust store path", "--truststore");

            ConnectionAndSslParameters args = parseArgs(asList("--keystore", "testKeystore", "--keystore-password", "testKeystorePassword", "--keystore-type", "testKeystoreType",
                "--truststore", "testTruststore", "--truststore-password", "testTruststorePassword", "--truststore-type", "testTruststoreType",
                "--ssl-key-algorithm", "testSSLKeyAlgorithm", "--ssl-protocol", "testSSLProtocol", cmd.text()));

            assertEquals("testSSLProtocol", args.sslProtocol());
            assertEquals("testSSLKeyAlgorithm", args.sslKeyAlgorithm());
            assertEquals("testKeystore", args.sslKeyStorePath());
            assertArrayEquals("testKeystorePassword".toCharArray(), args.sslKeyStorePassword());
            assertEquals("testKeystoreType", args.sslKeyStoreType());
            assertEquals("testTruststore", args.sslTrustStorePath());
            assertArrayEquals("testTruststorePassword".toCharArray(), args.sslTrustStorePassword());
            assertEquals("testTruststoreType", args.sslTrustStoreType());

            assertEquals(cmd.command(), args.command());
        }
    }

    /** */
    private boolean skipCommand(CommandList cmd) {
        return cmd == CommandList.CACHE ||
            cmd == CommandList.WAL ||
            cmd == CommandList.SET_STATE;
    }


    /**
     * Tests parsing and validation for user and password arguments.
     */
    @Test
    public void testParseAndValidateUserAndPassword() {
        for (CommandList cmd : CommandList.values()) {
<<<<<<< HEAD
            if (cmd == CommandList.CACHE || cmd == CommandList.WAL || cmd == CommandList.ENCRYPTION)
                continue; // --cache, wal and encryption subcommands requires its own specific arguments.
=======
            if (skipCommand(cmd))
                continue; // --cache, --wal and --set-state commands requires its own specific arguments.
>>>>>>> 2a8ab4a5

            assertParseArgsThrows("Expected user name", "--user");
            assertParseArgsThrows("Expected password", "--password");

            ConnectionAndSslParameters args = parseArgs(asList("--user", "testUser", "--password", "testPass", cmd.text()));

            assertEquals("testUser", args.userName());
            assertEquals("testPass", args.password());
            assertEquals(cmd.command(), args.command());
        }
    }

    /**
     * Tests parsing and validation  of WAL commands.
     */
    @Test
    public void testParseAndValidateWalActions() {
        ConnectionAndSslParameters args = parseArgs(asList(WAL.text(), WAL_PRINT));

        assertEquals(WAL.command(), args.command());

        T2<String, String> arg = ((WalCommands)args.command()).arg();

        assertEquals(WAL_PRINT, arg.get1());

        String nodes = UUID.randomUUID().toString() + "," + UUID.randomUUID().toString();

        args = parseArgs(asList(WAL.text(), WAL_DELETE, nodes));

        arg = ((WalCommands)args.command()).arg();

        assertEquals(WAL_DELETE, arg.get1());

        assertEquals(nodes, arg.get2());

        assertParseArgsThrows("Expected arguments for " + WAL.text(), WAL.text());

        String rnd = UUID.randomUUID().toString();

        assertParseArgsThrows("Unexpected action "  + rnd + " for " + WAL.text(), WAL.text(), rnd);
    }

    /**
     * Tests that the auto confirmation flag was correctly parsed.
     */
    @Test
    public void testParseAutoConfirmationFlag() {
        for (CommandList cmdL : CommandList.values()) {
            // SET_STATE command have mandatory argument, which used in confirmation message.
            Command cmd = cmdL != SET_STATE ? cmdL.command() : parseArgs(asList(cmdL.text(), "ACTIVE")).command();

            if (cmd.confirmationPrompt() == null)
                continue;

            ConnectionAndSslParameters args;

            if (cmdL == SET_STATE)
                args = parseArgs(asList(cmdL.text(), "ACTIVE"));
            else
                args = parseArgs(asList(cmdL.text()));

            checkCommonParametersCorrectlyParsed(cmdL, args, false);

            switch (cmdL) {
                case DEACTIVATE: {
                    args = parseArgs(asList(cmdL.text(), "--yes"));

                    checkCommonParametersCorrectlyParsed(cmdL, args, true);

                    break;
                }
                case SET_STATE: {
                    for (String newState : asList("ACTIVE_READ_ONLY", "ACTIVE", "INACTIVE")) {
                        args = parseArgs(asList(cmdL.text(), newState, "--yes"));

                        checkCommonParametersCorrectlyParsed(cmdL, args, true);

                        ClusterState argState = ((ClusterStateChangeCommand)args.command()).arg();

                        assertEquals(newState, argState.toString());
                    }

                    break;
                }
                case BASELINE: {
                    for (String baselineAct : asList("add", "remove", "set")) {
                        args = parseArgs(asList(cmdL.text(), baselineAct, "c_id1,c_id2", "--yes"));

                        checkCommonParametersCorrectlyParsed(cmdL, args, true);

                        BaselineArguments arg = ((BaselineCommand)args.command()).arg();

                        assertEquals(baselineAct, arg.getCmd().text());
                        assertEquals(new HashSet<>(asList("c_id1","c_id2")), new HashSet<>(arg.getConsistentIds()));
                    }

                    break;
                }

                case TX: {
                    args = parseArgs(asList(cmdL.text(), "--xid", "xid1", "--min-duration", "10", "--kill", "--yes"));

                    checkCommonParametersCorrectlyParsed(cmdL, args, true);

                    VisorTxTaskArg txTaskArg = ((TxCommands)args.command()).arg();

                    assertEquals("xid1", txTaskArg.getXid());
                    assertEquals(10_000, txTaskArg.getMinDuration().longValue());
                    assertEquals(VisorTxOperation.KILL, txTaskArg.getOperation());
                }

                default:
                    fail("Unknown command: " + cmd);
            }
        }
    }

    /** */
    private void checkCommonParametersCorrectlyParsed(
        CommandList cmd,
        ConnectionAndSslParameters args,
        boolean autoConfirm
    ) {
        assertEquals(cmd.command(), args.command());
        assertEquals(DFLT_HOST, args.host());
        assertEquals(DFLT_PORT, args.port());
        assertEquals(autoConfirm, args.autoConfirmation());
    }

    /**
     * Tests host and port arguments.
     * Tests connection settings arguments.
     */
    @Test
    public void testConnectionSettings() {
        for (CommandList cmd : CommandList.values()) {
<<<<<<< HEAD
            if (cmd == CommandList.CACHE || cmd == CommandList.WAL || cmd == CommandList.ENCRYPTION)
                continue; // --cache, wal and encryption subcommands requires its own specific arguments.
=======
            if (skipCommand(cmd))
                continue; // --cache subcommand requires its own specific arguments.
>>>>>>> 2a8ab4a5

            ConnectionAndSslParameters args = parseArgs(asList(cmd.text()));

            assertEquals(cmd.command(), args.command());
            assertEquals(DFLT_HOST, args.host());
            assertEquals(DFLT_PORT, args.port());

            args = parseArgs(asList("--port", "12345", "--host", "test-host", "--ping-interval", "5000",
                "--ping-timeout", "40000", cmd.text()));

            assertEquals(cmd.command(), args.command());
            assertEquals("test-host", args.host());
            assertEquals("12345", args.port());
            assertEquals(5000, args.pingInterval());
            assertEquals(40000, args.pingTimeout());

            assertParseArgsThrows("Invalid value for port: wrong-port", "--port", "wrong-port", cmd.text());
            assertParseArgsThrows("Invalid value for ping interval: -10", "--ping-interval", "-10", cmd.text());
            assertParseArgsThrows("Invalid value for ping timeout: -20", "--ping-timeout", "-20", cmd.text());
        }
    }

    /**
     * test parsing dump transaction arguments
     */
    @Test
    public void testTransactionArguments() {
        ConnectionAndSslParameters args;

        parseArgs(asList("--tx"));

        assertParseArgsThrows("Expecting --min-duration", "--tx", "--min-duration");
        assertParseArgsThrows("Invalid value for --min-duration: -1", "--tx", "--min-duration", "-1");
        assertParseArgsThrows("Expecting --min-size", "--tx", "--min-size");
        assertParseArgsThrows("Invalid value for --min-size: -1", "--tx", "--min-size", "-1");
        assertParseArgsThrows("--label", "--tx", "--label");
        assertParseArgsThrows("Illegal regex syntax", "--tx", "--label", "tx123[");
        assertParseArgsThrows("Projection can't be used together with list of consistent ids.", "--tx", "--servers", "--nodes", "1,2,3");

        args = parseArgs(asList("--tx", "--min-duration", "120", "--min-size", "10", "--limit", "100", "--order", "SIZE", "--servers"));

        VisorTxTaskArg arg = ((TxCommands)args.command()).arg();

        assertEquals(Long.valueOf(120 * 1000L), arg.getMinDuration());
        assertEquals(Integer.valueOf(10), arg.getMinSize());
        assertEquals(Integer.valueOf(100), arg.getLimit());
        assertEquals(VisorTxSortOrder.SIZE, arg.getSortOrder());
        assertEquals(VisorTxProjection.SERVER, arg.getProjection());

        args = parseArgs(asList("--tx", "--min-duration", "130", "--min-size", "1", "--limit", "60", "--order", "DURATION",
            "--clients"));

        arg = ((TxCommands)args.command()).arg();

        assertEquals(Long.valueOf(130 * 1000L), arg.getMinDuration());
        assertEquals(Integer.valueOf(1), arg.getMinSize());
        assertEquals(Integer.valueOf(60), arg.getLimit());
        assertEquals(VisorTxSortOrder.DURATION, arg.getSortOrder());
        assertEquals(VisorTxProjection.CLIENT, arg.getProjection());

        args = parseArgs(asList("--tx", "--nodes", "1,2,3"));

        arg = ((TxCommands)args.command()).arg();

        assertNull(arg.getProjection());
        assertEquals(asList("1", "2", "3"), arg.getConsistentIds());
    }

    /**
     * @param args Raw arg list.
     * @return Common parameters container object.
     */
    private ConnectionAndSslParameters parseArgs(List<String> args) {
        return new CommonArgParser(setupTestLogger()).
            parseAndValidate(args.iterator());
    }

    /**
     * @return logger for tests.
     */
    private Logger setupTestLogger() {
        Logger result;

        result = Logger.getLogger(getClass().getName());
        result.setLevel(Level.INFO);
        result.setUseParentHandlers(false);

        result.addHandler(CommandHandler.setupStreamHandler());

        return result;
    }

    /**
     * Checks that parse arguments fails with {@link IllegalArgumentException} and {@code failMsg} message.
     *
     * @param failMsg Exception message (optional).
     * @param args Incoming arguments.
     */
    private void assertParseArgsThrows(@Nullable String failMsg, String... args) {
        assertThrows(null, () -> parseArgs(asList(args)), IllegalArgumentException.class, failMsg);
    }
}<|MERGE_RESOLUTION|>--- conflicted
+++ resolved
@@ -255,13 +255,8 @@
     @Test
     public void testParseAndValidateSSLArguments() {
         for (CommandList cmd : CommandList.values()) {
-<<<<<<< HEAD
-            if (cmd == CommandList.CACHE || cmd == CommandList.WAL || cmd == CommandList.ENCRYPTION)
-                continue; // --cache, wal and encryption subcommands requires its own specific arguments.
-=======
             if (skipCommand(cmd))
                 continue; // --cache subcommand requires its own specific arguments.
->>>>>>> 2a8ab4a5
 
             assertParseArgsThrows("Expected SSL trust store path", "--truststore");
 
@@ -286,7 +281,8 @@
     private boolean skipCommand(CommandList cmd) {
         return cmd == CommandList.CACHE ||
             cmd == CommandList.WAL ||
-            cmd == CommandList.SET_STATE;
+            cmd == CommandList.SET_STATE ||
+            cmd == CommandList.ENCRYPTION;
     }
 
 
@@ -296,13 +292,8 @@
     @Test
     public void testParseAndValidateUserAndPassword() {
         for (CommandList cmd : CommandList.values()) {
-<<<<<<< HEAD
-            if (cmd == CommandList.CACHE || cmd == CommandList.WAL || cmd == CommandList.ENCRYPTION)
-                continue; // --cache, wal and encryption subcommands requires its own specific arguments.
-=======
             if (skipCommand(cmd))
                 continue; // --cache, --wal and --set-state commands requires its own specific arguments.
->>>>>>> 2a8ab4a5
 
             assertParseArgsThrows("Expected user name", "--user");
             assertParseArgsThrows("Expected password", "--password");
@@ -439,13 +430,8 @@
     @Test
     public void testConnectionSettings() {
         for (CommandList cmd : CommandList.values()) {
-<<<<<<< HEAD
-            if (cmd == CommandList.CACHE || cmd == CommandList.WAL || cmd == CommandList.ENCRYPTION)
-                continue; // --cache, wal and encryption subcommands requires its own specific arguments.
-=======
             if (skipCommand(cmd))
                 continue; // --cache subcommand requires its own specific arguments.
->>>>>>> 2a8ab4a5
 
             ConnectionAndSslParameters args = parseArgs(asList(cmd.text()));
 
