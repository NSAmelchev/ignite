/*
 * Licensed to the Apache Software Foundation (ASF) under one or more
 * contributor license agreements.  See the NOTICE file distributed with
 * this work for additional information regarding copyright ownership.
 * The ASF licenses this file to You under the Apache License, Version 2.0
 * (the "License"); you may not use this file except in compliance with
 * the License.  You may obtain a copy of the License at
 *
 *      http://www.apache.org/licenses/LICENSE-2.0
 *
 * Unless required by applicable law or agreed to in writing, software
 * distributed under the License is distributed on an "AS IS" BASIS,
 * WITHOUT WARRANTIES OR CONDITIONS OF ANY KIND, either express or implied.
 * See the License for the specific language governing permissions and
 * limitations under the License.
 */

package org.apache.ignite.internal.processors.cache;

import com.google.common.collect.*;
import junit.framework.*;
import org.apache.ignite.*;
import org.apache.ignite.cache.*;
import org.apache.ignite.cache.affinity.*;
import org.apache.ignite.cluster.*;
import org.apache.ignite.configuration.*;
import org.apache.ignite.events.*;
import org.apache.ignite.internal.*;
import org.apache.ignite.internal.processors.cache.query.*;
import org.apache.ignite.internal.util.lang.*;
import org.apache.ignite.internal.util.typedef.*;
import org.apache.ignite.internal.util.typedef.internal.*;
import org.apache.ignite.lang.*;
import org.apache.ignite.spi.swapspace.inmemory.*;
import org.apache.ignite.testframework.*;
import org.apache.ignite.transactions.*;
import org.jetbrains.annotations.*;

import javax.cache.*;
import javax.cache.expiry.*;
import javax.cache.processor.*;
import java.util.*;
import java.util.concurrent.*;
import java.util.concurrent.atomic.*;
import java.util.concurrent.locks.*;

import static java.util.concurrent.TimeUnit.*;
import static org.apache.ignite.cache.CacheMode.*;
import static org.apache.ignite.events.EventType.*;
import static org.apache.ignite.internal.processors.cache.GridCachePeekMode.*;
import static org.apache.ignite.testframework.GridTestUtils.*;
import static org.apache.ignite.transactions.IgniteTxConcurrency.*;
import static org.apache.ignite.transactions.IgniteTxIsolation.*;
import static org.apache.ignite.transactions.IgniteTxState.*;

/**
 * Full API cache test.
 */
public abstract class GridCacheAbstractFullApiSelfTest extends GridCacheAbstractSelfTest {
    /** Increment processor for invoke operations. */
    public static final EntryProcessor<String, Integer, String> INCR_PROCESSOR = new EntryProcessor<String, Integer, String>() {
        @Override public String process(MutableEntry<String, Integer> e, Object... args) {
            assertNotNull(e.getKey());

            Integer old = e.getValue();

            e.setValue(old == null ? 1 : old + 1);

            return String.valueOf(old);
        }
    };

    /** Increment processor for invoke operations. */
    public static final EntryProcessor<String, Integer, String> RMV_PROCESSOR = new EntryProcessor<String, Integer, String>() {
        @Override public String process(MutableEntry<String, Integer> e, Object... args) {
            assertNotNull(e.getKey());

            Integer old = e.getValue();

            e.remove();

            return String.valueOf(old);
        }
    };

    /** Dflt grid. */
    protected Ignite dfltIgnite;

    /** {@inheritDoc} */
    @Override protected int gridCount() {
        return 1;
    }

    /** {@inheritDoc} */
    @Override protected boolean swapEnabled() {
        return true;
    }

    /**
     * @return {@code True} if values should be stored off-heap.
     */
    protected boolean offHeapValues() {
        return false;
    }

    /** {@inheritDoc} */
    @Override protected IgniteConfiguration getConfiguration(String gridName) throws Exception {
        IgniteConfiguration cfg = super.getConfiguration(gridName);

        if (offHeapValues())
            cfg.setSwapSpaceSpi(new GridTestSwapSpaceSpi());

        return cfg;
    }

    /** {@inheritDoc} */
    @Override protected CacheConfiguration cacheConfiguration(String gridName) throws Exception {
        CacheConfiguration ccfg = super.cacheConfiguration(gridName);

        if (offHeapValues()) {
            ccfg.setQueryIndexEnabled(false);
            ccfg.setMemoryMode(CacheMemoryMode.OFFHEAP_VALUES);
            ccfg.setOffHeapMaxMemory(0);
        }

        return ccfg;
    }

    /** {@inheritDoc} */
    @Override protected void beforeTestsStarted() throws Exception {
        super.beforeTestsStarted();

        for (int i = 0; i < gridCount(); i++)
            info("Grid " + i + ": " + grid(i).localNode().id());
    }

    /** {@inheritDoc} */
    @Override protected void beforeTest() throws Exception {
        IgniteCache<String, Integer> cache = jcache();

        assertEquals(0, cache.localSize());
        assertEquals(0, cache.size());

        super.beforeTest();

        assertEquals(0, cache.localSize());
        assertEquals(0, cache.size());

        dfltIgnite = grid(0);
    }

    /** {@inheritDoc} */
    @Override protected void afterTest() throws Exception {
        super.afterTest();

        IgniteCache<String, Integer> cache = jcache();

        assertEquals(0, cache.localSize());
        assertEquals(0, cache.size());

        dfltIgnite = null;
    }

    /**
     * @throws Exception In case of error.
     */
    public void testSize() throws Exception {
        assert jcache().localSize() == 0;

        int size = 10;

        Map<String, Integer> map = new HashMap<>();

        for (int i = 0; i < size; i++)
            map.put("key" + i, i);

        // Put in primary nodes to avoid near readers which will prevent entry from being cleared.
        Map<ClusterNode, Collection<String>> mapped = grid(0).mapKeysToNodes(null, map.keySet());

        for (int i = 0; i < gridCount(); i++) {
            Collection<String> keys = mapped.get(grid(i).localNode());

            if (!F.isEmpty(keys)) {
                for (String key : keys)
                    jcache(i).put(key, map.get(key));
            }
        }

        map.remove("key0");

        mapped = grid(0).mapKeysToNodes(null, map.keySet());

        for (int i = 0; i < gridCount(); i++) {
            // Will actually delete entry from map.
            CU.invalidate(cache(i), "key0");

            assertNull("Failed check for grid: " + i, jcache(i).localPeek("key0", CachePeekMode.ONHEAP));

            Collection<String> keysCol = mapped.get(grid(i).localNode());

            assert jcache(i).localSize() != 0 || F.isEmpty(keysCol);
        }

        for (int i = 0; i < gridCount(); i++) {
            GridCacheContext<String, Integer> ctx = context(i);

            int sum = 0;

            for (String key : map.keySet())
                if (ctx.affinity().localNode(key, ctx.discovery().topologyVersion()))
                    sum++;

            assertEquals("Incorrect key size on cache #" + i, sum, jcache(i).localSize());
        }

        for (int i = 0; i < gridCount(); i++) {
            Collection<String> keysCol = mapped.get(grid(i).localNode());

            assertEquals("Failed check for grid: " + i, !F.isEmpty(keysCol) ? keysCol.size() : 0,
                cache(i).primarySize());
        }

        int globalPrimarySize = map.size();

        for (int i = 0; i < gridCount(); i++)
            assertEquals(globalPrimarySize, cache(i).globalPrimarySize());

        int times = 1;

        if (cacheMode() == REPLICATED)
            times = gridCount();
        else if (cacheMode() == PARTITIONED)
            times = Math.min(gridCount(), jcache().getConfiguration(CacheConfiguration.class).getBackups() + 1);

        int globalSize = globalPrimarySize * times;

        for (int i = 0; i < gridCount(); i++)
            assertEquals(globalSize, cache(i).globalSize());
    }

    /**
     * @throws Exception In case of error.
     */
    public void testContainsKey() throws Exception {
        jcache().put("testContainsKey", 1);

        checkContainsKey(true, "testContainsKey");
        checkContainsKey(false, "testContainsKeyWrongKey");
    }

    /**
     * @throws Exception If failed.
     */
    public void testRemoveInExplicitLocks() throws Exception {
        if (lockingEnabled()) {
            IgniteCache<String, Integer> cache = jcache();

            cache.put("a", 1);

            Lock lock = cache.lockAll(ImmutableSet.of("a", "b", "c", "d"));

            lock.lock();

            try {
                cache.remove("a");

                // Make sure single-key operation did not remove lock.
                cache.putAll(F.asMap("b", 2, "c", 3, "d", 4));
            }
            finally {
                lock.unlock();
            }
        }
    }

    /**
     * @throws IgniteCheckedException If failed.
     */
    public void testAtomicOps() throws IgniteCheckedException {
        IgniteCache<String, Integer> c = jcache();

        final int cnt = 10;

        for (int i = 0; i < cnt; i++)
            assertNull(c.getAndPutIfAbsent("k" + i, i));

        for (int i = 0; i < cnt; i++) {
            boolean wrong = i % 2 == 0;

            String key = "k" + i;

            boolean res = c.replace(key, wrong ? i + 1 : i, -1);

            assertEquals(wrong, !res);
        }

        for (int i = 0; i < cnt; i++) {
            boolean success = i % 2 != 0;

            String key = "k" + i;

            boolean res = c.remove(key, -1);

            assertTrue(success == res);
        }
    }

    /**
     * @throws Exception In case of error.
     */
    public void testGet() throws Exception {
        IgniteCache<String, Integer> cache = jcache();

        cache.put("key1", 1);
        cache.put("key2", 2);

        assert cache.get("key1") == 1;
        assert cache.get("key2") == 2;
        assert cache.get("wrongKey") == null;
    }

    /**
     * @throws Exception In case of error.
     */
    public void testGetAsync() throws Exception {
        IgniteCache<String, Integer> cache = jcache();

        cache.put("key1", 1);
        cache.put("key2", 2);

        IgniteCache<String, Integer> cacheAsync = cache.withAsync();

        cacheAsync.get("key1");

        IgniteFuture<Integer> fut1 = cacheAsync.future();

        cacheAsync.get("key2");

        IgniteFuture<Integer> fut2 = cacheAsync.future();

        cacheAsync.get("wrongKey");

        IgniteFuture<Integer> fut3 = cacheAsync.future();

        assert fut1.get() == 1;
        assert fut2.get() == 2;
        assert fut3.get() == null;
    }

    /**
     * @throws Exception In case of error.
     */
    public void testGetAll() throws Exception {
        IgniteTx tx = txEnabled() ? transactions().txStart() : null;

        final IgniteCache<String, Integer> cache = jcache();

        cache.put("key1", 1);
        cache.put("key2", 2);

        if (tx != null)
            tx.commit();

        GridTestUtils.assertThrows(log, new Callable<Void>() {
            @Override public Void call() throws Exception {
                cache.getAll(null).isEmpty();

                return null;
            }
        }, NullPointerException.class, null);

        assert cache.getAll(Collections.<String>emptySet()).isEmpty();

        Map<String, Integer> map1 = cache.getAll(ImmutableSet.of("key1", "key2", "key9999"));

        info("Retrieved map1: " + map1);

        assert 2 == map1.size() : "Invalid map: " + map1;

        assertEquals(1, (int)map1.get("key1"));
        assertEquals(2, (int)map1.get("key2"));
        assertNull(map1.get("key9999"));

        Map<String, Integer> map2 = cache.getAll(ImmutableSet.of("key1", "key2", "key9999"));

        info("Retrieved map2: " + map2);

        assert 2 == map2.size() : "Invalid map: " + map2;

        assertEquals(1, (int)map2.get("key1"));
        assertEquals(2, (int)map2.get("key2"));
        assertNull(map2.get("key9999"));

        // Now do the same checks but within transaction.
        if (txEnabled()) {
            tx = transactions().txStart();

            assert cache.getAll(Collections.<String>emptySet()).isEmpty();

            map1 = cache.getAll(ImmutableSet.of("key1", "key2", "key9999"));

            info("Retrieved map1: " + map1);

            assert 2 == map1.size() : "Invalid map: " + map1;

            assertEquals(1, (int)map1.get("key1"));
            assertEquals(2, (int)map1.get("key2"));
            assertNull(map1.get("key9999"));

            map2 = cache.getAll(ImmutableSet.of("key1", "key2", "key9999"));

            info("Retrieved map2: " + map2);

            assert 2 == map2.size() : "Invalid map: " + map2;

            assertEquals(1, (int)map2.get("key1"));
            assertEquals(2, (int)map2.get("key2"));
            assertNull(map2.get("key9999"));

            tx.commit();
        }
    }

    /**
     * @throws Exception In case of error.
     */
    public void testGetAllWithNulls() throws Exception {
        final IgniteCache<String, Integer> cache = jcache();

        final Set<String> c = new HashSet<>();

        c.add("key1");
        c.add(null);

        GridTestUtils.assertThrows(log, new Callable<Void>() {
            @Override public Void call() throws Exception {
                cache.getAll(c);

                return null;
            }
        }, NullPointerException.class, null);
    }

    /**
     * @throws Exception If failed.
     */
    public void testGetTxNonExistingKey() throws Exception {
        if (txEnabled()) {
            try (IgniteTx ignored = transactions().txStart()) {
                assert jcache().get("key999123") == null;
            }
        }
    }

    /**
     * @throws Exception In case of error.
     */
    public void testGetAllAsync() throws Exception {
        final IgniteCache<String, Integer> cache = jcache();

        final IgniteCache<String, Integer> cacheAsync = cache.withAsync();

        cache.put("key1", 1);
        cache.put("key2", 2);

        GridTestUtils.assertThrows(log, new Callable<Void>() {
            @Override public Void call() throws Exception {
                cacheAsync.getAll(null);

                return null;
            }
        }, NullPointerException.class, null);

        cacheAsync.getAll(Collections.<String>emptySet());
        IgniteFuture<Map<String, Integer>> fut2 = cacheAsync.future();

        cacheAsync.getAll(ImmutableSet.of("key1", "key2"));
        IgniteFuture<Map<String, Integer>> fut3 = cacheAsync.future();

        assert fut2.get().isEmpty();
        assert fut3.get().size() == 2 : "Invalid map: " + fut3.get();
        assert fut3.get().get("key1") == 1;
        assert fut3.get().get("key2") == 2;
    }

    /**
     * @throws Exception In case of error.
     */
    public void testPut() throws Exception {
        IgniteCache<String, Integer> cache = jcache();

        assert cache.getAndPut("key1", 1) == null;
        assert cache.getAndPut("key2", 2) == null;

        // Check inside transaction.
        assert cache.get("key1") == 1;
        assert cache.get("key2") == 2;

        // Put again to check returned values.
        assert cache.getAndPut("key1", 1) == 1;
        assert cache.getAndPut("key2", 2) == 2;

        checkContainsKey(true, "key1");
        checkContainsKey(true, "key2");

        assert cache.get("key1") != null;
        assert cache.get("key2") != null;
        assert cache.get("wrong") == null;

        // Check outside transaction.
        checkContainsKey(true, "key1");
        checkContainsKey(true, "key2");

        assert cache.get("key1") == 1;
        assert cache.get("key2") == 2;
        assert cache.get("wrong") == null;

        assertEquals((Integer)1, cache.getAndPut("key1", 10));
        assertEquals((Integer)2, cache.getAndPut("key2", 11));
    }

    /**
     * @throws Exception In case of error.
     */
    public void testPutTx() throws Exception {
        if (txEnabled()) {
            IgniteTx tx = transactions().txStart();

            IgniteCache<String, Integer> cache = jcache();

            assert cache.getAndPut("key1", 1) == null;
            assert cache.getAndPut("key2", 2) == null;

            // Check inside transaction.
            assert cache.get("key1") == 1;
            assert cache.get("key2") == 2;

            // Put again to check returned values.
            assert cache.getAndPut("key1", 1) == 1;
            assert cache.getAndPut("key2", 2) == 2;

            checkContainsKey(true, "key1");
            checkContainsKey(true, "key2");

            assert cache.get("key1") != null;
            assert cache.get("key2") != null;
            assert cache.get("wrong") == null;

            tx.commit();

            // Check outside transaction.
            checkContainsKey(true, "key1");
            checkContainsKey(true, "key2");

            assert cache.get("key1") == 1;
            assert cache.get("key2") == 2;
            assert cache.get("wrong") == null;

            assertEquals((Integer)1, cache.getAndPut("key1", 10));
            assertEquals((Integer)2, cache.getAndPut("key2", 11));
        }
    }

    /**
     * @throws Exception If failed.
     */
    public void testTransformOptimisticReadCommitted() throws Exception {
        checkTransform(OPTIMISTIC, READ_COMMITTED);
    }

    /**
     * @throws Exception If failed.
     */
    public void testTransformOptimisticRepeatableRead() throws Exception {
        checkTransform(OPTIMISTIC, REPEATABLE_READ);
    }

    /**
     * @throws Exception If failed.
     */
    public void testTransformPessimisticReadCommitted() throws Exception {
        checkTransform(PESSIMISTIC, READ_COMMITTED);
    }

    /**
     * @throws Exception If failed.
     */
    public void testTransformPessimisticRepeatableRead() throws Exception {
        checkTransform(PESSIMISTIC, REPEATABLE_READ);
    }

    /**
     * @param concurrency Concurrency.
     * @param isolation Isolation.
     * @throws Exception If failed.
     */
    private void checkTransform(IgniteTxConcurrency concurrency, IgniteTxIsolation isolation) throws Exception {
        IgniteCache<String, Integer> cache = jcache();

        cache.put("key2", 1);
        cache.put("key3", 3);

        IgniteTx tx = txEnabled() ? ignite(0).transactions().txStart(concurrency, isolation) : null;

        try {
            assertEquals("null", cache.invoke("key1", INCR_PROCESSOR));
            assertEquals("1", cache.invoke("key2", INCR_PROCESSOR));
            assertEquals("3", cache.invoke("key3", RMV_PROCESSOR));

            if (tx != null)
                tx.commit();
        }
        catch (Exception e) {
            e.printStackTrace();

            throw e;
        }
        finally {
            if (tx != null)
                tx.close();
        }

        assertEquals((Integer)1, cache.get("key1"));
        assertEquals((Integer)2, cache.get("key2"));
        assertNull(cache.get("key3"));

        for (int i = 0; i < gridCount(); i++)
            assertNull("Failed for cache: " + i, jcache(i).localPeek("key3", CachePeekMode.ONHEAP));

        cache.remove("key1");
        cache.put("key2", 1);
        cache.put("key3", 3);

        assertEquals("null", cache.invoke("key1", INCR_PROCESSOR));
        assertEquals("1", cache.invoke("key2", INCR_PROCESSOR));
        assertEquals("3", cache.invoke("key3", RMV_PROCESSOR));

        assertEquals((Integer)1, cache.get("key1"));
        assertEquals((Integer)2, cache.get("key2"));
        assertNull(cache.get("key3"));

        for (int i = 0; i < gridCount(); i++)
            assertNull(jcache(i).localPeek("key3", CachePeekMode.ONHEAP));
    }

    /**
     * @throws Exception If failed.
     */
    public void testTransformAllOptimisticReadCommitted() throws Exception {
        checkTransformAll(OPTIMISTIC, READ_COMMITTED);
    }

    /**
     * @throws Exception If failed.
     */
    public void testTransformAllOptimisticRepeatableRead() throws Exception {
        checkTransformAll(OPTIMISTIC, REPEATABLE_READ);
    }

    /**
     * @throws Exception If failed.
     */
    public void testTransformAllPessimisticReadCommitted() throws Exception {
        checkTransformAll(PESSIMISTIC, READ_COMMITTED);
    }

    /**
     * @throws Exception If failed.
     */
    public void testTransformAllPessimisticRepeatableRead() throws Exception {
        checkTransformAll(PESSIMISTIC, REPEATABLE_READ);
    }

    /**
     * @param concurrency Transaction concurrency.
     * @param isolation Transaction isolation.
     * @throws Exception If failed.
     */
    private void checkTransformAll(IgniteTxConcurrency concurrency, IgniteTxIsolation isolation)
        throws Exception {
        final IgniteCache<String, Integer> cache = jcache();

        cache.put("key2", 1);
        cache.put("key3", 3);

        if (txEnabled()) {
            Map<String, EntryProcessorResult<String>> res;

            try (IgniteTx tx = ignite(0).transactions().txStart(concurrency, isolation)) {
                res = cache.invokeAll(F.asSet("key1", "key2", "key3"), INCR_PROCESSOR);

                tx.commit();
            }

            assertEquals((Integer)1, cache.get("key1"));
            assertEquals((Integer)2, cache.get("key2"));
            assertEquals((Integer)4, cache.get("key3"));

            assertEquals("null", res.get("key1").get());
            assertEquals("1", res.get("key2").get());
            assertEquals("3", res.get("key3").get());

            assertEquals(3, res.size());

            cache.remove("key1");
            cache.put("key2", 1);
            cache.put("key3", 3);
        }

        Map<String, EntryProcessorResult<String>> res = cache.invokeAll(F.asSet("key1", "key2", "key3"), RMV_PROCESSOR);

        for (int i = 0; i < gridCount(); i++) {
            assertNull(jcache(i).localPeek("key1", CachePeekMode.ONHEAP));
            assertNull(jcache(i).localPeek("key2", CachePeekMode.ONHEAP));
            assertNull(jcache(i).localPeek("key3", CachePeekMode.ONHEAP));
        }

        assertEquals("null", res.get("key1").get());
        assertEquals("1", res.get("key2").get());
        assertEquals("3", res.get("key3").get());

        assertEquals(3, res.size());

        cache.remove("key1");
        cache.put("key2", 1);
        cache.put("key3", 3);

        res = cache.invokeAll(F.asSet("key1", "key2", "key3"), INCR_PROCESSOR);

        assertEquals((Integer)1, cache.get("key1"));
        assertEquals((Integer)2, cache.get("key2"));
        assertEquals((Integer)4, cache.get("key3"));

        assertEquals("null", res.get("key1").get());
        assertEquals("1", res.get("key2").get());
        assertEquals("3", res.get("key3").get());

        assertEquals(3, res.size());

        cache.remove("key1");
        cache.put("key2", 1);
        cache.put("key3", 3);

        res = cache.invokeAll(F.asMap("key1", INCR_PROCESSOR, "key2", INCR_PROCESSOR, "key3", INCR_PROCESSOR));

        assertEquals((Integer)1, cache.get("key1"));
        assertEquals((Integer)2, cache.get("key2"));
        assertEquals((Integer)4, cache.get("key3"));

        assertEquals("null", res.get("key1").get());
        assertEquals("1", res.get("key2").get());
        assertEquals("3", res.get("key3").get());

        assertEquals(3, res.size());
    }

    /**
     * @throws Exception If failed.
     */
    public void testTransformAllWithNulls() throws Exception {
        final IgniteCache<String, Integer> cache = jcache();

        GridTestUtils.assertThrows(log, new Callable<Void>() {
            @Override public Void call() throws Exception {
                cache.invokeAll((Set<String>)null, INCR_PROCESSOR);

                return null;
            }
        }, NullPointerException.class, null);

        GridTestUtils.assertThrows(log, new Callable<Void>() {
            @Override public Void call() throws Exception {
                cache.invokeAll(F.asSet("key1"), null);

                return null;
            }
        }, NullPointerException.class, null);

        {
            final Set<String> keys = new LinkedHashSet<>(2);

            keys.add("key1");
            keys.add(null);

            GridTestUtils.assertThrows(log, new Callable<Void>() {
                @Override public Void call() throws Exception {
                    cache.invokeAll(keys, INCR_PROCESSOR);

                    return null;
                }
            }, NullPointerException.class, null);

            GridTestUtils.assertThrows(log, new Callable<Void>() {
                @Override public Void call() throws Exception {
                    cache.invokeAll(F.asSet("key1"), null);

                    return null;
                }
            }, NullPointerException.class, null);
        }
    }

    /**
     * @throws Exception If failed.
     */
    public void testTransformSequentialOptimisticNoStart() throws Exception {
        checkTransformSequential0(false, OPTIMISTIC);
    }

    /**
     * @throws Exception If failed.
     */
    public void testTransformSequentialPessimisticNoStart() throws Exception {
        checkTransformSequential0(false, PESSIMISTIC);
    }

    /**
     * @throws Exception If failed.
     */
    public void testTransformSequentialOptimisticWithStart() throws Exception {
        checkTransformSequential0(true, OPTIMISTIC);
    }

    /**
     * @throws Exception If failed.
     */
    public void testTransformSequentialPessimisticWithStart() throws Exception {
        checkTransformSequential0(true, PESSIMISTIC);
    }

    /**
     * @param startVal Whether to put value.
     * @param concurrency Concurrency.
     * @throws Exception If failed.
     */
    private void checkTransformSequential0(boolean startVal, IgniteTxConcurrency concurrency)
        throws Exception {
        IgniteCache<String, Integer> cache = jcache();

        IgniteTx tx = txEnabled() ? ignite(0).transactions().txStart(concurrency, READ_COMMITTED) : null;

        try {
            if (startVal)
                cache.put("key", 2);

            cache.invoke("key", INCR_PROCESSOR);
            cache.invoke("key", INCR_PROCESSOR);
            cache.invoke("key", INCR_PROCESSOR);

            if (tx != null)
                tx.commit();
        }
        finally {
            if (tx != null)
                tx.close();
        }

        Integer exp = (startVal ? 2 : 0) + 3;

        assertEquals(exp, cache.get("key"));

        for (int i = 0; i < gridCount(); i++) {
            if (ignite(i).affinity(null).isPrimaryOrBackup(grid(i).localNode(), "key"))
                assertEquals(exp, peek(jcache(i), "key"));
        }
    }

    /**
     * @throws Exception If failed.
     */
    public void testTransformAfterRemoveOptimistic() throws Exception {
        checkTransformAfterRemove(OPTIMISTIC);
    }

    /**
     * @throws Exception If failed.
     */
    public void testTransformAfterRemovePessimistic() throws Exception {
        checkTransformAfterRemove(PESSIMISTIC);
    }

    /**
     * @param concurrency Concurrency.
     * @throws Exception If failed.
     */
    private void checkTransformAfterRemove(IgniteTxConcurrency concurrency) throws Exception {
        IgniteCache<String, Integer> cache = jcache();

        cache.put("key", 4);

        IgniteTx tx = txEnabled() ? ignite(0).transactions().txStart(concurrency, READ_COMMITTED) : null;

        try {
            cache.remove("key");

            cache.invoke("key", INCR_PROCESSOR);
            cache.invoke("key", INCR_PROCESSOR);
            cache.invoke("key", INCR_PROCESSOR);

            if (tx != null)
                tx.commit();
        }
        finally {
            if (tx != null)
                tx.close();
        }

        assertEquals((Integer)3, cache.get("key"));
    }

    /**
     * @throws Exception If failed.
     */
    public void testTransformReturnValueGetOptimisticReadCommitted() throws Exception {
        checkTransformReturnValue(false, OPTIMISTIC, READ_COMMITTED);
    }

    /**
     * @throws Exception If failed.
     */
    public void testTransformReturnValueGetOptimisticRepeatableRead() throws Exception {
        checkTransformReturnValue(false, OPTIMISTIC, REPEATABLE_READ);
    }

    /**
     * @throws Exception If failed.
     */
    public void testTransformReturnValueGetPessimisticReadCommitted() throws Exception {
        checkTransformReturnValue(false, PESSIMISTIC, READ_COMMITTED);
    }

    /**
     * @throws Exception If failed.
     */
    public void testTransformReturnValueGetPessimisticRepeatableRead() throws Exception {
        checkTransformReturnValue(false, PESSIMISTIC, REPEATABLE_READ);
    }

    /**
     * @throws Exception If failed.
     */
    public void testTransformReturnValuePutInTx() throws Exception {
        checkTransformReturnValue(true, OPTIMISTIC, READ_COMMITTED);
    }

    /**
     * @param put Whether to put value.
     * @param concurrency Concurrency.
     * @param isolation Isolation.
     * @throws Exception If failed.
     */
    private void checkTransformReturnValue(boolean put,
        IgniteTxConcurrency concurrency,
        IgniteTxIsolation isolation)
        throws Exception
    {
        IgniteCache<String, Integer> cache = jcache();

        if (!put)
            cache.put("key", 1);

        IgniteTx tx = txEnabled() ? ignite(0).transactions().txStart(concurrency, isolation) : null;

        try {
            if (put)
                cache.put("key", 1);

            cache.invoke("key", INCR_PROCESSOR);

            assertEquals((Integer)2, cache.get("key"));

            if (tx != null) {
                // Second get inside tx. Make sure read value is not transformed twice.
                assertEquals((Integer)2, cache.get("key"));

                tx.commit();
            }
        }
        finally {
            if (tx != null)
                tx.close();
        }
    }

    /**
     * @throws Exception In case of error.
     */
    public void testGetAndPutAsync() throws Exception {
        IgniteCache<String, Integer> cache = jcache();

        IgniteCache<String, Integer> cacheAsync = cache.withAsync();

        cache.put("key1", 1);
        cache.put("key2", 2);

        cacheAsync.getAndPut("key1", 10);

        IgniteFuture<Integer> fut1 = cacheAsync.future();

        cacheAsync.getAndPut("key2", 11);

        IgniteFuture<Integer> fut2 = cacheAsync.future();

        assertEquals((Integer)1, fut1.get(5000));
        assertEquals((Integer)2, fut2.get(5000));

        assertEquals((Integer)10, cache.get("key1"));
        assertEquals((Integer)11, cache.get("key2"));
    }

    /**
     * @throws Exception In case of error.
     */
    public void testPutAsync0() throws Exception {
        IgniteCache<String, Integer> cacheAsync = jcache().withAsync();

        cacheAsync.getAndPut("key1", 0);

        IgniteFuture<Integer> fut1 = cacheAsync.future();

        cacheAsync.getAndPut("key2", 1);

        IgniteFuture<Integer> fut2 = cacheAsync.future();

        assert fut1.get(5000) == null;
        assert fut2.get(5000) == null;
    }

    /**
     * @throws Exception If failed.
     */
    public void testInvokeAsync() throws Exception {
        IgniteCache<String, Integer> cache = jcache();

        cache.put("key2", 1);
        cache.put("key3", 3);

        IgniteCache<String, Integer> cacheAsync = cache.withAsync();

        assertNull(cacheAsync.invoke("key1", INCR_PROCESSOR));

        IgniteFuture<?> fut0 = cacheAsync.future();

        assertNull(cacheAsync.invoke("key2", INCR_PROCESSOR));

        IgniteFuture<?> fut1 = cacheAsync.future();

        assertNull(cacheAsync.invoke("key3", RMV_PROCESSOR));

        IgniteFuture<?> fut2 = cacheAsync.future();

        fut0.get();
        fut1.get();
        fut2.get();

        assertEquals((Integer)1, cache.get("key1"));
        assertEquals((Integer)2, cache.get("key2"));
        assertNull(cache.get("key3"));

        for (int i = 0; i < gridCount(); i++)
            assertNull(jcache(i).localPeek("key3", CachePeekMode.ONHEAP));
    }

    /**
     * @throws Exception If failed.
     */
    public void testInvoke() throws Exception {
        final IgniteCache<String, Integer> cache = jcache();

        assertEquals("null", cache.invoke("k0", INCR_PROCESSOR));

        assertEquals((Integer)1, cache.get("k0"));

        assertEquals("1", cache.invoke("k0", INCR_PROCESSOR));

        assertEquals((Integer)2, cache.get("k0"));

        cache.put("k1", 1);

        assertEquals("1", cache.invoke("k1", INCR_PROCESSOR));

        assertEquals((Integer)2, cache.get("k1"));

        assertEquals("2", cache.invoke("k1", INCR_PROCESSOR));

        assertEquals((Integer)3, cache.get("k1"));

        EntryProcessor<String, Integer, Integer> c = new EntryProcessor<String, Integer, Integer>() {
            @Override public Integer process(MutableEntry<String, Integer> e, Object... args) {
                e.remove();

                return null;
            }
        };

        assertNull(cache.invoke("k1", c));
        assertNull(cache.get("k1"));

        for (int i = 0; i < gridCount(); i++)
            assertNull(jcache(i).localPeek("k1", CachePeekMode.ONHEAP));

        final EntryProcessor<String, Integer, Integer> errProcessor = new EntryProcessor<String, Integer, Integer>() {
            @Override public Integer process(MutableEntry<String, Integer> e, Object... args) {
                throw new EntryProcessorException("Test entry processor exception.");
            }
        };

        GridTestUtils.assertThrows(log, new Callable<Void>() {
            @Override public Void call() throws Exception {
                cache.invoke("k1", errProcessor);

                return null;
            }
        }, EntryProcessorException.class, "Test entry processor exception.");
    }

    /**
     * @throws Exception In case of error.
     */
    public void testPutx() throws Exception {
        if (txEnabled())
            checkPut(true);
    }

    /**
     * @throws Exception In case of error.
     */
    public void testPutxNoTx() throws Exception {
        checkPut(false);
    }

    /**
     * @param inTx Whether to start transaction.
     * @throws Exception If failed.
     */
    private void checkPut(boolean inTx) throws Exception {
        IgniteTx tx = inTx ? transactions().txStart() : null;

        IgniteCache<String, Integer> cache = jcache();

        cache.put("key1", 1);
        cache.put("key2", 2);

        // Check inside transaction.
        assert cache.get("key1") == 1;
        assert cache.get("key2") == 2;

        if (tx != null)
            tx.commit();

        checkSize(F.asSet("key1", "key2"));

        // Check outside transaction.
        checkContainsKey(true, "key1");
        checkContainsKey(true, "key2");
        checkContainsKey(false, "wrong");

        assert cache.get("key1") == 1;
        assert cache.get("key2") == 2;
        assert cache.get("wrong") == null;
    }

    /**
     * @throws Exception If failed.
     */
    public void testPutAsync() throws Exception {
        IgniteTx tx = txEnabled() ? transactions().txStart() : null;

        IgniteCache<String, Integer> cacheAsync = jcache().withAsync();

        jcache().put("key2", 1);

        cacheAsync.put("key1", 10);

        IgniteFuture<?> fut1 = cacheAsync.future();

        cacheAsync.put("key2", 11);

        IgniteFuture<?> fut2 = cacheAsync.future();

        IgniteFuture<IgniteTx> f = null;

        if (tx != null) {
            tx = (IgniteTx)tx.withAsync();

            tx.commit();

            f = tx.future();
        }

        fut1.get();
        fut2.get();

        assert f == null || f.get().state() == COMMITTED;

        checkSize(F.asSet("key1", "key2"));

        assert jcache().get("key1") == 10;
        assert jcache().get("key2") == 11;
    }

    /**
     * @throws Exception In case of error.
     */
    public void testPutAll() throws Exception {
        Map<String, Integer> map = F.asMap("key1", 1, "key2", 2);

        IgniteCache<String, Integer> cache = jcache();

        cache.putAll(map);

        checkSize(F.asSet("key1", "key2"));

        assert cache.get("key1") == 1;
        assert cache.get("key2") == 2;

        map.put("key1", 10);
        map.put("key2", 20);

        cache.putAll(map);

        checkSize(F.asSet("key1", "key2"));

        assert cache.get("key1") == 10;
        assert cache.get("key2") == 20;
    }

    /**
     * @throws Exception In case of error.
     */
    public void testNullInTx() throws Exception {
        if (!txEnabled())
            return;

        final IgniteCache<String, Integer> cache = jcache();

        for (int i = 0; i < 100; i++) {
            final String key = "key-" + i;

            assertNull(cache.get(key));

            GridTestUtils.assertThrows(log, new Callable<Void>() {
                @Override public Void call() throws Exception {
                    IgniteTransactions txs = transactions();

                    try (IgniteTx tx = txs.txStart()) {
                        cache.put(key, 1);

                        cache.put(null, 2);

                        tx.commit();
                    }

                    return null;
                }
            }, NullPointerException.class, null);

            assertNull(cache.get(key));

            cache.put(key, 1);

            assertEquals(1, (int) cache.get(key));

            GridTestUtils.assertThrows(log, new Callable<Void>() {
                @Override public Void call() throws Exception {
                    IgniteTransactions txs = transactions();

                    try (IgniteTx tx = txs.txStart()) {
                        cache.put(key, 2);

                        cache.remove(null);

                        tx.commit();
                    }

                    return null;
                }
            }, NullPointerException.class, null);

            assertEquals(1, (int) cache.get(key));

            cache.put(key, 2);

            assertEquals(2, (int)cache.get(key));

            GridTestUtils.assertThrows(log, new Callable<Void>() {
                @Override public Void call() throws Exception {
                    IgniteTransactions txs = transactions();

                    Map<String, Integer> map = new LinkedHashMap<>();

                    map.put("k1", 1);
                    map.put("k2", 2);
                    map.put(null, 3);

                    try (IgniteTx tx = txs.txStart()) {
                        cache.put(key, 1);

                        cache.putAll(map);

                        tx.commit();
                    }

                    return null;
                }
            }, NullPointerException.class, null);

            assertNull(cache.get("k1"));
            assertNull(cache.get("k2"));

            assertEquals(2, (int) cache.get(key));

            cache.put(key, 3);

            assertEquals(3, (int)cache.get(key));
        }
    }

    /**
     * @throws Exception In case of error.
     */
    public void testPutAllWithNulls() throws Exception {
        final IgniteCache<String, Integer> cache = jcache();

        {
            final Map<String, Integer> m = new LinkedHashMap<>(2);

            m.put("key1", 1);
            m.put(null, 2);

            GridTestUtils.assertThrows(log, new Callable<Void>() {
                @Override
                public Void call() throws Exception {
                    cache.putAll(m);

                    return null;
                }
            }, NullPointerException.class, null);

            cache.put("key1", 1);

            assertEquals(1, (int)cache.get("key1"));
        }

        {
            final Map<String, Integer> m = new LinkedHashMap<>(2);

            m.put("key3", 3);
            m.put("key4", null);

            GridTestUtils.assertThrows(log, new Callable<Void>() {
                @Override
                public Void call() throws Exception {
                    cache.putAll(m);

                    return null;
                }
            }, NullPointerException.class, null);

            m.put("key4", 4);

            cache.putAll(m);

            assertEquals(3, (int) cache.get("key3"));
            assertEquals(4, (int)cache.get("key4"));
        }

        assertThrows(log, new Callable<Object>() {
            @Nullable @Override public Object call() throws Exception {
                cache.put("key1", null);

                return null;
            }
        }, NullPointerException.class, A.NULL_MSG_PREFIX);

        assertThrows(log, new Callable<Object>() {
            @Nullable @Override public Object call() throws Exception {
                cache.getAndPut("key1", null);

                return null;
            }
        }, NullPointerException.class, A.NULL_MSG_PREFIX);

        assertThrows(log, new Callable<Object>() {
            @Nullable @Override public Object call() throws Exception {
                cache.put(null, 1);

                return null;
            }
        }, NullPointerException.class, A.NULL_MSG_PREFIX);

        assertThrows(log, new Callable<Object>() {
            @Nullable @Override public Object call() throws Exception {
                cache.replace(null, 1);

                return null;
            }
        }, NullPointerException.class, A.NULL_MSG_PREFIX);

        assertThrows(log, new Callable<Object>() {
            @Nullable @Override public Object call() throws Exception {
                cache.getAndReplace(null, 1);

                return null;
            }
        }, NullPointerException.class, A.NULL_MSG_PREFIX);

        assertThrows(log, new Callable<Object>() {
            @Nullable @Override public Object call() throws Exception {
                cache.replace("key", null);

                return null;
            }
        }, NullPointerException.class, A.NULL_MSG_PREFIX);

        assertThrows(log, new Callable<Object>() {
            @Nullable @Override public Object call() throws Exception {
                cache.getAndReplace("key", null);

                return null;
            }
        }, NullPointerException.class, A.NULL_MSG_PREFIX);

        assertThrows(log, new Callable<Object>() {
            @Nullable @Override public Object call() throws Exception {
                cache.replace(null, 1, 2);

                return null;
            }
        }, NullPointerException.class, A.NULL_MSG_PREFIX);

        assertThrows(log, new Callable<Object>() {
            @Nullable @Override public Object call() throws Exception {
                cache.replace("key", null, 2);

                return null;
            }
        }, NullPointerException.class, A.NULL_MSG_PREFIX);

        assertThrows(log, new Callable<Object>() {
            @Nullable @Override public Object call() throws Exception {
                cache.replace("key", 1, null);

                return null;
            }
        }, NullPointerException.class, A.NULL_MSG_PREFIX);
    }

    /**
     * @throws Exception In case of error.
     */
    public void testPutAllAsync() throws Exception {
        Map<String, Integer> map = F.asMap("key1", 1, "key2", 2);

        IgniteCache<String, Integer> cache = jcache();

        IgniteCache<String, Integer> cacheAsync = cache.withAsync();

        cacheAsync.putAll(map);

        IgniteFuture<Object> f1 = cacheAsync.future();

        map.put("key1", 10);
        map.put("key2", 20);

        cacheAsync.putAll(map);

        IgniteFuture<?> f2 = cacheAsync.future();

        f2.get();
        f1.get();

        checkSize(F.asSet("key1", "key2"));

        assert cache.get("key1") == 10;
        assert cache.get("key2") == 20;
    }

    /**
     * @throws Exception In case of error.
     */
    public void testGetAndPutIfAbsent() throws Exception {
        IgniteTx tx = txEnabled() ? transactions().txStart() : null;

        IgniteCache<String, Integer> cache = jcache();

        try {
            assert cache.getAndPutIfAbsent("key", 1) == null;

            assert cache.get("key") != null;
            assert cache.get("key") == 1;

            assert cache.getAndPutIfAbsent("key", 2) != null;
            assert cache.getAndPutIfAbsent("key", 2) == 1;

            assert cache.get("key") != null;
            assert cache.get("key") == 1;

            if (tx != null)
                tx.commit();
        }
        finally {
            if (tx != null)
                tx.close();
        }

        assert cache.getAndPutIfAbsent("key", 2) != null;

        for (int i = 0; i < gridCount(); i++) {
            info("Peek on node [i=" + i + ", id=" + grid(i).localNode().id() + ", val=" +
                grid(i).jcache(null).localPeek("key", CachePeekMode.ONHEAP) + ']');
        }

        assertEquals((Integer)1, cache.getAndPutIfAbsent("key", 2));

        assert cache.get("key") != null;
        assert cache.get("key") == 1;

        // Check swap.
        cache.put("key2", 1);

        cache.localEvict(Collections.singleton("key2"));

        assertEquals((Integer)1, cache.getAndPutIfAbsent("key2", 3));

        // Check db.
        putToStore("key3", 3);

        assertEquals((Integer)3, cache.getAndPutIfAbsent("key3", 4));

        assertEquals((Integer)1, cache.get("key2"));
        assertEquals((Integer)3, cache.get("key3"));

        cache.localEvict(Collections.singleton("key2"));

        // Same checks inside tx.
        tx = txEnabled() ? transactions().txStart() : null;

        try {
            assertEquals((Integer)1, cache.getAndPutIfAbsent("key2", 3));

            if (tx != null)
                tx.commit();

            assertEquals((Integer)1, cache.get("key2"));
        }
        finally {
            if (tx != null)
                tx.close();
        }
    }

    /**
     * @throws Exception If failed.
     */
    public void testGetAndPutIfAbsentAsync() throws Exception {
        IgniteTx tx = txEnabled() ? transactions().txStart() : null;

        IgniteCache<String, Integer> cache = jcache();

        IgniteCache<String, Integer> cacheAsync = cache.withAsync();

        try {
            cacheAsync.getAndPutIfAbsent("key", 1);

            IgniteFuture<Integer> fut1 = cacheAsync.future();

            assert fut1.get() == null;
            assert cache.get("key") != null && cache.get("key") == 1;

            cacheAsync.getAndPutIfAbsent("key", 2);

            IgniteFuture<Integer> fut2 = cacheAsync.future();

            assert fut2.get() != null && fut2.get() == 1;
            assert cache.get("key") != null && cache.get("key") == 1;

            if (tx != null)
                tx.commit();
        }
        finally {
            if (tx != null)
                tx.close();
        }

        // Check swap.
        cache.put("key2", 1);

        cache.localEvict(Collections.singleton("key2"));

        cacheAsync.getAndPutIfAbsent("key2", 3);

        assertEquals((Integer)1, cacheAsync.<Integer>future().get());

        // Check db.
        putToStore("key3", 3);

        cacheAsync.getAndPutIfAbsent("key3", 4);

        assertEquals((Integer)3, cacheAsync.<Integer>future().get());

        cache.localEvict(Collections.singleton("key2"));

        // Same checks inside tx.
        tx = txEnabled() ? transactions().txStart() : null;

        try {
            cacheAsync.getAndPutIfAbsent("key2", 3);

            assertEquals(1, cacheAsync.future().get());

            if (tx != null)
                tx.commit();

            assertEquals((Integer)1, cache.get("key2"));
        }
        finally {
            if (tx != null)
                tx.close();
        }
    }

    /**
     * @throws Exception If failed.
     */
    public void testPutIfAbsent() throws Exception {
        IgniteCache<String, Integer> cache = jcache();

        assertNull(cache.get("key"));
        assert cache.putIfAbsent("key", 1);
        assert cache.get("key") != null && cache.get("key") == 1;
        assert !cache.putIfAbsent("key", 2);
        assert cache.get("key") != null && cache.get("key") == 1;

        // Check swap.
        cache.put("key2", 1);

        cache.localEvict(Collections.singleton("key2"));

        assertFalse(cache.putIfAbsent("key2", 3));

        // Check db.
        putToStore("key3", 3);

        assertFalse(cache.putIfAbsent("key3", 4));

        cache.localEvict(Collections.singleton("key2"));

        // Same checks inside tx.
        IgniteTx tx = txEnabled() ? transactions().txStart() : null;

        try {
            assertFalse(cache.putIfAbsent("key2", 3));

            if (tx != null)
                tx.commit();

            assertEquals((Integer)1, cache.get("key2"));
        }
        finally {
            if (tx != null)
                tx.close();
        }
    }

    /**
     * @throws Exception In case of error.
     */
    public void testPutxIfAbsentAsync() throws Exception {
        if (txEnabled())
            checkPutxIfAbsentAsync(true);
    }

    /**
     * @throws Exception In case of error.
     */
    public void testPutxIfAbsentAsyncNoTx() throws Exception {
        checkPutxIfAbsentAsync(false);
    }

    /**
     * @param  inTx In tx flag.
     * @throws Exception If failed.
     */
    private void checkPutxIfAbsentAsync(boolean inTx) throws Exception {
        IgniteCache<String, Integer> cache = jcache();

        IgniteCache<String, Integer> cacheAsync = cache.withAsync();

        cacheAsync.putIfAbsent("key", 1);

        IgniteFuture<Boolean> fut1 = cacheAsync.future();

        assert fut1.get();
        assert cache.get("key") != null && cache.get("key") == 1;

        cacheAsync.putIfAbsent("key", 2);

        IgniteFuture<Boolean> fut2 = cacheAsync.future();

        assert !fut2.get();
        assert cache.get("key") != null && cache.get("key") == 1;

        // Check swap.
        cache.put("key2", 1);

        cache.localEvict(Collections.singleton("key2"));

        cacheAsync.putIfAbsent("key2", 3);

        assertFalse(cacheAsync.<Boolean>future().get());

        // Check db.
        putToStore("key3", 3);

        cacheAsync.putIfAbsent("key3", 4);

        assertFalse(cacheAsync.<Boolean>future().get());

        cache.localEvict(Arrays.asList("key2"));

        // Same checks inside tx.
        IgniteTx tx = inTx ? transactions().txStart() : null;

        try {
            cacheAsync.putIfAbsent("key2", 3);

            assertFalse(cacheAsync.<Boolean>future().get());

            cacheAsync.putIfAbsent("key3", 4);

            assertFalse(cacheAsync.<Boolean>future().get());

            if (tx != null)
                tx.commit();
        }
        finally {
            if (tx != null)
                tx.close();
        }

        assertEquals((Integer)1, cache.get("key2"));
        assertEquals((Integer)3, cache.get("key3"));
    }

    /**
     * @throws Exception In case of error.
     */
    public void testPutIfAbsentAsyncConcurrent() throws Exception {
        IgniteCache<String, Integer> cacheAsync = jcache().withAsync();

        cacheAsync.putIfAbsent("key1", 1);

        IgniteFuture<Boolean> fut1 = cacheAsync.future();

        cacheAsync.putIfAbsent("key2", 2);

        IgniteFuture<Boolean> fut2 = cacheAsync.future();

        assert fut1.get();
        assert fut2.get();
    }

    /**
     * @throws Exception If failed.
     */
    public void testGetAndReplace() throws Exception {
        IgniteCache<String, Integer> cache = jcache();

        cache.put("key", 1);

        assert cache.get("key") == 1;

        info("key 1 -> 2");

        assert cache.getAndReplace("key", 2) == 1;

        assert cache.get("key") == 2;

        assert cache.getAndReplace("wrong", 0) == null;

        assert cache.get("wrong") == null;

        info("key 0 -> 3");

        assert !cache.replace("key", 0, 3);

        assert cache.get("key") == 2;

        info("key 0 -> 3");

        assert !cache.replace("key", 0, 3);

        assert cache.get("key") == 2;

        info("key 2 -> 3");

        assert cache.replace("key", 2, 3);

        assert cache.get("key") == 3;

        info("evict key");

        cache.localEvict(Collections.singleton("key"));

        info("key 3 -> 4");

        assert cache.replace("key", 3, 4);

        assert cache.get("key") == 4;

        putToStore("key2", 5);

        info("key2 5 -> 6");

        assert cache.replace("key2", 5, 6);

        for (int i = 0; i < gridCount(); i++) {
            info("Peek key on grid [i=" + i + ", nodeId=" + grid(i).localNode().id() +
                ", peekVal=" + grid(i).jcache(null).localPeek("key", CachePeekMode.ONHEAP) + ']');

            info("Peek key2 on grid [i=" + i + ", nodeId=" + grid(i).localNode().id() +
                ", peekVal=" + grid(i).jcache(null).localPeek("key2", CachePeekMode.ONHEAP) + ']');
        }

        assertEquals((Integer)6, cache.get("key2"));

        cache.localEvict(Collections.singleton("key"));

        IgniteTx tx = txEnabled() ? transactions().txStart() : null;

        try {
            assert cache.replace("key", 4, 5);

            if (tx != null)
                tx.commit();

            assert cache.get("key") == 5;
        }
        finally {
            if (tx != null)
                tx.close();
        }
    }

    /**
     * @throws Exception If failed.
     */
    public void testReplace() throws Exception {
        IgniteCache<String, Integer> cache = jcache();

        cache.put("key", 1);

        assert cache.get("key") == 1;

        assert cache.replace("key", 2);

        assert cache.get("key") == 2;

        assert !cache.replace("wrong", 2);

        cache.localEvict(Collections.singleton("key"));

        assert cache.replace("key", 4);

        assert cache.get("key") == 4;

        putToStore("key2", 5);

        assert cache.replace("key2", 6);

        assertEquals((Integer)6, cache.get("key2"));

        cache.localEvict(Collections.singleton("key"));

        IgniteTx tx = txEnabled() ? transactions().txStart() : null;

        try {
            assert cache.replace("key", 5);

            if (tx != null)
                tx.commit();
        }
        finally {
            if (tx != null)
                tx.close();
        }

        assert cache.get("key") == 5;
    }

    /**
     * @throws Exception If failed.
     */
    public void testGetAndReplaceAsync() throws Exception {
        IgniteCache<String, Integer> cache = jcache();

        IgniteCache<String, Integer> cacheAsync = cache.withAsync();

        cache.put("key", 1);

        assert cache.get("key") == 1;

        cacheAsync.getAndReplace("key", 2);

        assert cacheAsync.future().get() == 1;

        assert cache.get("key") == 2;

        cacheAsync.getAndReplace("wrong", 0);

        assert cacheAsync.future().get() == null;

        assert cache.get("wrong") == null;

        cacheAsync.replace("key", 0, 3);

        assert !cacheAsync.<Boolean>future().get();

        assert cache.get("key") == 2;

        cacheAsync.replace("key", 0, 3);

        assert !cacheAsync.<Boolean>future().get();

        assert cache.get("key") == 2;

        cacheAsync.replace("key", 2, 3);

        assert cacheAsync.<Boolean>future().get();

        assert cache.get("key") == 3;

        cache.localEvict(Collections.singleton("key"));

        cacheAsync.replace("key", 3, 4);

        assert cacheAsync.<Boolean>future().get();

        assert cache.get("key") == 4;

        putToStore("key2", 5);

        cacheAsync.replace("key2", 5, 6);

        assert cacheAsync.<Boolean>future().get();

        assertEquals((Integer)6, cache.get("key2"));

        cache.localEvict(Collections.singleton("key"));

        IgniteTx tx = txEnabled() ? transactions().txStart() : null;

        try {
            cacheAsync.replace("key", 4, 5);

            assert cacheAsync.<Boolean>future().get();

            if (tx != null)
                tx.commit();
        }
        finally {
            if (tx != null)
                tx.close();
        }

        assert cache.get("key") == 5;
    }

    /**
     * @throws Exception If failed.
     */
    public void testReplacexAsync() throws Exception {
        IgniteCache<String, Integer> cache = jcache();

        IgniteCache<String, Integer> cacheAsync = cache.withAsync();

        cache.put("key", 1);

        assert cache.get("key") == 1;

        cacheAsync.replace("key", 2);

        assert cacheAsync.<Boolean>future().get();

        info("Finished replace.");

        assertEquals((Integer)2, cache.get("key"));

        cacheAsync.replace("wrond", 2);

        assert !cacheAsync.<Boolean>future().get();

        cache.localEvict(Collections.singleton("key"));

        cacheAsync.replace("key", 4);

        assert cacheAsync.<Boolean>future().get();

        assert cache.get("key") == 4;

        putToStore("key2", 5);

        cacheAsync.replace("key2", 6);

        assert cacheAsync.<Boolean>future().get();

        assert cache.get("key2") == 6;

        cache.localEvict(Collections.singleton("key"));

        IgniteTx tx = txEnabled() ? transactions().txStart() : null;

        try {
            cacheAsync.replace("key", 5);

            assert cacheAsync.<Boolean>future().get();

            if (tx != null)
                tx.commit();
        }
        finally {
            if (tx != null)
                tx.close();
        }

        assert cache.get("key") == 5;
    }

    /**
     * @throws Exception In case of error.
     */
    public void testGetAndRemove() throws Exception {
        IgniteCache<String, Integer> cache = jcache();

        cache.put("key1", 1);
        cache.put("key2", 2);

        assert !cache.remove("key1", 0);
        assert cache.get("key1") != null && cache.get("key1") == 1;
        assert cache.remove("key1", 1);
        assert cache.get("key1") == null;
        assert cache.getAndRemove("key2") == 2;
        assert cache.get("key2") == null;
        assert cache.getAndRemove("key2") == null;
    }

    /**
     * @throws Exception If failed.
     */
    public void testDeletedEntriesFlag() throws Exception {
        if (cacheMode() != LOCAL && cacheMode() != REPLICATED) {
            int cnt = 3;

            IgniteCache<String, Integer> cache = jcache();

            for (int i = 0; i < cnt; i++)
                cache.put(String.valueOf(i), i);

            for (int i = 0; i < cnt; i++)
                cache.remove(String.valueOf(i));

            for (int g = 0; g < gridCount(); g++) {
                for (int i = 0; i < cnt; i++) {
                    String key = String.valueOf(i);

                    GridCacheContext<String, Integer> cctx = context(g);

                    GridCacheEntryEx<String, Integer> entry = cctx.isNear() ? cctx.near().dht().peekEx(key) :
                        cctx.cache().peekEx(key);

                    if (grid(0).affinity(null).mapKeyToPrimaryAndBackups(key).contains(grid(g).localNode())) {
                        assertNotNull(entry);
                        assertTrue(entry.deleted());
                    }
                    else
                        assertNull(entry);
                }
            }
        }
    }

    /**
     * @throws Exception If failed.
     */
    public void testRemoveLoad() throws Exception {
        int cnt = 10;

        Set<String> keys = new HashSet<>();

        for (int i = 0; i < cnt; i++)
            keys.add(String.valueOf(i));

        jcache().removeAll(keys);

        for (String key : keys)
            putToStore(key, Integer.parseInt(key));

        for (int g = 0; g < gridCount(); g++)
            grid(g).jcache(null).localLoadCache(null);

        for (int g = 0; g < gridCount(); g++) {
            for (int i = 0; i < cnt; i++) {
                String key = String.valueOf(i);

                if (grid(0).affinity(null).mapKeyToPrimaryAndBackups(key).contains(grid(g).localNode()))
                    assertEquals((Integer)i, jcache(g).localPeek(key, CachePeekMode.ONHEAP));
                else
                    assertNull(jcache(g).localPeek(key, CachePeekMode.ONHEAP));
            }
        }
    }

    /**
     * @throws Exception In case of error.
     */
    public void testRemoveAsync() throws Exception {
        IgniteCache<String, Integer> cache = jcache();

        IgniteCache<String, Integer> cacheAsync = cache.withAsync();

        cache.put("key1", 1);
        cache.put("key2", 2);

        cacheAsync.remove("key1", 0);

        assert !cacheAsync.<Boolean>future().get();

        assert cache.get("key1") != null && cache.get("key1") == 1;

        cacheAsync.remove("key1", 1);

        assert cacheAsync.<Boolean>future().get();

        assert cache.get("key1") == null;

        cacheAsync.getAndRemove("key2");

        assert cacheAsync.future().get() == 2;

        assert cache.get("key2") == null;

        cacheAsync.getAndRemove("key2");

        assert cacheAsync.future().get() == null;
    }

    /**
     * @throws Exception In case of error.
     */
    public void testRemove() throws Exception {
        IgniteCache<String, Integer> cache = jcache();

        cache.put("key1", 1);

        assert cache.remove("key1");
        assert cache.get("key1") == null;
        assert !cache.remove("key1");
    }

    /**
     * @throws Exception In case of error.
     */
    public void testRemovexAsync() throws Exception {
        IgniteCache<String, Integer> cache = jcache();

        IgniteCache<String, Integer> cacheAsync = cache.withAsync();

        cache.put("key1", 1);

        cacheAsync.remove("key1");

        assert cacheAsync.<Boolean>future().get();

        assert cache.get("key1") == null;

        cacheAsync.remove("key1");

        assert !cacheAsync.<Boolean>future().get();
    }

    /**
     * @throws Exception In case of error.
     */
    public void testGlobalRemoveAll() throws Exception {
        globalRemoveAll(false);
    }

    /**
     * @throws Exception In case of error.
     */
    public void testGlobalRemoveAllAsync() throws Exception {
        globalRemoveAll(true);
    }

    /**
     * @throws Exception In case of error.
     */
    private void globalRemoveAll(boolean async) throws Exception {
        IgniteCache<String, Integer> cache = jcache();

        cache.put("key1", 1);
        cache.put("key2", 2);
        cache.put("key3", 3);

        checkSize(F.asSet("key1", "key2", "key3"));

        IgniteCache<String, Integer> asyncCache = cache.withAsync();

        if (async) {
            asyncCache.removeAll(F.asSet("key1", "key2"));

            asyncCache.future().get();
        }
        else
            cache.removeAll(F.asSet("key1", "key2"));

        checkSize(F.asSet("key3"));

        checkContainsKey(false, "key1");
        checkContainsKey(false, "key2");
        checkContainsKey(true, "key3");

        // Put values again.
        cache.put("key1", 1);
        cache.put("key2", 2);
        cache.put("key3", 3);

        if (async) {
            IgniteCache<String, Integer> asyncCache0 = jcache(gridCount() > 1 ? 1 : 0).withAsync();

            asyncCache0.removeAll();

            asyncCache0.future().get();
        }
        else
            jcache(gridCount() > 1 ? 1 : 0).removeAll();

        assertEquals(0, cache.localSize());
        long entryCnt = hugeRemoveAllEntryCount();

        for (int i = 0; i < entryCnt; i++)
            cache.put(String.valueOf(i), i);

        for (int i = 0; i < entryCnt; i++)
            assertEquals(Integer.valueOf(i), cache.get(String.valueOf(i)));

        if (async) {
            asyncCache.removeAll();

            asyncCache.future().get();
        }
        else
            cache.removeAll();

        for (int i = 0; i < entryCnt; i++)
            assertNull(cache.get(String.valueOf(i)));
    }

    /**
     * Provides count on entities to be removed in removeAll() test
     */
    protected long hugeRemoveAllEntryCount(){
        return 1000L;
    }

    /**
     * @throws Exception In case of error.
     */
    public void testRemoveAllWithNulls() throws Exception {
        final IgniteCache<String, Integer> cache = jcache();

        final Set<String> c = new LinkedHashSet<>();

        c.add("key1");
        c.add(null);

        GridTestUtils.assertThrows(log, new Callable<Void>() {
            @Override
            public Void call() throws Exception {
                cache.removeAll(c);

                return null;
            }
        }, NullPointerException.class, null);

        GridTestUtils.assertThrows(log, new Callable<Void>() {
            @Override public Void call() throws Exception {
                cache.removeAll(null);

                return null;
            }
        }, NullPointerException.class, null);

        GridTestUtils.assertThrows(log, new Callable<Void>() {
            @Override public Void call() throws Exception {
                cache.remove(null);

                return null;
            }
        }, NullPointerException.class, null);

        GridTestUtils.assertThrows(log, new Callable<Void>() {
            @Override public Void call() throws Exception {
                cache.getAndRemove(null);

                return null;
            }
        }, NullPointerException.class, null);

        GridTestUtils.assertThrows(log, new Callable<Void>() {
            @Override public Void call() throws Exception {
                cache.remove("key1", null);

                return null;
            }
        }, NullPointerException.class, null);
    }

    /**
     * @throws Exception In case of error.
     */
    public void testRemoveAllDuplicates() throws Exception {
        jcache().removeAll(ImmutableSet.of("key1", "key1", "key1"));
    }

    /**
     * @throws Exception In case of error.
     */
    public void testRemoveAllDuplicatesTx() throws Exception {
        if (txEnabled()) {
            try (IgniteTx tx = transactions().txStart()) {
                jcache().removeAll(ImmutableSet.of("key1", "key1", "key1"));

                tx.commit();
            }
        }
    }

    /**
     * @throws Exception In case of error.
     */
    public void testRemoveAllEmpty() throws Exception {
        jcache().removeAll();
    }

    /**
     * @throws Exception In case of error.
     */
    public void testRemoveAllAsync() throws Exception {
        IgniteCache<String, Integer> cache = jcache();

        IgniteCache<String, Integer> cacheAsync = cache.withAsync();

        cache.put("key1", 1);
        cache.put("key2", 2);
        cache.put("key3", 3);

        checkSize(F.asSet("key1", "key2", "key3"));

        cacheAsync.removeAll(F.asSet("key1", "key2"));

        cacheAsync.future().get();

        checkSize(F.asSet("key3"));

        checkContainsKey(false, "key1");
        checkContainsKey(false, "key2");
        checkContainsKey(true, "key3");
    }

    /**
     * @throws Exception In case of error.
     */
    public void testLoadAll() throws Exception {
        IgniteCache<String, Integer> cache = jcache();

        Set<String> keys = new HashSet<>(primaryKeysForCache(cache, 2));

        for (String key : keys)
            assertNull(cache.localPeek(key, CachePeekMode.ONHEAP));

        Map<String, Integer> vals = new HashMap<>();

        int i = 0;

        for (String key : keys) {
            cache.put(key, i);

            vals.put(key, i);

            i++;
        }

        for (String key : keys)
            assertEquals(vals.get(key), cache.localPeek(key, CachePeekMode.ONHEAP));

        cache.clear();

        for (String key : keys)
            assertNull(cache.localPeek(key, CachePeekMode.ONHEAP));

        loadAll(cache, keys, true);

        for (String key : keys)
            assertEquals(vals.get(key), cache.localPeek(key, CachePeekMode.ONHEAP));
    }

    /**
     * @throws Exception If failed.
     */
    public void testRemoveAfterClear() throws Exception {
        IgniteEx ignite = grid(0);

        CacheDistributionMode distroMode = ignite.jcache(null).getConfiguration(CacheConfiguration.class).getDistributionMode();

        if (distroMode == CacheDistributionMode.NEAR_ONLY || distroMode == CacheDistributionMode.CLIENT_ONLY) {
            if (gridCount() < 2)
                return;

            ignite = grid(1);
        }

        IgniteCache<Integer, Integer> cache = ignite.jcache(null);

        int key = 0;

        Collection<Integer> keys = new ArrayList<>();

        for (int k = 0; k < 2; k++) {
            while (!ignite.affinity(null).isPrimary(ignite.localNode(), key))
                key++;

            keys.add(key);

            key++;
        }

        info("Keys: " + keys);

        for (Integer k : keys)
            cache.put(k, k);

        cache.clear();

        for (int g = 0; g < gridCount(); g++) {
            Ignite grid0 = grid(g);

            grid0.jcache(null).removeAll();

            assertTrue(grid0.jcache(null).localSize() == 0);
        }
    }

    /**
     *
     */
    private void xxx() {
        System.out.printf("");
    }

    /**
     * @throws Exception In case of error.
     */
    public void testClear() throws Exception {
        IgniteCache<String, Integer> cache = jcache();

        Set<String> keys = new HashSet<>(primaryKeysForCache(cache, 3));

        for (String key : keys)
            assertNull(cache.get(key));

        Map<String, Integer> vals = new HashMap<>(keys.size());

        int i = 0;

        for (String key : keys) {
            cache.put(key, i);

            vals.put(key, i);

            i++;
        }

        for (String key : keys)
            assertEquals(vals.get(key), peek(cache, key));

        cache.clear();

        for (String key : keys)
            assertNull(peek(cache, key));

        for (i = 0; i < gridCount(); i++)
            jcache(i).clear();

        for (i = 0; i < gridCount(); i++)
            assert jcache(i).localSize() == 0;

        for (Map.Entry<String, Integer> entry : vals.entrySet())
            cache.put(entry.getKey(), entry.getValue());

        for (String key : keys)
            assertEquals(vals.get(key), peek(cache, key));

        String first = F.first(keys);

        if (lockingEnabled()) {
            Lock lock = cache.lock(first);

            lock.lock();

            try {
                cache.clear();

                assertEquals(vals.get(first), peek(cache, first));
            }
            finally {
                lock.unlock();
            }
        }
        else {
            cache.clear();

            cache.put(first, vals.get(first));
        }

        cache.clear();

        assert cache.localSize() == 0 : "Values after clear.";

        i = 0;

        for (String key : keys) {
            cache.put(key, i);

            vals.put(key, i);

            i++;
        }

        cache.put("key1", 1);
        cache.put("key2", 2);

        cache.localEvict(Sets.union(ImmutableSet.of("key1", "key2"), keys));

        assert cache.localSize(CachePeekMode.ONHEAP) == 0;

        cache.clear();

        cache.localPromote(ImmutableSet.of("key2", "key1"));

        assert cache.localPeek("key1", CachePeekMode.ONHEAP) == null;
        assert cache.localPeek("key2", CachePeekMode.ONHEAP) == null;
    }

    /**
     * @throws Exception If failed.
     */
    public void testGlobalClearAll() throws Exception {
        globalClearAll(false);
    }

    /**
     * @throws Exception If failed.
     */
    public void testGlobalClearAllAsync() throws Exception {
        globalClearAll(true);
    }

    /**
     * @param async If {@code true} uses async method.
     * @throws Exception If failed.
     */
    protected void globalClearAll(boolean async) throws Exception {
        // Save entries only on their primary nodes. If we didn't do so, clearLocally() will not remove all entries
        // because some of them were blocked due to having readers.
        for (int i = 0; i < gridCount(); i++) {
            for (String key : primaryKeysForCache(jcache(i), 3, 100_000))
                jcache(i).put(key, 1);
        }

        if (async) {
            IgniteCache<String, Integer> asyncCache = jcache().withAsync();

            asyncCache.clear();

            asyncCache.future().get();
        }
        else
            jcache().clear();

        for (int i = 0; i < gridCount(); i++)
            assert jcache(i).localSize() == 0;
    }

    /**
     * @throws Exception In case of error.
     */
    @SuppressWarnings("BusyWait")
    public void testLockUnlock() throws Exception {
        if (lockingEnabled()) {
            final CountDownLatch lockCnt = new CountDownLatch(1);
            final CountDownLatch unlockCnt = new CountDownLatch(1);

            grid(0).events().localListen(new IgnitePredicate<Event>() {
                @Override public boolean apply(Event evt) {
                    switch (evt.type()) {
                        case EVT_CACHE_OBJECT_LOCKED:
                            lockCnt.countDown();

                            break;
                        case EVT_CACHE_OBJECT_UNLOCKED:
                            unlockCnt.countDown();

                            break;
                    }

                    return true;
                }
            }, EVT_CACHE_OBJECT_LOCKED, EVT_CACHE_OBJECT_UNLOCKED);

            IgniteCache<String, Integer> cache = jcache();

            String key = primaryKeysForCache(cache, 1).get(0);

            cache.put(key, 1);

            assert !cache.isLocalLocked(key, false);

            Lock lock = cache.lock(key);

            lock.lock();

            try {
                lockCnt.await();

                assert cache.isLocalLocked(key, false);
            }
            finally {
                lock.unlock();
            }

            unlockCnt.await();

            for (int i = 0; i < 100; i++)
                if (cache.isLocalLocked(key, false))
                    Thread.sleep(10);
                else
                    break;

            assert !cache.isLocalLocked(key, false);
        }
    }

    /**
     * @throws Exception In case of error.
     */
    @SuppressWarnings("BusyWait")
    public void testLockUnlockAll() throws Exception {
        if (lockingEnabled()) {
            IgniteCache<String, Integer> cache = jcache();

            cache.put("key1", 1);
            cache.put("key2", 2);

            assert !cache.isLocalLocked("key1", false);
            assert !cache.isLocalLocked("key2", false);

            Lock lock1_2 = cache.lockAll(ImmutableSet.of("key1", "key2"));

            lock1_2.lock();

            try {
                assert cache.isLocalLocked("key1", false);
                assert cache.isLocalLocked("key2", false);
            }
            finally {
                lock1_2.unlock();
            }


            for (int i = 0; i < 100; i++)
                if (cache.isLocalLocked("key1", false) || cache.isLocalLocked("key2", false))
                    Thread.sleep(10);
                else
                    break;

            assert !cache.isLocalLocked("key1", false);
            assert !cache.isLocalLocked("key2", false);

            lock1_2.lock();

            try {
                assert cache.isLocalLocked("key1", false);
                assert cache.isLocalLocked("key2", false);
            }
            finally {
                lock1_2.unlock();
            }


            for (int i = 0; i < 100; i++)
                if (cache.isLocalLocked("key1", false) || cache.isLocalLocked("key2", false))
                    Thread.sleep(10);
                else
                    break;

            assert !cache.isLocalLocked("key1", false);
            assert !cache.isLocalLocked("key2", false);
        }
    }

    /**
     * @throws Exception In case of error.
     */
    public void testPeek() throws Exception {
        Ignite ignite = primaryIgnite("key");
        IgniteCache<String, Integer> cache = ignite.jcache(null);

        assert cache.localPeek("key", CachePeekMode.ONHEAP) == null;

        cache.put("key", 1);

        cache.replace("key", 2);

        assert cache.localPeek("key", CachePeekMode.ONHEAP) == 2;
    }

    /**
     * @throws Exception If failed.
     */
    public void testPeekTxRemoveOptimistic() throws Exception {
        checkPeekTxRemove(OPTIMISTIC);
    }

    /**
     * @throws Exception If failed.
     */
    public void testPeekTxRemovePessimistic() throws Exception {
        checkPeekTxRemove(PESSIMISTIC);
    }

    /**
     * @param concurrency Concurrency.
     * @throws Exception If failed.
     */
    private void checkPeekTxRemove(IgniteTxConcurrency concurrency) throws Exception {
        if (txEnabled()) {
            Ignite ignite = primaryIgnite("key");
            IgniteCache<String, Integer> cache = ignite.jcache(null);

            cache.put("key", 1);

            try (IgniteTx tx = ignite.transactions().txStart(concurrency, READ_COMMITTED)) {
                cache.remove("key");

                assertNull(cache.get("key")); // localPeek ignores transactions.
                assertNotNull(cache.localPeek("key")); // localPeek ignores transactions.

                tx.commit();
            }
        }
    }

    /**
     * @throws Exception If failed.
     */
    public void testPeekRemove() throws Exception {
        IgniteCache<String, Integer> cache = primaryCache("key");

        cache.put("key", 1);
        cache.remove("key");

        assertNull(cache.localPeek("key", CachePeekMode.ONHEAP));
    }

    /**
     * @throws Exception In case of error.
     */
    public void testPeekMode() throws Exception {
        String key = "testPeekMode";

        GridCache<String, Integer> cache = primaryIgnite(key).cache(null);

        cache.put(key, 1);

        Cache.Entry<String, Integer> entry = cache.entry(key);

        // assert entry.primary();

        assert cache.peek(key, F.asList(TX)) == null;
        assert cache.peek(key, F.asList(SWAP)) == null;
        assert cache.peek(key, F.asList(DB)) == 1;
        assert cache.peek(key, F.asList(TX, GLOBAL)) == 1;

        if (cacheMode() == LOCAL) {
            assert cache.peek(key, F.asList(TX, NEAR_ONLY)) == 1;
            assert cache.peek(key, F.asList(TX, PARTITIONED_ONLY)) == 1;
        }

        assert cache.peek(key, F.asList(SMART)) == 1;

        assert cache.peek("wrongKey", F.asList(TX, GLOBAL, SWAP, DB)) == null;

        if (cacheMode() == LOCAL) {
            assert cache.peek("wrongKey", F.asList(TX, NEAR_ONLY, SWAP, DB)) == null;
            assert cache.peek("wrongKey", F.asList(TX, PARTITIONED_ONLY, SWAP, DB)) == null;
        }

        if (txEnabled()) {
            IgniteTx tx = cache.txStart();

            cache.replace(key, 2);

            assert cache.peek(key, F.asList(GLOBAL)) == 1;

            if (cacheMode() == LOCAL) {
                assert cache.peek(key, F.asList(NEAR_ONLY)) == 1;
                assert cache.peek(key, F.asList(PARTITIONED_ONLY)) == 1;
            }

            assert cache.peek(key, F.asList(TX)) == 2;
            assert cache.peek(key, F.asList(SMART)) == 2;
            assert cache.peek(key, F.asList(SWAP)) == null;
            assert cache.peek(key, F.asList(DB)) == 1;

            tx.commit();
        }
        else
            cache.replace(key, 2);

        assertEquals((Integer)2, cache.peek(key, F.asList(GLOBAL)));

        if (cacheMode() == LOCAL) {
            assertEquals((Integer)2, cache.peek(key, F.asList(NEAR_ONLY)));
            assertEquals((Integer)2, cache.peek(key, F.asList(PARTITIONED_ONLY)));
        }

        assertNull(cache.peek(key, F.asList(TX)));
        assertNull(cache.peek(key, F.asList(SWAP)));
        assertEquals((Integer)2, cache.peek(key, F.asList(DB)));

        assertTrue(cache.evict(key));

        assertNull(cache.peek(key, F.asList(SMART)));
        assertNull(cache.peek(key, F.asList(TX, GLOBAL)));

        if (cacheMode() == LOCAL) {
            assertNull(cache.peek(key, F.asList(TX, NEAR_ONLY)));
            assertNull(cache.peek(key, F.asList(TX, PARTITIONED_ONLY)));
        }

        assertEquals((Integer)2, cache.peek(key, F.asList(SWAP)));
        assertEquals((Integer)2, cache.peek(key, F.asList(DB)));
        assertEquals((Integer)2, cache.peek(key, F.asList(SMART, SWAP, DB)));

        assertEquals((Integer)2, cache.peek(key, F.asList(SWAP)));
    }

    /**
     * @throws Exception In case of error.
     */
    public void testEvictExpired() throws Exception {
        IgniteCache<String, Integer> cache = jcache();

        String key = primaryKeysForCache(cache, 1).get(0);

        cache.put(key, 1);

        assertEquals((Integer)1, cache.get(key));

        long ttl = 500;

        final ExpiryPolicy expiry = new TouchedExpiryPolicy(new Duration(MILLISECONDS, ttl));

        grid(0).jcache(null).withExpiryPolicy(expiry).put(key, 1);

        Thread.sleep(ttl + 100);

        // Expired entry should not be swapped.
        cache.localEvict(Collections.singleton(key));

        assertNull(cache.localPeek(key, CachePeekMode.ONHEAP));

        cache.localPromote(Collections.singleton(key));

        assertNull(cache.localPeek(key, CachePeekMode.ONHEAP));

        assertTrue(cache.localSize() == 0);

        load(cache, key, true);

        CacheAffinity<String> aff = ignite(0).affinity(null);

        for (int i = 0; i < gridCount(); i++) {
            if (aff.isPrimaryOrBackup(grid(i).cluster().localNode(), key))
                assertEquals((Integer)1, peek(jcache(i), key));
        }
    }

    /**
     * JUnit.
     *
     * @throws Exception If failed.
     */
    public void testPeekExpired() throws Exception {
        IgniteCache<String, Integer> c = jcache();

        String key = primaryKeysForCache(c, 1).get(0);

        info("Using key: " + key);

        c.put(key, 1);

        assertEquals(Integer.valueOf(1), c.localPeek(key, CachePeekMode.ONHEAP));

        int ttl = 500;

        final ExpiryPolicy expiry = new TouchedExpiryPolicy(new Duration(MILLISECONDS, ttl));

        c.withExpiryPolicy(expiry).put(key, 1);

        Thread.sleep(ttl + 100);

        assert c.localPeek(key, CachePeekMode.ONHEAP) == null;

        assert c.localSize() == 0 : "Cache is not empty.";
    }

    /**
     * JUnit.
     *
     * @throws Exception If failed.
     */
    public void testPeekExpiredTx() throws Exception {
        if (txEnabled()) {
            IgniteCache<String, Integer> c = jcache();

            String key = "1";
            int ttl = 500;

            try (IgniteTx tx = grid(0).ignite().transactions().txStart()) {
                final ExpiryPolicy expiry = new TouchedExpiryPolicy(new Duration(MILLISECONDS, ttl));

                grid(0).jcache(null).withExpiryPolicy(expiry).put(key, 1);

                tx.commit();
            }

            Thread.sleep(ttl + 100);

            assertNull(c.localPeek(key, CachePeekMode.ONHEAP));

            assert c.localSize() == 0;
        }
    }

    /**
     * @throws Exception If failed.
     */
    public void testTtlTx() throws Exception {
        if (txEnabled())
            checkTtl(true, false);
    }

    /**
     * @throws Exception If failed.
     */
    public void testTtlNoTx() throws Exception {
        checkTtl(false, false);
    }

    /**
     * @throws Exception If failed.
     */
    public void testTtlNoTxOldEntry() throws Exception {
        checkTtl(false, true);
    }

    /**
     * @param inTx In tx flag.
     * @param oldEntry {@code True} to check TTL on old entry, {@code false} on new.
     * @throws Exception If failed.
     */
    private void checkTtl(boolean inTx, boolean oldEntry) throws Exception {
        int ttl = 1000;

        final ExpiryPolicy expiry = new TouchedExpiryPolicy(new Duration(MILLISECONDS, ttl));

        final IgniteCache<String, Integer> c = jcache();

        final String key = primaryKeysForCache(jcache(), 1).get(0);

        if (oldEntry)
            c.put(key, 1);

        GridCacheAdapter<Object, Object> internalCache = ((IgniteKernal)grid(0)).internalCache();

        if (internalCache.isNear())
            internalCache = internalCache.context().near().dht();

        GridCacheEntryEx entry = internalCache.peekEx(key);

        assert entry != null;

        assertEquals(0, entry.ttl());
        assertEquals(0, entry.expireTime());

        long startTime = System.currentTimeMillis();

        if (inTx) {
            // Rollback transaction for the first time.
            IgniteTx tx = transactions().txStart();

            try {
                jcache().withExpiryPolicy(expiry).put(key, 1);
            }
            finally {
                tx.rollback();
            }

            entry = internalCache.peekEx(key);

            assertEquals(0, entry.ttl());
            assertEquals(0, entry.expireTime());
        }

        // Now commit transaction and check that ttl and expire time have been saved.
        IgniteTx tx = inTx ? transactions().txStart() : null;

        try {
            jcache().withExpiryPolicy(expiry).put(key, 1);

            if (tx != null)
                tx.commit();
        }
        finally {
            if (tx != null)
                tx.close();
        }

        long[] expireTimes = new long[gridCount()];

        for (int i = 0; i < gridCount(); i++) {
            if (grid(i).affinity(null).isPrimaryOrBackup(grid(i).localNode(), key)) {
                GridCacheEntryEx<Object, Object> curEntry =
                    internalCache.peekEx(key);

                assertEquals(ttl, curEntry.ttl());

                assert curEntry.expireTime() > startTime;

                expireTimes[i] = curEntry.expireTime();
            }
        }

        // One more update from the same cache entry to ensure that expire time is shifted forward.
        U.sleep(100);

        tx = inTx ? transactions().txStart() : null;

        try {
            jcache().withExpiryPolicy(expiry).put(key, 2);

            if (tx != null)
                tx.commit();
        }
        finally {
            if (tx != null)
                tx.close();
        }

        for (int i = 0; i < gridCount(); i++) {
            if (grid(i).affinity(null).isPrimaryOrBackup(grid(i).localNode(), key)) {
                GridCacheEntryEx<Object, Object> curEntry =
                    internalCache.peekEx(key);

                assertEquals(ttl, curEntry.ttl());

                assert curEntry.expireTime() > startTime;

                expireTimes[i] = curEntry.expireTime();
            }
        }

        // And one more direct update to ensure that expire time is shifted forward.
        U.sleep(100);

        tx = inTx ? transactions().txStart() : null;

        try {
            jcache().withExpiryPolicy(expiry).put(key, 3);

            if (tx != null)
                tx.commit();
        }
        finally {
            if (tx != null)
                tx.close();
        }

        for (int i = 0; i < gridCount(); i++) {
            if (grid(i).affinity(null).isPrimaryOrBackup(grid(i).localNode(), key)) {
                GridCacheEntryEx<Object, Object> curEntry =
                    internalCache.peekEx(key);

                assertEquals(ttl, curEntry.ttl());

                assert curEntry.expireTime() > startTime;

                expireTimes[i] = curEntry.expireTime();
            }
        }

        // And one more update to ensure that ttl is not changed and expire time is not shifted forward.
        U.sleep(100);

        log.info("Put 4");

        tx = inTx ? transactions().txStart() : null;

        try {
            jcache().put(key, 4);

            if (tx != null)
                tx.commit();
        }
        finally {
            if (tx != null)
                tx.close();
        }

        log.info("Put 4 done");

        for (int i = 0; i < gridCount(); i++) {
            if (grid(i).affinity(null).isPrimaryOrBackup(grid(i).localNode(), key)) {
                GridCacheEntryEx<Object, Object> curEntry =
                    internalCache.peekEx(key);

                assertEquals(ttl, curEntry.ttl());
                assertEquals(expireTimes[i], curEntry.expireTime());
            }
        }

        // Avoid reloading from store.
        map.remove(key);

        assertTrue(GridTestUtils.waitForCondition(new GridAbsPredicateX() {
            @SuppressWarnings("unchecked")
            @Override public boolean applyx() throws IgniteCheckedException {
                try {
                    Integer val = c.get(key);

                    if (val != null) {
                        info("Value is in cache [key=" + key + ", val=" + val + ']');

                        return false;
                    }

                    // Get "cache" field from GridCacheProxyImpl.
                    GridCacheAdapter c0 = GridTestUtils.getFieldValue(c, "cache");

                    if (!c0.context().deferredDelete()) {
                        GridCacheEntryEx e0 = c0.peekEx(key);

                        return e0 == null || (e0.rawGet() == null && e0.valueBytes() == null);
                    }
                    else
                        return true;
                }
                catch (GridCacheEntryRemovedException e) {
                    throw new RuntimeException(e);
                }
            }
        }, Math.min(ttl * 10, getTestTimeout())));

        if (internalCache.isLocal())
            return;
<<<<<<< HEAD

        // Ensure that old TTL and expire time are not longer "visible".
        entry = internalCache.peekEx(key);

        assert c.get(key) == null;

        assertEquals(0, entry.ttl());
        assertEquals(0, entry.expireTime());

        // Ensure that next update will not pick old expire time.

        tx = inTx ? transactions().txStart() : null;

        try {
            jcache().put(key, 10);

            if (tx != null)
                tx.commit();
        }
        finally {
            if (tx != null)
                tx.close();
        }

        U.sleep(2000);

        entry = internalCache.peekEx(key);

        assertEquals((Integer)10, c.get(key));
=======

        // Ensure that old TTL and expire time are not longer "visible".
        entry = internalCache.peekEx(key);

        assert c.entry(key).getValue() == null;
>>>>>>> 5de45214

        assertEquals(0, entry.ttl());
        assertEquals(0, entry.expireTime());
    }

    /**
     * @throws Exception In case of error.
     */
    public void testLocalEvict() throws Exception {
        IgniteCache<String, Integer> cache = jcache();

        List<String> keys = primaryKeysForCache(cache, 3);

        String key1 = keys.get(0);
        String key2 = keys.get(1);
        String key3 = keys.get(2);

        cache.put(key1, 1);
        cache.put(key2, 2);
        cache.put(key3, 3);

        assert cache.localPeek(key1, CachePeekMode.ONHEAP) == 1;
        assert cache.localPeek(key2, CachePeekMode.ONHEAP) == 2;
        assert cache.localPeek(key3, CachePeekMode.ONHEAP) == 3;

        cache.localEvict(F.asList(key1, key2));

        assert cache.localPeek(key1, CachePeekMode.ONHEAP) == null;
        assert cache.localPeek(key2, CachePeekMode.ONHEAP) == null;
        assert cache.localPeek(key3, CachePeekMode.ONHEAP) == 3;

        loadAll(cache, ImmutableSet.of(key1, key2), true);

        CacheAffinity<String> aff = ignite(0).affinity(null);

        for (int i = 0; i < gridCount(); i++) {
            if (aff.isPrimaryOrBackup(grid(i).cluster().localNode(), key1))
                assertEquals((Integer)1, peek(jcache(i), key1));

            if (aff.isPrimaryOrBackup(grid(i).cluster().localNode(), key2))
                assertEquals((Integer)2, peek(jcache(i), key2));

            if (aff.isPrimaryOrBackup(grid(i).cluster().localNode(), key3))
                assertEquals((Integer)3, peek(jcache(i), key3));
        }
    }

    /**
     * @throws Exception If failed.
     */
    public void testUnswap() throws Exception {
        GridCache<String, Integer> cache = cache();

        List<String> keys = primaryKeysForCache(jcache(), 3);

        String k1 = keys.get(0);
        String k2 = keys.get(1);
        String k3 = keys.get(2);

        cache.put(k1, 1);
        cache.put(k2, 2);
        cache.put(k3, 3);

        final AtomicInteger swapEvts = new AtomicInteger(0);
        final AtomicInteger unswapEvts = new AtomicInteger(0);

        Collection<String> locKeys = new HashSet<>();

        if (CU.isAffinityNode(cache.configuration())) {
            locKeys.addAll(cache.primaryKeySet());

            info("Local keys (primary): " + locKeys);

            locKeys.addAll(cache.keySet(new IgnitePredicate<Cache.Entry<String, Integer>>() {
                @Override public boolean apply(Cache.Entry<String, Integer> e) {
                    return grid(0).affinity(null).isBackup(grid(0).localNode(), e.getKey());
                }
            }));

            info("Local keys (primary + backup): " + locKeys);
        }

        for (int i = 0; i < gridCount(); i++) {
            grid(i).events().localListen(new IgnitePredicate<Event>() {
                @Override public boolean apply(Event evt) {
                    info("Received event: " + evt);

                    switch (evt.type()) {
                        case EVT_CACHE_OBJECT_SWAPPED:
                            swapEvts.incrementAndGet();

                            break;
                        case EVT_CACHE_OBJECT_UNSWAPPED:
                            unswapEvts.incrementAndGet();

                            break;
                    }

                    return true;
                }
            }, EVT_CACHE_OBJECT_SWAPPED, EVT_CACHE_OBJECT_UNSWAPPED);
        }

        assert cache.evict(k2);
        assert cache.evict(k3);

        assert cache.containsKey(k1);
        assert !cache.containsKey(k2);
        assert !cache.containsKey(k3);

        int cnt = 0;

        if (locKeys.contains(k2)) {
            assertEquals((Integer)2, cache.promote(k2));

            cnt++;
        }
        else
            assertNull(cache.promote(k2));

        if (locKeys.contains(k3)) {
            assertEquals((Integer)3, cache.promote(k3));

            cnt++;
        }
        else
            assertNull(cache.promote(k3));

        assertEquals(cnt, swapEvts.get());
        assertEquals(cnt, unswapEvts.get());

        assert cache.evict(k1);

        assertEquals((Integer)1, cache.get(k1));

        if (locKeys.contains(k1))
            cnt++;

        assertEquals(cnt, swapEvts.get());
        assertEquals(cnt, unswapEvts.get());

        cache.clear();

        // Check with multiple arguments.
        cache.put(k1, 1);
        cache.put(k2, 2);
        cache.put(k3, 3);

        swapEvts.set(0);
        unswapEvts.set(0);

        cache.evict(k2);
        cache.evict(k3);

        assert cache.containsKey(k1);
        assert !cache.containsKey(k2);
        assert !cache.containsKey(k3);

        cache.promoteAll(F.asList(k2, k3));

        cnt = 0;

        if (locKeys.contains(k2))
            cnt++;

        if (locKeys.contains(k3))
            cnt++;

        assertEquals(cnt, swapEvts.get());
        assertEquals(cnt, unswapEvts.get());
    }

    /**
     * JUnit.
     */
    public void testCacheProxy() {
        IgniteCache<String, Integer> cache = jcache();

        assert cache instanceof IgniteCacheProxy;
    }

    /**
     * JUnit.
     *
     * @throws Exception If failed.
     */
    public void testCompactExpired() throws Exception {
        IgniteCache<String, Integer> cache = jcache();

        String key = F.first(primaryKeysForCache(cache, 1));

        cache.put(key, 1);

        long ttl = 500;

        final ExpiryPolicy expiry = new TouchedExpiryPolicy(new Duration(MILLISECONDS, ttl));

        grid(0).jcache(null).withExpiryPolicy(expiry).put(key, 1);

        Thread.sleep(ttl + 100);

        // Peek will actually remove entry from cache.
        assertNull(cache.localPeek(key, CachePeekMode.ONHEAP));

        assert cache.localSize() == 0;
    }

    /**
     * JUnit.
     *
     * @throws Exception If failed.
     */
    public void testOptimisticTxMissingKey() throws Exception {
        if (txEnabled()) {
            try (IgniteTx tx = transactions().txStart(OPTIMISTIC, READ_COMMITTED)) {
                // Remove missing key.
                assertTrue(jcache().remove(UUID.randomUUID().toString()));

                tx.commit();
            }
        }
    }

    /**
     * JUnit.
     *
     * @throws Exception If failed.
     */
    public void testOptimisticTxMissingKeyNoCommit() throws Exception {
        if (txEnabled()) {
            try (IgniteTx tx = transactions().txStart(OPTIMISTIC, READ_COMMITTED)) {
                // Remove missing key.
                assertTrue(jcache().remove(UUID.randomUUID().toString()));

                tx.setRollbackOnly();
            }
        }
    }

    /**
     * @throws Exception If failed.
     */
    public void testOptimisticTxReadCommittedInTx() throws Exception {
        checkRemovexInTx(OPTIMISTIC, READ_COMMITTED);
    }

    /**
     * @throws Exception If failed.
     */
    public void testOptimisticTxRepeatableReadInTx() throws Exception {
        checkRemovexInTx(OPTIMISTIC, REPEATABLE_READ);
    }

    /**
     * @throws Exception If failed.
     */
    public void testPessimisticTxReadCommittedInTx() throws Exception {
        checkRemovexInTx(PESSIMISTIC, READ_COMMITTED);
    }

    /**
     * @throws Exception If failed.
     */
    public void testPessimisticTxRepeatableReadInTx() throws Exception {
        checkRemovexInTx(PESSIMISTIC, REPEATABLE_READ);
    }

    /**
     * @param concurrency Concurrency.
     * @param isolation Isolation.
     * @throws Exception If failed.
     */
    private void checkRemovexInTx(IgniteTxConcurrency concurrency, IgniteTxIsolation isolation) throws Exception {
        if (txEnabled()) {
            final int cnt = 10;

            CU.inTx(ignite(0), jcache(), concurrency, isolation, new CIX1<IgniteCache<String, Integer>>() {
                @Override public void applyx(IgniteCache<String, Integer> cache) {
                    for (int i = 0; i < cnt; i++)
                        cache.put("key" + i, i);
                }
            });

            CU.inTx(ignite(0), jcache(), concurrency, isolation, new CIX1<IgniteCache<String, Integer>>() {
                @Override public void applyx(IgniteCache<String, Integer> cache) {
                    for (int i = 0; i < cnt; i++)
                        assertEquals(new Integer(i), cache.get("key" + i));
                }
            });

            CU.inTx(ignite(0), jcache(), concurrency, isolation, new CIX1<IgniteCache<String, Integer>>() {
                @Override public void applyx(IgniteCache<String, Integer> cache) throws IgniteCheckedException {
                    for (int i = 0; i < cnt; i++)
                        assertTrue(cache.remove("key" + i));
                }
            });
        }
    }

    /**
     * JUnit.
     *
     * @throws Exception If failed.
     */
    public void testPessimisticTxMissingKey() throws Exception {
        if (txEnabled()) {
            try (IgniteTx tx = transactions().txStart(PESSIMISTIC, READ_COMMITTED)) {
                // Remove missing key.
                assertFalse(jcache().remove(UUID.randomUUID().toString()));

                tx.commit();
            }
        }
    }

    /**
     * JUnit.
     *
     * @throws Exception If failed.
     */
    public void testPessimisticTxMissingKeyNoCommit() throws Exception {
        if (txEnabled()) {
            try (IgniteTx tx = transactions().txStart(PESSIMISTIC, READ_COMMITTED)) {
                // Remove missing key.
                assertFalse(jcache().remove(UUID.randomUUID().toString()));

                tx.setRollbackOnly();
            }
        }
    }

    /**
     * @throws Exception If failed.
     */
    public void testPessimisticTxRepeatableRead() throws Exception {
        if (txEnabled()) {
            try (IgniteTx ignored = transactions().txStart(PESSIMISTIC, REPEATABLE_READ)) {
                jcache().put("key", 1);

                assert jcache().get("key") == 1;
            }
        }
    }

    /**
     * @throws Exception If failed.
     */
    public void testPessimisticTxRepeatableReadOnUpdate() throws Exception {
        if (txEnabled()) {
            try (IgniteTx ignored = transactions().txStart(PESSIMISTIC, REPEATABLE_READ)) {
                jcache().put("key", 1);

                assert jcache().getAndPut("key", 2) == 1;
            }
        }
    }

    /**
     * @throws Exception In case of error.
     */
    public void testToMap() throws Exception {
        IgniteCache<String, Integer> cache = jcache();

        if (offheapTiered(cache))
            return;

        cache.put("key1", 1);
        cache.put("key2", 2);

        Map<String, Integer> map = new HashMap<>();

        for (int i = 0; i < gridCount(); i++) {
            for (Cache.Entry<String, Integer> entry : jcache(i))
                map.put(entry.getKey(), entry.getValue());
        }

        assert map != null;
        assert map.size() == 2;
        assert map.get("key1") == 1;
        assert map.get("key2") == 2;
    }

    /**
     * @param keys Expected keys.
     * @throws Exception If failed.
     */
    protected void checkSize(Collection<String> keys) throws Exception {
        if (nearEnabled())
            assertEquals(keys.size(), jcache().localSize());
        else {
            for (int i = 0; i < gridCount(); i++) {
                GridCacheContext<String, Integer> ctx = context(i);

                if (offheapTiered(ctx.cache()))
                    continue;

                int size = 0;

                for (String key : keys) {
                    if (ctx.affinity().localNode(key, ctx.discovery().topologyVersion())) {
                        GridCacheEntryEx<String, Integer> e =
                            ctx.isNear() ? ctx.near().dht().peekEx(key) : ctx.cache().peekEx(key);

                        assert e != null : "Entry is null [idx=" + i + ", key=" + key + ", ctx=" + ctx + ']';
                        assert !e.deleted() : "Entry is deleted: " + e;

                        size++;
                    }
                }

                assertEquals("Incorrect size on cache #" + i, size, jcache(i).localSize());
            }
        }
    }

    /**
     * @param keys Expected keys.
     * @throws Exception If failed.
     */
    protected void checkKeySize(Collection<String> keys) throws Exception {
        if (nearEnabled())
            assertEquals("Invalid key size: " + jcache().localSize(), keys.size(), jcache().localSize());
        else {
            for (int i = 0; i < gridCount(); i++) {
                GridCacheContext<String, Integer> ctx = context(i);

                int size = 0;

                for (String key : keys)
                    if (ctx.affinity().localNode(key, ctx.discovery().topologyVersion()))
                        size++;

                assertEquals("Incorrect key size on cache #" + i, size, jcache(i).localSize());
            }
        }
    }

    /**
     * @param exp Expected value.
     * @param key Key.
     * @throws Exception If failed.
     */
    private void checkContainsKey(boolean exp, String key) throws Exception {
        if (nearEnabled())
            assertEquals(exp, jcache().containsKey(key));
        else {
            boolean contains = false;

            for (int i = 0; i < gridCount(); i++)
                if (containsKey(jcache(i), key)) {
                    contains = true;

                    break;
                }

            assertEquals("Key: " + key, exp, contains);
        }
    }

    /**
     * @param key Key.
     */
    protected Ignite primaryIgnite(String key) {
        ClusterNode node = grid(0).affinity(null).mapKeyToNode(key);

        if (node == null)
            throw new IgniteException("Failed to find primary node.");

        UUID nodeId = node.id();

        for (int i = 0; i < gridCount(); i++) {
            if (context(i).localNodeId().equals(nodeId))
                return ignite(i);
        }

        throw new IgniteException("Failed to find primary node.");
    }

    /**
     * @param key Key.
     * @return Cache.
     */
    protected IgniteCache<String, Integer> primaryCache(String key) {
        return primaryIgnite(key).jcache(null);
    }

    /**
     * @param cache Cache.
     * @param cnt Keys count.
     * @return Collection of keys for which given cache is primary.
     */
    protected List<String> primaryKeysForCache(IgniteCache<String, Integer> cache, int cnt, int startFrom) {
        List<String> found = new ArrayList<>(cnt);

        Ignite ignite = cache.unwrap(Ignite.class);
        CacheAffinity<Object> affinity = ignite.affinity(cache.getName());

        for (int i = startFrom; i < startFrom + 100_000; i++) {
            String key = "key" + i;

            if (affinity.isPrimary(ignite.cluster().localNode(), key)) {
                found.add(key);

                if (found.size() == cnt)
                    return found;
            }
        }

        throw new IgniteException("Unable to find " + cnt + " keys as primary for cache.");
    }

    /**
     * @param cache Cache.
     * @param cnt Keys count.
     * @return Collection of keys for which given cache is primary.
     * @throws IgniteCheckedException If failed.
     */
    protected List<String> primaryKeysForCache(IgniteCache<String, Integer> cache, int cnt)
        throws IgniteCheckedException {
        return primaryKeysForCache(cache, cnt, 1);
    }

    /**
     * @throws Exception If failed.
     */
    public void testIgniteCacheIterator() throws Exception {
        IgniteCache<String, Integer> cache = jcache(0);

        assertFalse(cache.iterator().hasNext());

        Map<String, Integer> entries = new HashMap<>();

        for (int i = 0; i < 20000; ++i) {
            cache.put(Integer.toString(i), i);

            entries.put(Integer.toString(i), i);

            if (i > 0 && i % 500 == 0)
                info("Puts finished: " + i);
        }

        checkIteratorHasNext();

        checkIteratorCache(entries);

        checkIteratorRemove(cache, entries);

        checkIteratorEmpty(cache);
    }

    /**
     * If hasNext() is called repeatedly, it should return the same result.
     */
    private void checkIteratorHasNext() {
        Iterator<Cache.Entry<String, Integer>> iter = jcache(0).iterator();

        assertEquals(iter.hasNext(), iter.hasNext());

        while (iter.hasNext())
            iter.next();

        assertFalse(iter.hasNext());
    }

    /**
     * @param cache Cache.
     * @param entries Expected entries in the cache.
     */
    private void checkIteratorRemove(IgniteCache<String, Integer> cache, Map<String, Integer> entries) {
        // Check that we can remove element.
        String rmvKey = Integer.toString(5);

        removeCacheIterator(cache, rmvKey);

        entries.remove(rmvKey);

        assertFalse(cache.containsKey(rmvKey));
        assertNull(cache.get(rmvKey));

        checkIteratorCache(entries);

        // Check that we cannot call Iterator.remove() without next().
        final Iterator<Cache.Entry<String, Integer>> iter = jcache(0).iterator();

        assertTrue(iter.hasNext());

        iter.next();

        iter.remove();

        GridTestUtils.assertThrows(log, new Callable<Object>() {
            @Override public Void call() throws Exception {
                iter.remove();

                return null;
            }
        }, IllegalStateException.class, null);
    }

    /**
     * @param cache Cache.
     * @param key Key to remove.
     */
    private void removeCacheIterator(IgniteCache<String, Integer> cache, String key) {
        Iterator<Cache.Entry<String, Integer>> iter = cache.iterator();

        int delCnt = 0;

        while (iter.hasNext()) {
            Cache.Entry<String, Integer> cur = iter.next();

            if (cur.getKey().equals(key)) {
                iter.remove();

                delCnt++;
            }
        }

        assertEquals(1, delCnt);
    }

    /**
     * @param entries Expected entries in the cache.
     */
    private void checkIteratorCache(Map<String, Integer> entries) {
        for (int i = 0; i < gridCount(); ++i)
            checkIteratorCache(jcache(i), entries);
    }

    /**
     * @param cache Cache.
     * @param entries Expected entries in the cache.
     */
    private void checkIteratorCache(IgniteCache<String, Integer> cache, Map<String, Integer> entries) {
        Iterator<Cache.Entry<String, Integer>> iter = cache.iterator();

        int cnt = 0;

        while (iter.hasNext()) {
            Cache.Entry<String, Integer> cur = iter.next();

            assertTrue(entries.containsKey(cur.getKey()));
            assertEquals(entries.get(cur.getKey()), cur.getValue());

            cnt++;
        }

        assertEquals(entries.size(), cnt);
    }

    /**
     * Checks iterators are cleared.
     */
    private void checkIteratorsCleared() {
        for (int j = 0; j < gridCount(); j++) {

            GridCacheQueryManager queries = context(j).queries();

            Map map = GridTestUtils.getFieldValue(queries, GridCacheQueryManager.class, "qryIters");

            for (Object obj : map.values())
                assertEquals("Iterators not removed for grid " + j, 0, ((Map) obj).size());
        }
    }

    /**
     * Checks iterators are cleared after using.
     */
    private void checkIteratorEmpty(IgniteCache<String, Integer> cache) throws InterruptedException, InterruptedException {
        int cnt = 5;

        for (int i = 0; i < cnt; ++i) {
            Iterator<Cache.Entry<String, Integer>> iter = cache.iterator();

            iter.next();

            assert iter.hasNext();
        }

        System.gc();

        for (int i = 0; i < 10; i++) {
            try {
                cache.size(); // Trigger weak queue poll.

                checkIteratorsCleared();
            }
            catch (AssertionFailedError e) {
                if (i == 9)
                    throw e;

                log.info("Set iterators not cleared, will wait");

                Thread.sleep(500);
            }
        }
    }
}<|MERGE_RESOLUTION|>--- conflicted
+++ resolved
@@ -2987,7 +2987,7 @@
 
         final ExpiryPolicy expiry = new TouchedExpiryPolicy(new Duration(MILLISECONDS, ttl));
 
-        final IgniteCache<String, Integer> c = jcache();
+        final GridCache<String, Integer> c = cache();
 
         final String key = primaryKeysForCache(jcache(), 1).get(0);
 
@@ -3176,7 +3176,6 @@
 
         if (internalCache.isLocal())
             return;
-<<<<<<< HEAD
 
         // Ensure that old TTL and expire time are not longer "visible".
         entry = internalCache.peekEx(key);
@@ -3206,13 +3205,6 @@
         entry = internalCache.peekEx(key);
 
         assertEquals((Integer)10, c.get(key));
-=======
-
-        // Ensure that old TTL and expire time are not longer "visible".
-        entry = internalCache.peekEx(key);
-
-        assert c.entry(key).getValue() == null;
->>>>>>> 5de45214
 
         assertEquals(0, entry.ttl());
         assertEquals(0, entry.expireTime());
