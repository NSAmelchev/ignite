/*
 * Licensed to the Apache Software Foundation (ASF) under one or more
 * contributor license agreements.  See the NOTICE file distributed with
 * this work for additional information regarding copyright ownership.
 * The ASF licenses this file to You under the Apache License, Version 2.0
 * (the "License"); you may not use this file except in compliance with
 * the License.  You may obtain a copy of the License at
 *
 *      http://www.apache.org/licenses/LICENSE-2.0
 *
 * Unless required by applicable law or agreed to in writing, software
 * distributed under the License is distributed on an "AS IS" BASIS,
 * WITHOUT WARRANTIES OR CONDITIONS OF ANY KIND, either express or implied.
 * See the License for the specific language governing permissions and
 * limitations under the License.
 */

package org.apache.ignite.internal.processors.cache;

import org.apache.ignite.*;
import org.apache.ignite.configuration.*;
import org.apache.ignite.internal.util.typedef.*;
import org.apache.ignite.lang.*;
import org.apache.ignite.spi.discovery.tcp.*;
import org.apache.ignite.spi.discovery.tcp.ipfinder.*;
import org.apache.ignite.spi.discovery.tcp.ipfinder.vm.*;
import org.apache.ignite.testframework.junits.common.*;

import javax.cache.*;

import static org.apache.ignite.cache.CacheMode.*;

/**
 * Cache iterator performance test.
 */
public class GridCacheIteratorPerformanceTest extends GridCommonAbstractTest {
    /** IP finder. */
    private static final TcpDiscoveryIpFinder IP_FINDER = new TcpDiscoveryVmIpFinder(true);

    /** Large entry count. */
    private static final int LARGE_ENTRY_CNT = 100000;

    /** Small entry count. */
    private static final int SMALL_ENTRY_CNT = 10000;

    /** {@inheritDoc} */
    @Override protected IgniteConfiguration getConfiguration(String gridName) throws Exception {
        IgniteConfiguration cfg = super.getConfiguration(gridName);

        TcpDiscoverySpi disco = new TcpDiscoverySpi();

        disco.setIpFinder(IP_FINDER);

        cfg.setDiscoverySpi(disco);

        cfg.setCacheConfiguration(cacheConfiguration());

        return cfg;
    }

    /**
     * @return Cache configuration.
     */
    private CacheConfiguration cacheConfiguration() {
        CacheConfiguration cfg = defaultCacheConfiguration();

        cfg.setCacheMode(PARTITIONED);
        cfg.setBackups(1);

        return cfg;
    }

    /** {@inheritDoc} */
    @Override protected void beforeTest() throws Exception {
        startGrid();
    }

    /** {@inheritDoc} */
    @Override protected void afterTest() throws Exception {
        stopGrid();
    }

    /**
     * Iterates over cache.
     *
     * @param cache Projection.
     * @param c Visitor closure.
     */
<<<<<<< HEAD
    private void iterate(CacheProjection<Integer, Integer> prj, IgniteInClosure<Cache.Entry<Integer, Integer>> c) {
        prj.forEach(c);
=======
    private void iterate(IgniteCache<Integer, Integer> cache, IgniteInClosure<Cache.Entry<Integer, Integer>> c) {
        for (Cache.Entry<Integer, Integer> entry : cache.localEntries())
            c.apply(entry);
>>>>>>> db5e5d36
    }

    /**
     * @return Empty filter.
     */
    private IgniteInClosure<Cache.Entry<Integer, Integer>> emptyFilter() {
        return new CI1<Cache.Entry<Integer, Integer>>() {
            @Override public void apply(Cache.Entry<Integer, Integer> e) {
                // No-op
            }
        };
    }

    /**
     * @throws Exception If failed.
     */
    public void testSmall() throws Exception {
        IgniteCache<Integer, Integer> cache = grid().jcache(null);

        for (int i = 0; i < SMALL_ENTRY_CNT; i++)
            cache.put(i, i);

        assert cache.size() == SMALL_ENTRY_CNT;

        IgniteInClosure<Cache.Entry<Integer, Integer>> c = emptyFilter();

        // Warmup.
        for (int i = 0; i < 10; i ++)
            iterate(cache, c);

        long start = System.currentTimeMillis();

        iterate(cache, c);

        long time = System.currentTimeMillis() - start;

        X.println(">>>");
        X.println(">>> Iterated over " + cache.size() + " entries.");
        X.println(">>> Iteration time: " + time + "ms.");
        X.println(">>>");
    }

    /**
     * @throws Exception If failed.
     */
    public void testLarge() throws Exception {
        IgniteCache<Integer, Integer> cache = grid().jcache(null);

        for (int i = 0; i < LARGE_ENTRY_CNT; i++)
            cache.put(i, i);

        assert cache.size() == LARGE_ENTRY_CNT;

        IgniteInClosure<Cache.Entry<Integer, Integer>> c = emptyFilter();

        // Warmup.
        for (int i = 0; i < 3; i++)
            iterate(cache, c);

        long start = System.currentTimeMillis();

        iterate(cache, c);

        long time = System.currentTimeMillis() - start;

        X.println(">>>");
        X.println(">>> Iterated over " + cache.size() + " entries.");
        X.println(">>> Iteration time: " + time + "ms.");
        X.println(">>>");
    }

    /**
     * @throws Exception If failed.
     */
<<<<<<< HEAD
    public void testProjectionFiltered() throws Exception {
        GridCache<Integer, Integer> cache = grid().cache(null);

        for (int i = 0; i < LARGE_ENTRY_CNT; i++)
            assert cache.putx(i, i);

        assert cache.size() == LARGE_ENTRY_CNT;

        IgniteInClosure<Cache.Entry<Integer, Integer>> c = emptyFilter();

        CacheProjection<Integer, Integer> prj = cache.projection(new P2<Integer, Integer>() {
            @Override public boolean apply(Integer key, Integer val) {
                return val < SMALL_ENTRY_CNT;
            }
        });

        assert prj.size() == SMALL_ENTRY_CNT;

        // Warmup.
        for (int i = 0; i < 3; i++)
            iterate(prj, c);

        long start = System.currentTimeMillis();

        iterate(prj, c);

        long time = System.currentTimeMillis() - start;

        X.println(">>>");
        X.println(">>> Iterated over " + prj.size() + " entries.");
        X.println(">>> Iteration time: " + time + "ms.");
        X.println(">>>");
    }


    /**
     * @throws Exception If failed.
     */
=======
>>>>>>> db5e5d36
    public void testFiltered() throws Exception {
        IgniteCache<Integer, Integer> cache = grid().jcache(null);

        for (int i = 0; i < LARGE_ENTRY_CNT; i++)
            cache.put(i, i);

        assert cache.size() == LARGE_ENTRY_CNT;

        final BoxedInt cnt = new BoxedInt();

        IgniteInClosure<Cache.Entry<Integer, Integer>> c = new CI1<Cache.Entry<Integer, Integer>>() {
            @Override public void apply(Cache.Entry<Integer, Integer> t) {
                if (t.getValue() < SMALL_ENTRY_CNT)
                    cnt.increment();
            }
        };

        assert cache.size() == LARGE_ENTRY_CNT;

        // Warmup.
        for (int i = 0; i < 3; i++)
            iterate(cache, c);

        cnt.reset();

        long start = System.currentTimeMillis();

        iterate(cache, c);

        long time = System.currentTimeMillis() - start;

        X.println(">>>");
        X.println(">>> Iterated over " + cache.size() + " entries, accepted " + cnt.get() + " entries.");
        X.println(">>> Iteration time: " + time + "ms.");
        X.println(">>>");
    }

    /**
     * Boxed integer.
     */
    private static class BoxedInt {
        /** */
        private int i;

        /**
         * @param i Integer.
         */
        BoxedInt(int i) {
            this.i = i;
        }

        /**
         * Default constructor.
         */
        BoxedInt() {
            // No-op.
        }

        /**
         * @return Integer.
         */
        int increment() {
            return ++i;
        }

        /**
         * @return Integer.
         */
        int get() {
            return i;
        }

        /**
         * Resets integer.
         */
        void reset() {
            i = 0;
        }
    }
}<|MERGE_RESOLUTION|>--- conflicted
+++ resolved
@@ -86,14 +86,9 @@
      * @param cache Projection.
      * @param c Visitor closure.
      */
-<<<<<<< HEAD
-    private void iterate(CacheProjection<Integer, Integer> prj, IgniteInClosure<Cache.Entry<Integer, Integer>> c) {
-        prj.forEach(c);
-=======
     private void iterate(IgniteCache<Integer, Integer> cache, IgniteInClosure<Cache.Entry<Integer, Integer>> c) {
         for (Cache.Entry<Integer, Integer> entry : cache.localEntries())
             c.apply(entry);
->>>>>>> db5e5d36
     }
 
     /**
@@ -168,47 +163,6 @@
     /**
      * @throws Exception If failed.
      */
-<<<<<<< HEAD
-    public void testProjectionFiltered() throws Exception {
-        GridCache<Integer, Integer> cache = grid().cache(null);
-
-        for (int i = 0; i < LARGE_ENTRY_CNT; i++)
-            assert cache.putx(i, i);
-
-        assert cache.size() == LARGE_ENTRY_CNT;
-
-        IgniteInClosure<Cache.Entry<Integer, Integer>> c = emptyFilter();
-
-        CacheProjection<Integer, Integer> prj = cache.projection(new P2<Integer, Integer>() {
-            @Override public boolean apply(Integer key, Integer val) {
-                return val < SMALL_ENTRY_CNT;
-            }
-        });
-
-        assert prj.size() == SMALL_ENTRY_CNT;
-
-        // Warmup.
-        for (int i = 0; i < 3; i++)
-            iterate(prj, c);
-
-        long start = System.currentTimeMillis();
-
-        iterate(prj, c);
-
-        long time = System.currentTimeMillis() - start;
-
-        X.println(">>>");
-        X.println(">>> Iterated over " + prj.size() + " entries.");
-        X.println(">>> Iteration time: " + time + "ms.");
-        X.println(">>>");
-    }
-
-
-    /**
-     * @throws Exception If failed.
-     */
-=======
->>>>>>> db5e5d36
     public void testFiltered() throws Exception {
         IgniteCache<Integer, Integer> cache = grid().jcache(null);
 
