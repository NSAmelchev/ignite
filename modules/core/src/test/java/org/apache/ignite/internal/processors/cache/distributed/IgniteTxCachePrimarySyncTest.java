--- conflicted
+++ resolved
@@ -106,11 +106,7 @@
 
     /** {@inheritDoc} */
     @Override protected long getTestTimeout() {
-<<<<<<< HEAD
-        return 10 * 60_000;
-=======
         return 15 * 60_000;
->>>>>>> 48e78a99
     }
 
     /** {@inheritDoc} */
