/*
 * Licensed to the Apache Software Foundation (ASF) under one or more
 * contributor license agreements.  See the NOTICE file distributed with
 * this work for additional information regarding copyright ownership.
 * The ASF licenses this file to You under the Apache License, Version 2.0
 * (the "License"); you may not use this file except in compliance with
 * the License.  You may obtain a copy of the License at
 *
 *      http://www.apache.org/licenses/LICENSE-2.0
 *
 * Unless required by applicable law or agreed to in writing, software
 * distributed under the License is distributed on an "AS IS" BASIS,
 * WITHOUT WARRANTIES OR CONDITIONS OF ANY KIND, either express or implied.
 * See the License for the specific language governing permissions and
 * limitations under the License.
 */

package org.apache.ignite.session;

import java.io.Serializable;
import java.util.ArrayList;
import java.util.Arrays;
import java.util.Collection;
import java.util.List;
import java.util.concurrent.CountDownLatch;
import java.util.concurrent.TimeUnit;
import java.util.concurrent.atomic.AtomicBoolean;
import java.util.concurrent.atomic.AtomicInteger;
import org.apache.ignite.Ignite;
import org.apache.ignite.IgniteCheckedException;
import org.apache.ignite.IgniteLogger;
import org.apache.ignite.compute.ComputeJob;
import org.apache.ignite.compute.ComputeJobAdapter;
import org.apache.ignite.compute.ComputeJobResult;
import org.apache.ignite.compute.ComputeJobResultPolicy;
import org.apache.ignite.compute.ComputeJobSibling;
import org.apache.ignite.compute.ComputeTaskFuture;
import org.apache.ignite.compute.ComputeTaskSession;
import org.apache.ignite.compute.ComputeTaskSplitAdapter;
import org.apache.ignite.configuration.IgniteConfiguration;
import org.apache.ignite.internal.util.typedef.G;
import org.apache.ignite.lang.IgniteUuid;
import org.apache.ignite.resources.LoggerResource;
import org.apache.ignite.resources.TaskSessionResource;
import org.apache.ignite.spi.discovery.tcp.TcpDiscoverySpi;
import org.apache.ignite.spi.discovery.tcp.ipfinder.vm.TcpDiscoveryVmIpFinder;
import org.apache.ignite.testframework.GridTestUtils;
import org.apache.ignite.testframework.junits.common.GridCommonAbstractTest;
import org.apache.ignite.testframework.junits.common.GridCommonTest;
import org.junit.Test;

/**
 * Session cancellation tests.
 */
@GridCommonTest(group = "Task Session")
public class GridSessionCancelSiblingsFromTaskSelfTest extends GridCommonAbstractTest {
    /** */
    private static final int WAIT_TIME = 20000;

    /** */
    public static final int SPLIT_COUNT = 5;

    /** */
    public static final int EXEC_COUNT = 5;

    /** */
    private static AtomicInteger[] interruptCnt;

    /** */
    private static CountDownLatch[] startSignal;

    /** */
    private static CountDownLatch[] stopSignal;

    /** */
    public GridSessionCancelSiblingsFromTaskSelfTest() {
        super(true);
    }

    /** {@inheritDoc} */
    @Override protected IgniteConfiguration getConfiguration(String igniteInstanceName) throws Exception {
        IgniteConfiguration c = super.getConfiguration(igniteInstanceName);

        TcpDiscoverySpi discoSpi = new TcpDiscoverySpi();

        discoSpi.setIpFinder(new TcpDiscoveryVmIpFinder(true));

        c.setDiscoverySpi(discoSpi);

        c.setPublicThreadPoolSize(SPLIT_COUNT * EXEC_COUNT);

        return c;
    }

    /**
     * @throws Exception If failed.
     */
    @Test
    public void testCancelSiblings() throws Exception {
        refreshInitialData();

        for (int i = 0; i < EXEC_COUNT; i++)
            checkTask(i);
    }

    /**
     * @throws Exception If failed.
     */
    @Test
    public void testMultiThreaded() throws Exception {
        refreshInitialData();

        final GridThreadSerialNumber sNum = new GridThreadSerialNumber();

        final AtomicBoolean failed = new AtomicBoolean(false);

        GridTestUtils.runMultiThreaded(new Runnable() {
            @Override public void run() {
                int num = sNum.get();

                try {
                    checkTask(num);
                }
                catch (Throwable e) {
                    error("Failed to execute task.", e);

                    failed.set(true);
                }
            }
        }, EXEC_COUNT, "grid-session-test");

        if (failed.get())
            fail();
    }

    /**
     * @param num Task number.
     * @throws InterruptedException If interrupted.
     * @throws IgniteCheckedException If failed.
     */
    private void checkTask(int num) throws InterruptedException, IgniteCheckedException {
        Ignite ignite = G.ignite(getTestIgniteInstanceName());

        ComputeTaskFuture<?> fut = executeAsync(ignite.compute(), GridTaskSessionTestTask.class, num);

        assert fut != null;

        try {
            // Wait until jobs begin execution.
            boolean await = startSignal[num].await(WAIT_TIME, TimeUnit.MILLISECONDS);

            assert await : "Jobs did not start.";

            Object res = fut.get();

            assert "interrupt-task-data".equals(res) : "Invalid task result: " + res;

            // Wait for all jobs to finish.
            await = stopSignal[num].await(WAIT_TIME, TimeUnit.MILLISECONDS);

            assert await :
                "Jobs did not cancel [interruptCount=" + Arrays.toString(interruptCnt) + ']';

            int cnt = interruptCnt[num].get();

            assert cnt == SPLIT_COUNT - 1 : "Invalid interrupt count value: " + cnt;
        }
        finally {
            // We must wait for the jobs to be sure that they have completed
            // their execution since they use static variable (shared for the tests).
            fut.get();
        }
    }

    /** */
    private void refreshInitialData() {
        interruptCnt = new AtomicInteger[EXEC_COUNT];
        startSignal = new CountDownLatch[EXEC_COUNT];
        stopSignal = new CountDownLatch[EXEC_COUNT];

<<<<<<< HEAD
        for(int i=0; i < EXEC_COUNT; i++){
=======
        for (int i = 0; i < EXEC_COUNT; i++) {
>>>>>>> 2a85925f
            interruptCnt[i] = new AtomicInteger(0);

            startSignal[i] = new CountDownLatch(SPLIT_COUNT);

            stopSignal[i] = new CountDownLatch(SPLIT_COUNT - 1);
        }
    }

    /**
     *
     */
    @SuppressWarnings({"PublicInnerClass"})
    public static class GridTaskSessionTestTask extends ComputeTaskSplitAdapter<Serializable, String> {
        /** */
        @LoggerResource
        private IgniteLogger log;

        /** */
        @TaskSessionResource
        private ComputeTaskSession taskSes;

        /** */
        private volatile int taskNum = -1;

        /** {@inheritDoc} */
        @Override protected Collection<? extends ComputeJob> split(int gridSize, Serializable arg) {
            if (log.isInfoEnabled())
                log.info("Splitting job [job=" + this + ", gridSize=" + gridSize + ", arg=" + arg + ']');

            assert arg != null;

            taskNum = (Integer)arg;

            assert taskNum != -1;

            Collection<ComputeJob> jobs = new ArrayList<>(SPLIT_COUNT);

            for (int i = 1; i <= SPLIT_COUNT; i++) {
                jobs.add(new ComputeJobAdapter(i) {
                    /** */
                    private volatile Thread thread;

                    /** {@inheritDoc} */
                    @Override public Serializable execute() {
                        assert taskSes != null;

                        thread = Thread.currentThread();

                        int arg = this.<Integer>argument(0);

                        if (log.isInfoEnabled())
                            log.info("Computing job [job=" + this + ", arg=" + arg + ']');

                        startSignal[taskNum].countDown();

                        try {
                            if (!startSignal[taskNum].await(WAIT_TIME, TimeUnit.MILLISECONDS))
                                fail();

                            if (arg == 1) {
                                if (log.isInfoEnabled())
                                    log.info("Job one is proceeding.");
                            }
                            else
                                Thread.sleep(WAIT_TIME);
                        }
                        catch (InterruptedException e) {
                            if (log.isInfoEnabled())
                                log.info("Job got interrupted [arg=" + arg + ", e=" + e + ']');

                            return "interrupt-job-data";
                        }

                        if (log.isInfoEnabled())
                            log.info("Completing job: " + taskSes);

                        return arg;
                    }

                    /** {@inheritDoc} */
                    @Override public void cancel() {
                        assert thread != null;

                        interruptCnt[taskNum].incrementAndGet();

                        stopSignal[taskNum].countDown();
                    }
                });
            }

            return jobs;
        }

        /** {@inheritDoc} */
        @Override public ComputeJobResultPolicy result(ComputeJobResult result, List<ComputeJobResult> received) {
            if (received.size() == 1) {
                Collection<ComputeJobSibling> jobSiblings = taskSes.getJobSiblings();

                IgniteUuid jobId = received.get(0).getJobContext().getJobId();

                assert jobId != null;

                // Cancel all jobs except first job with argument 1.
                for (ComputeJobSibling jobSibling : jobSiblings) {
                    if (!jobId.equals(jobSibling.getJobId()))
                        jobSibling.cancel();
                }
            }

            return received.size() == SPLIT_COUNT ? ComputeJobResultPolicy.REDUCE : ComputeJobResultPolicy.WAIT;
        }

        /** {@inheritDoc} */
        @Override public String reduce(List<ComputeJobResult> results) {
            if (log.isInfoEnabled())
                log.info("Aggregating job [job=" + this + ", results=" + results + ']');

            if (results.size() != SPLIT_COUNT)
                fail("Invalid results size.");

            return "interrupt-task-data";
        }
    }
}<|MERGE_RESOLUTION|>--- conflicted
+++ resolved
@@ -178,11 +178,7 @@
         startSignal = new CountDownLatch[EXEC_COUNT];
         stopSignal = new CountDownLatch[EXEC_COUNT];
 
-<<<<<<< HEAD
-        for(int i=0; i < EXEC_COUNT; i++){
-=======
         for (int i = 0; i < EXEC_COUNT; i++) {
->>>>>>> 2a85925f
             interruptCnt[i] = new AtomicInteger(0);
 
             startSignal[i] = new CountDownLatch(SPLIT_COUNT);
