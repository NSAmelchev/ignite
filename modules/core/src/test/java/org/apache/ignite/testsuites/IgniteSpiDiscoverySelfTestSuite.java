--- conflicted
+++ resolved
@@ -145,82 +145,5 @@
     public static void init() {
         System.setProperty(IGNITE_OVERRIDE_MCAST_GRP,
             GridTestUtils.getNextMulticastGroup(IgniteSpiDiscoverySelfTestSuite.class));
-<<<<<<< HEAD
-
-        TestSuite suite = new TestSuite("Ignite Discovery SPI Test Suite");
-
-       /* // Tcp.
-        suite.addTest(new JUnit4TestAdapter(TcpDiscoveryVmIpFinderSelfTest.class));
-        suite.addTest(new JUnit4TestAdapter(TcpDiscoverySharedFsIpFinderSelfTest.class));
-        suite.addTest(new JUnit4TestAdapter(TcpDiscoveryJdbcIpFinderSelfTest.class));
-        suite.addTest(new JUnit4TestAdapter(TcpDiscoveryMulticastIpFinderSelfTest.class));
-        suite.addTest(new JUnit4TestAdapter(TcpDiscoveryIpFinderCleanerTest.class));
-
-        suite.addTest(new JUnit4TestAdapter(TcpDiscoverySelfTest.class));
-        suite.addTest(new JUnit4TestAdapter(TcpDiscoverySpiSelfTest.class));
-        //suite.addTest(new JUnit4TestAdapter(TcpDiscoverySpiRandomStartStopTest.class));
-        //suite.addTest(new JUnit4TestAdapter(TcpDiscoverySpiSslSelfTest.class));
-        //suite.addTest(new JUnit4TestAdapter(TcpDiscoverySpiWildcardSelfTest.class));
-        suite.addTest(new JUnit4TestAdapter(TcpDiscoverySpiFailureTimeoutSelfTest.class));
-        suite.addTest(new JUnit4TestAdapter(TcpDiscoverySpiMBeanTest.class));
-        suite.addTest(new JUnit4TestAdapter(TcpDiscoverySpiStartStopSelfTest.class));
-        suite.addTest(new JUnit4TestAdapter(TcpDiscoverySpiConfigSelfTest.class));
-        suite.addTest(new JUnit4TestAdapter(TcpDiscoveryMarshallerCheckSelfTest.class));
-        suite.addTest(new JUnit4TestAdapter(TcpDiscoverySnapshotHistoryTest.class));
-
-        suite.addTest(new JUnit4TestAdapter(GridTcpSpiForwardingSelfTest.class));
-
-        suite.addTest(new JUnit4TestAdapter(TcpClientDiscoverySpiSelfTest.class));
-        suite.addTest(new JUnit4TestAdapter(LongClientConnectToClusterTest.class));
-        suite.addTest(new JUnit4TestAdapter(TcpClientDiscoveryMarshallerCheckSelfTest.class));
-        suite.addTest(new JUnit4TestAdapter(TcpClientDiscoverySpiCoordinatorChangeTest.class));
-        suite.addTest(new JUnit4TestAdapter(TcpClientDiscoverySpiMulticastTest.class));
-        suite.addTest(new JUnit4TestAdapter(TcpClientDiscoverySpiFailureTimeoutSelfTest.class));
-        suite.addTest(new JUnit4TestAdapter(TcpClientDiscoveryUnresolvedHostTest.class));
-
-        suite.addTest(new JUnit4TestAdapter(TcpDiscoveryNodeConsistentIdSelfTest.class));
-        suite.addTest(new JUnit4TestAdapter(TcpDiscoveryNodeConfigConsistentIdSelfTest.class));
-
-        suite.addTest(new JUnit4TestAdapter(TcpDiscoveryRestartTest.class));
-        suite.addTest(new JUnit4TestAdapter(TcpDiscoveryMultiThreadedTest.class));
-        //suite.addTest(new JUnit4TestAdapter(TcpDiscoveryConcurrentStartTest.class));
-
-        suite.addTest(new JUnit4TestAdapter(TcpDiscoverySegmentationPolicyTest.class));
-
-        suite.addTest(new JUnit4TestAdapter(TcpDiscoveryNodeAttributesUpdateOnReconnectTest.class));
-        suite.addTest(new JUnit4TestAdapter(AuthenticationRestartTest.class));
-
-        suite.addTest(new JUnit4TestAdapter(TcpDiscoveryWithWrongServerTest.class));
-
-        suite.addTest(new JUnit4TestAdapter(TcpDiscoverySpiReconnectDelayTest.class));
-
-        suite.addTest(new JUnit4TestAdapter(IgniteDiscoveryMassiveNodeFailTest.class));
-
-        // Client connect.
-        suite.addTest(new JUnit4TestAdapter(IgniteClientConnectTest.class));*/
-
-        for (int i = 0; i < 30; i++)
-        suite.addTest(new JUnit4TestAdapter(IgniteClientReconnectMassiveShutdownTest.class));
-       /* suite.addTest(new JUnit4TestAdapter(TcpDiscoveryClientSuspensionSelfTest.class));
-
-        // SSL.
-        suite.addTest(new JUnit4TestAdapter(TcpDiscoverySslSelfTest.class));
-        suite.addTest(new JUnit4TestAdapter(TcpDiscoverySslTrustedSelfTest.class));
-        suite.addTest(new JUnit4TestAdapter(TcpDiscoverySslSecuredUnsecuredTest.class));
-        suite.addTest(new JUnit4TestAdapter(TcpDiscoverySslTrustedUntrustedTest.class));
-        suite.addTest(new JUnit4TestAdapter(TcpDiscoverySslParametersTest.class));
-
-        // Disco cache reuse.
-        suite.addTest(new JUnit4TestAdapter(IgniteDiscoveryCacheReuseSelfTest.class));
-
-        suite.addTest(new JUnit4TestAdapter(DiscoveryUnmarshalVulnerabilityTest.class));
-
-        suite.addTest(new JUnit4TestAdapter(FilterDataForClientNodeDiscoveryTest.class));
-
-        suite.addTest(new JUnit4TestAdapter(TcpDiscoveryPendingMessageDeliveryTest.class));
-*/
-        return suite;
-=======
->>>>>>> b05a87f0
     }
 }