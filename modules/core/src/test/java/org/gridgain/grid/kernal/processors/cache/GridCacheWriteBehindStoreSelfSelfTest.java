/* @java.file.header */

/*  _________        _____ __________________        _____
 *  __  ____/___________(_)______  /__  ____/______ ____(_)_______
 *  _  / __  __  ___/__  / _  __  / _  / __  _  __ `/__  / __  __ \
 *  / /_/ /  _  /    _  /  / /_/ /  / /_/ /  / /_/ / _  /  _  / / /
 *  \____/   /_/     /_/   \_,__/   \____/   \__,_/  /_/   /_/ /_/
 */
package org.gridgain.grid.kernal.processors.cache;

import org.gridgain.grid.*;
import org.gridgain.grid.cache.*;
import org.gridgain.grid.util.typedef.internal.*;

import java.util.*;
import java.util.concurrent.atomic.*;

/**
 * This class provides basic tests for {@link GridCacheWriteBehindStore}.
 */
public class GridCacheWriteBehindStoreSelfSelfTest extends GridCacheWriteBehindStoreAbstractSelfTest {
    /**
     * Tests correct store shutdown when underlying store fails,
     *
     * @throws Exception If failed.
     */
    public void testShutdownWithFailure() throws Exception {
        final AtomicReference<Exception> err = new AtomicReference<>();

        multithreadedAsync(new Runnable() {
            @Override public void run() {
                try {
                    delegate.setShouldFail(true);

                    initStore(2);

                    try {
                        store.put(null, 1, "val1");
                        store.put(null, 2, "val2");
                    }
                    finally {
                        shutdownStore();

                        delegate.setShouldFail(false);
                    }
                }
                catch (Exception e) {
                    err.set(e);
                }
            }
        }, 1).get();

        if (err.get() != null)
            throw err.get();
    }

    /**
     * @throws Exception If failed.
     */
    public void testSimpleStore() throws Exception {
        initStore(2);

        try {
            GridCacheTx tx = null;

            store.put(tx, 1, "v1");
            store.put(tx, 2, "v2");

            store.txEnd(tx, true);

            assertEquals("v1", store.load(null, 1));
            assertEquals("v2", store.load(null, 2));
            assertNull(store.load(null, 3));

            store.remove(tx, 1);

            store.txEnd(tx, true);

            assertNull(store.load(null, 1));
            assertEquals("v2", store.load(null, 2));
            assertNull(store.load(null, 3));
        }
        finally {
            shutdownStore();
        }
    }

    /**
     * Check that all values written to the store will be in underlying store after timeout or due to size limits.
     *
     * @throws Exception If failed.
     */
    @SuppressWarnings({"NullableProblems"})
    public void testValuePropagation() throws Exception {
        // Need to test size-based write.
        initStore(1);

        try {
            for (int i = 0; i < CACHE_SIZE * 2; i++)
                store.put(null, i, "val" + i);

            U.sleep(200);

            for (int i = 0; i < CACHE_SIZE; i++) {
                String val = delegate.load(null, i);

                assertNotNull("Value for [key= " + i + "] was not written in store", val);
                assertEquals("Invalid value [key=" + i + "]", "val" + i, val);
            }

            U.sleep(FLUSH_FREQUENCY + 300);

            for (int i = CACHE_SIZE; i < CACHE_SIZE * 2; i++) {
                String val = delegate.load(null, i);

                assertNotNull("Value for [key= " + i + "] was not written in store", val);
                assertEquals("Invalid value [key=" + i + "]", "val" + i, val);
            }
        }
        finally {
            shutdownStore();
        }
    }

    /**
     * Tests store behaviour under continuous put of the same key with different values.
     *
     * @throws Exception If failed
     */
    public void testContinuousPut() throws Exception {
        initStore(2);

        try {
            final AtomicBoolean running = new AtomicBoolean(true);

            final AtomicInteger actualPutCnt = new AtomicInteger();

            GridFuture<?> fut = multithreadedAsync(new Runnable() {
                @SuppressWarnings({"NullableProblems"})
                @Override public void run() {
                    try {
                        while (running.get()) {
                            for (int i = 0; i < CACHE_SIZE; i++) {
                                store.put(null, i, "val-0");

                                actualPutCnt.incrementAndGet();

                                store.put(null, i, "val" + i);

                                actualPutCnt.incrementAndGet();
                            }
                        }
                    }
                    catch (GridException e) {
                        error("Unexpected exception in put thread", e);

                        assert false;
                    }
                }
            }, 1, "put");

            U.sleep(FLUSH_FREQUENCY * 2 + 500);

            int delegatePutCnt = delegate.getPutAllCount();

            running.set(false);

            fut.get();

            log().info(">>> [putCnt = " + actualPutCnt.get() + ", delegatePutCnt=" + delegatePutCnt + "]");

            assertTrue("No puts were made to the underlying store", delegatePutCnt > 0);
            assertTrue("Too many puts were made to the underlying store", delegatePutCnt < actualPutCnt.get() / 10);
        }
        finally {
            shutdownStore();
        }

        // These checks must be done after the store shut down
        assertEquals("Invalid store size", CACHE_SIZE, delegate.getMap().size());

        for (int i = 0; i < CACHE_SIZE; i++)
            assertEquals("Invalid value stored", "val" + i, delegate.getMap().get(i));
    }

    /**
     * Tests that all values were put into the store will be written to the underlying store
     * after shutdown is called.
     *
     * @throws Exception If failed.
     */
    public void testShutdown() throws Exception {
        initStore(2);

        try {
            final AtomicBoolean running = new AtomicBoolean(true);

            GridFuture<?> fut = multithreadedAsync(new Runnable() {
                @SuppressWarnings({"NullableProblems"})
                @Override public void run() {
                    try {
                        while (running.get()) {
                            for (int i = 0; i < CACHE_SIZE; i++) {
                                store.put(null, i, "val-0");

                                store.put(null, i, "val" + i);
                            }
                        }
                    }
                    catch (GridException e) {
                        error("Unexpected exception in put thread", e);

                        assert false;
                    }
                }
            }, 1, "put");

            U.sleep(300);

            running.set(false);

            fut.get();
        }
        finally {
            shutdownStore();
        }

        // These checks must be done after the store shut down
        assertEquals("Invalid store size", CACHE_SIZE, delegate.getMap().size());

        for (int i = 0; i < CACHE_SIZE; i++)
            assertEquals("Invalid value stored", "val" + i, delegate.getMap().get(i));
    }

    /**
     * Tests that all values will be written to the underlying store
     * right in the same order as they were put into the store.
     *
     * @throws Exception If failed.
     */
    public void testBatchApply() throws Exception {
        initStore(1);

        List<Integer> intList = new ArrayList<>(CACHE_SIZE);

        try {
            for (int i = 0; i < CACHE_SIZE; i++) {
                store.put(null, i, "val" + i);

                intList.add(i);
            }
        }
        finally {
            shutdownStore();
        }

        Map<Integer, String> underlyingMap = delegate.getMap();
        List<Integer> underlyingMapKeys = new ArrayList<Integer>(underlyingMap.keySet());

<<<<<<< HEAD
        for (int i = 0; i < CACHE_SIZE; i++)
            assertEquals("Batch order differs with underlying store: ", underlyingMapKeys.get(i), intList.get(i));
=======
        assertTrue("Store map key set: " + underlyingMap.keySet(), F.eqOrdered(underlyingMap.keySet(), intList));
>>>>>>> 54274b16
    }
}<|MERGE_RESOLUTION|>--- conflicted
+++ resolved
@@ -10,6 +10,7 @@
 
 import org.gridgain.grid.*;
 import org.gridgain.grid.cache.*;
+import org.gridgain.grid.util.typedef.*;
 import org.gridgain.grid.util.typedef.internal.*;
 
 import java.util.*;
@@ -255,13 +256,7 @@
         }
 
         Map<Integer, String> underlyingMap = delegate.getMap();
-        List<Integer> underlyingMapKeys = new ArrayList<Integer>(underlyingMap.keySet());
-
-<<<<<<< HEAD
-        for (int i = 0; i < CACHE_SIZE; i++)
-            assertEquals("Batch order differs with underlying store: ", underlyingMapKeys.get(i), intList.get(i));
-=======
+
         assertTrue("Store map key set: " + underlyingMap.keySet(), F.eqOrdered(underlyingMap.keySet(), intList));
->>>>>>> 54274b16
     }
 }