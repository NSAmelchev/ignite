<?xml version="1.0" encoding="UTF-8"?>

<!--
  Licensed to the Apache Software Foundation (ASF) under one or more
  contributor license agreements.  See the NOTICE file distributed with
  this work for additional information regarding copyright ownership.
  The ASF licenses this file to You under the Apache License, Version 2.0
  (the "License"); you may not use this file except in compliance with
  the License.  You may obtain a copy of the License at

       http://www.apache.org/licenses/LICENSE-2.0

  Unless required by applicable law or agreed to in writing, software
  distributed under the License is distributed on an "AS IS" BASIS,
  WITHOUT WARRANTIES OR CONDITIONS OF ANY KIND, either express or implied.
  See the License for the specific language governing permissions and
  limitations under the License.
-->

<!--
    POM file.
-->
<project xmlns="http://maven.apache.org/POM/4.0.0" xmlns:xsi="http://www.w3.org/2001/XMLSchema-instance" xsi:schemaLocation="http://maven.apache.org/POM/4.0.0 http://maven.apache.org/xsd/maven-4.0.0.xsd">
    <modelVersion>4.0.0</modelVersion>

    <parent>
        <groupId>org.apache.ignite</groupId>
        <artifactId>ignite-parent</artifactId>
        <version>1</version>
        <relativePath>../../parent</relativePath>
    </parent>

    <artifactId>ignite-flume</artifactId>
<<<<<<< HEAD
    <version>1.5.0-b1-SNAPSHOT</version>
=======
    <version>1.5.1-b2-SNAPSHOT</version>
>>>>>>> 250aa4f9
    <url>http://ignite.apache.org</url>

    <dependencies>
        <dependency>
            <groupId>org.apache.ignite</groupId>
            <artifactId>ignite-core</artifactId>
            <version>${project.version}</version>
        </dependency>

        <dependency>
            <groupId>org.apache.flume</groupId>
            <artifactId>flume-ng-core</artifactId>
            <version>${flume.ng.version}</version>
        </dependency>

        <dependency>
            <groupId>org.apache.ignite</groupId>
            <artifactId>ignite-spring</artifactId>
            <version>${project.version}</version>
            <scope>test</scope>
        </dependency>

        <dependency>
            <groupId>org.apache.ignite</groupId>
            <artifactId>ignite-log4j</artifactId>
            <version>${project.version}</version>
            <scope>test</scope>
        </dependency>

        <dependency>
            <groupId>org.apache.ignite</groupId>
            <artifactId>ignite-core</artifactId>
            <version>${project.version}</version>
            <type>test-jar</type>
            <scope>test</scope>
        </dependency>
    </dependencies>

    <build>
        <plugins>
            <!-- Generate the OSGi MANIFEST.MF for this bundle. -->
            <plugin>
                <groupId>org.apache.felix</groupId>
                <artifactId>maven-bundle-plugin</artifactId>
            </plugin>
        </plugins>
    </build>
</project><|MERGE_RESOLUTION|>--- conflicted
+++ resolved
@@ -31,12 +31,12 @@
     </parent>
 
     <artifactId>ignite-flume</artifactId>
-<<<<<<< HEAD
-    <version>1.5.0-b1-SNAPSHOT</version>
-=======
     <version>1.5.1-b2-SNAPSHOT</version>
->>>>>>> 250aa4f9
     <url>http://ignite.apache.org</url>
+
+    <properties>
+        <flume-ng.version>1.6.0</flume-ng.version>
+    </properties>
 
     <dependencies>
         <dependency>
@@ -48,7 +48,7 @@
         <dependency>
             <groupId>org.apache.flume</groupId>
             <artifactId>flume-ng-core</artifactId>
-            <version>${flume.ng.version}</version>
+            <version>${flume-ng.version}</version>
         </dependency>
 
         <dependency>
@@ -73,14 +73,4 @@
             <scope>test</scope>
         </dependency>
     </dependencies>
-
-    <build>
-        <plugins>
-            <!-- Generate the OSGi MANIFEST.MF for this bundle. -->
-            <plugin>
-                <groupId>org.apache.felix</groupId>
-                <artifactId>maven-bundle-plugin</artifactId>
-            </plugin>
-        </plugins>
-    </build>
 </project>