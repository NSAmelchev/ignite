--- conflicted
+++ resolved
@@ -74,11 +74,7 @@
     }
 
     /** {@inheritDoc} */
-<<<<<<< HEAD
-    @Override protected GridH2Row getRow(BPlusIO<SearchRow> io, ByteBuffer buf, int idx, boolean put)
-=======
     @Override protected GridH2Row getRow(BPlusIO<SearchRow> io, long pageAddr, int idx)
->>>>>>> b8d435b6
         throws IgniteCheckedException {
         return (GridH2Row)io.getLookupRow(this, pageAddr, idx);
     }
