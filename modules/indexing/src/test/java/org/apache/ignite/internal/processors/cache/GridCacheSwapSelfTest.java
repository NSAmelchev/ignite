--- conflicted
+++ resolved
@@ -18,11 +18,8 @@
 package org.apache.ignite.internal.processors.cache;
 
 import org.apache.ignite.*;
-<<<<<<< HEAD
 import org.apache.ignite.cache.*;
 import org.apache.ignite.cache.query.*;
-=======
->>>>>>> 90b6303d
 import org.apache.ignite.cache.query.annotations.*;
 import org.apache.ignite.configuration.*;
 import org.apache.ignite.events.*;
@@ -164,13 +161,8 @@
 
             Ignite ignite2 = startGrid(2);
 
-<<<<<<< HEAD
             IgniteCache<Integer, Object> cache1 = ignite1.jcache(null);
             IgniteCache<Integer, Object> cache2 = ignite2.jcache(null);
-=======
-            GridCache<Integer, Object> cache1 = ((IgniteKernal)ignite1).getCache(null);
-            GridCache<Integer, Object> cache2 = ((IgniteKernal)ignite2).getCache(null);
->>>>>>> 90b6303d
 
             Object v1 = new CacheValue(1);
 
@@ -296,11 +288,7 @@
                 }
             }, EVT_CACHE_OBJECT_SWAPPED, EVT_CACHE_OBJECT_UNSWAPPED, EVT_SWAP_SPACE_DATA_EVICTED);
 
-<<<<<<< HEAD
             IgniteCache<Integer, CacheValue> cache = grid(0).jcache(null);
-=======
-            GridCache<Integer, CacheValue> cache = ((IgniteKernal)grid(0)).getCache(null);
->>>>>>> 90b6303d
 
             for (int i = 0; i< 20; i++) {
                 cache.put(i, new CacheValue(i));
@@ -340,8 +328,7 @@
             startGrids(1);
 
             grid(0).events().localListen(new IgnitePredicate<Event>() {
-                @Override
-                public boolean apply(Event evt) {
+                @Override public boolean apply(Event evt) {
                     assert evt != null;
 
                     switch (evt.type()) {
@@ -359,11 +346,7 @@
                 }
             }, EVT_CACHE_OBJECT_SWAPPED, EVT_CACHE_OBJECT_UNSWAPPED);
 
-<<<<<<< HEAD
             IgniteCache<Integer, CacheValue> cache = grid(0).jcache(null);
-=======
-            GridCache<Integer, CacheValue> cache = ((IgniteKernal)grid(0)).getCache(null);
->>>>>>> 90b6303d
 
             populate(grid(0));
             evictAll(cache);
@@ -409,11 +392,7 @@
 
             grid(0);
 
-<<<<<<< HEAD
             IgniteCache<Integer, Integer> cache = grid(0).jcache(null);
-=======
-            GridCache<Integer, Integer> cache = ((IgniteKernal)grid(0)).getCache(null);
->>>>>>> 90b6303d
 
             for (int i = 0; i < 100; i++) {
                 info("Putting: " + i);
