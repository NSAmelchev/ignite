/*
 * Licensed to the Apache Software Foundation (ASF) under one or more
 * contributor license agreements.  See the NOTICE file distributed with
 * this work for additional information regarding copyright ownership.
 * The ASF licenses this file to You under the Apache License, Version 2.0
 * (the "License"); you may not use this file except in compliance with
 * the License.  You may obtain a copy of the License at
 *
 *      http://www.apache.org/licenses/LICENSE-2.0
 *
 * Unless required by applicable law or agreed to in writing, software
 * distributed under the License is distributed on an "AS IS" BASIS,
 * WITHOUT WARRANTIES OR CONDITIONS OF ANY KIND, either express or implied.
 * See the License for the specific language governing permissions and
 * limitations under the License.
 */

package org.apache.ignite.ml.composition.boosting.convergence;

import org.apache.ignite.ml.composition.ModelsComposition;
import org.apache.ignite.ml.composition.boosting.loss.Loss;
import org.apache.ignite.ml.dataset.feature.extractor.impl.LabeledDummyVectorizer;
import org.apache.ignite.ml.dataset.impl.local.LocalDatasetBuilder;
import org.apache.ignite.ml.math.primitives.vector.Vector;
import org.apache.ignite.ml.math.primitives.vector.VectorUtils;
import org.apache.ignite.ml.structures.LabeledVector;
import org.junit.Before;

import java.util.Collections;
import java.util.HashMap;
import java.util.Map;

/** */
public abstract class ConvergenceCheckerTest {
    /** Not converged model. */
    protected ModelsComposition notConvergedMdl = new ModelsComposition(Collections.emptyList(), null) {
        @Override public Double predict(Vector features) {
            return 2.1 * features.get(0);
        }
    };

    /** Converged model. */
    protected ModelsComposition convergedMdl = new ModelsComposition(Collections.emptyList(), null) {
        @Override public Double predict(Vector features) {
            return 2 * (features.get(0) + 1);
        }
    };

    /** Features extractor. */
    protected LabeledDummyVectorizer<Integer, Double> vectorizer = new LabeledDummyVectorizer<>();

    /** Data. */
    protected Map<Integer, LabeledVector<Double>> data;

    /** */
    @Before
    public void setUp() {
        data = new HashMap<>();
<<<<<<< HEAD
        for(int i = 0; i < 10; i++)
=======
        for (int i = 0; i < 10; i ++)
>>>>>>> 2a85925f
            data.put(i, VectorUtils.of(i, i + 1).labeled((double)(2 * (i + 1))));
    }

    /** */
    public ConvergenceChecker<Integer, LabeledVector<Double>> createChecker(ConvergenceCheckerFactory factory,
        LocalDatasetBuilder<Integer, LabeledVector<Double>> datasetBuilder) {

        return factory.create(data.size(),
            x -> x,
            new Loss() {
                @Override public double error(long sampleSize, double lb, double mdlAnswer) {
                    return mdlAnswer - lb;
                }

                @Override public double gradient(long sampleSize, double lb, double mdlAnswer) {
                    return mdlAnswer - lb;
                }
            },
            datasetBuilder, vectorizer
        );
    }
}<|MERGE_RESOLUTION|>--- conflicted
+++ resolved
@@ -56,11 +56,7 @@
     @Before
     public void setUp() {
         data = new HashMap<>();
-<<<<<<< HEAD
-        for(int i = 0; i < 10; i++)
-=======
-        for (int i = 0; i < 10; i ++)
->>>>>>> 2a85925f
+        for (int i = 0; i < 10; i++)
             data.put(i, VectorUtils.of(i, i + 1).labeled((double)(2 * (i + 1))));
     }
 
