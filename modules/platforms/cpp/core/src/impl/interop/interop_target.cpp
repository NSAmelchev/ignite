/*
 * Licensed to the Apache Software Foundation (ASF) under one or more
 * contributor license agreements.  See the NOTICE file distributed with
 * this work for additional information regarding copyright ownership.
 * The ASF licenses this file to You under the Apache License, Version 2.0
 * (the "License"); you may not use this file except in compliance with
 * the License.  You may obtain a copy of the License at
 *
 *      http://www.apache.org/licenses/LICENSE-2.0
 *
 * Unless required by applicable law or agreed to in writing, software
 * distributed under the License is distributed on an "AS IS" BASIS,
 * WITHOUT WARRANTIES OR CONDITIONS OF ANY KIND, either express or implied.
 * See the License for the specific language governing permissions and
 * limitations under the License.
 */

#include "ignite/impl/interop/interop_target.h"
#include "ignite/impl/binary/binary_type_updater_impl.h"

using namespace ignite::common::concurrent;
using namespace ignite::jni::java;
using namespace ignite::java;
using namespace ignite::impl::interop;
using namespace ignite::impl::binary;
using namespace ignite::binary;

namespace ignite
{
    namespace impl
    {
        namespace interop
        {
            /**
             * Operation result.
             */
            enum OperationResult
            {
                /** Null. */
                ResultNull = 0,

                /** Object. */
                ResultObject = 1,

                /** Error. */
                ResultError = -1
            };

            InteropTarget::InteropTarget(SharedPointer<IgniteEnvironment> env, jobject javaRef) :
                env(env), javaRef(javaRef)
            {
                // No-op.
            }

            InteropTarget::~InteropTarget()
            {
                JniContext::Release(javaRef);
            }

            int64_t InteropTarget::WriteTo(InteropMemory* mem, InputOperation& inOp, IgniteError* err)
            {
                BinaryTypeManager* metaMgr = env.Get()->GetTypeManager();

                int32_t metaVer = metaMgr->GetVersion();

                InteropOutputStream out(mem);
                BinaryWriterImpl writer(&out, metaMgr);
                
                inOp.ProcessInput(writer);

                out.Synchronize();

                if (metaMgr->IsUpdatedSince(metaVer))
                {
                    BinaryTypeUpdaterImpl metaUpdater(env, javaRef);

                    if (!metaMgr->ProcessPendingUpdates(&metaUpdater, err))
                        return 0;
                }

                return mem->PointerLong();
            }

            void InteropTarget::ReadFrom(InteropMemory* mem, OutputOperation& outOp)
            {
                InteropInputStream in(mem);

                BinaryReaderImpl reader(&in);

                outOp.ProcessOutput(reader);
            }

            bool InteropTarget::OutOp(int32_t opType, InputOperation& inOp, IgniteError* err)
            {
                JniErrorInfo jniErr;

                SharedPointer<InteropMemory> mem = env.Get()->AllocateMemory();

                int64_t outPtr = WriteTo(mem.Get(), inOp, err);

                if (outPtr)
                {
                    long long res = env.Get()->Context()->TargetInStreamOutLong(javaRef, opType, outPtr, &jniErr);

                    IgniteError::SetError(jniErr.code, jniErr.errCls, jniErr.errMsg, err);

                    if (jniErr.code == IGNITE_JNI_ERR_SUCCESS)
                        return res == 1;
                }

                return false;
            }

            bool InteropTarget::OutOp(int32_t opType, IgniteError* err)
            {
                JniErrorInfo jniErr;

                long long res = env.Get()->Context()->TargetOutLong(javaRef, opType, &jniErr);

                IgniteError::SetError(jniErr.code, jniErr.errCls, jniErr.errMsg, err);

                if (jniErr.code == IGNITE_JNI_ERR_SUCCESS)
                    return res == 1;

                return false;
            }

            bool InteropTarget::InOp(int32_t opType, OutputOperation& outOp, IgniteError* err)
            {
                JniErrorInfo jniErr;

                SharedPointer<InteropMemory> mem = env.Get()->AllocateMemory();

                env.Get()->Context()->TargetOutStream(javaRef, opType, mem.Get()->PointerLong(), &jniErr);

                IgniteError::SetError(jniErr.code, jniErr.errCls, jniErr.errMsg, err);

                if (jniErr.code == IGNITE_JNI_ERR_SUCCESS)
                {
                    ReadFrom(mem.Get(), outOp);

                    return true;
                }

                return false;
            }

            void InteropTarget::OutInOp(int32_t opType, InputOperation& inOp, OutputOperation& outOp, IgniteError* err)
            {
                JniErrorInfo jniErr;

                SharedPointer<InteropMemory> outMem = env.Get()->AllocateMemory();
                SharedPointer<InteropMemory> inMem = env.Get()->AllocateMemory();

                int64_t outPtr = WriteTo(outMem.Get(), inOp, err);

                if (outPtr)
                {
                    env.Get()->Context()->TargetInStreamOutStream(javaRef, opType, outPtr,
                        inMem.Get()->PointerLong(), &jniErr);

                    IgniteError::SetError(jniErr.code, jniErr.errCls, jniErr.errMsg, err);

                    if (jniErr.code == IGNITE_JNI_ERR_SUCCESS)
                        ReadFrom(inMem.Get(), outOp);
                }
            }

<<<<<<< HEAD
            void InteropTarget::OutInOpX(int32_t opType, InputOperation& inOp, OutputOperation& outOp, IgniteError* err)
            {
                JniErrorInfo jniErr;

                SharedPointer<InteropMemory> outInMem = env.Get()->AllocateMemory();

                int64_t outInPtr = WriteTo(outInMem.Get(), inOp, err);

                if (outInPtr)
                {
                    int64_t res = env.Get()->Context()->TargetInStreamOutLong(javaRef, opType, outInPtr, &jniErr);

                    IgniteError::SetError(jniErr.code, jniErr.errCls, jniErr.errMsg, err);

                    if (jniErr.code == IGNITE_JNI_ERR_SUCCESS && res == ResultObject)
                        ReadFrom(outInMem.Get(), outOp);
                    else if (res == ResultNull)
                        outOp.SetNull();

                    //Read and process error if res == ResultError here.
                }
=======
            int64_t InteropTarget::OutInOpLong(int32_t opType, int64_t val, IgniteError* err)
            {
                JniErrorInfo jniErr;

                long long res = env.Get()->Context()->TargetInLongOutLong(javaRef, opType, val, &jniErr);

                IgniteError::SetError(jniErr.code, jniErr.errCls, jniErr.errMsg, err);
                    
                return res;
>>>>>>> eaf8ae24
            }
        }
    }
}<|MERGE_RESOLUTION|>--- conflicted
+++ resolved
@@ -166,7 +166,6 @@
                 }
             }
 
-<<<<<<< HEAD
             void InteropTarget::OutInOpX(int32_t opType, InputOperation& inOp, OutputOperation& outOp, IgniteError* err)
             {
                 JniErrorInfo jniErr;
@@ -188,7 +187,8 @@
 
                     //Read and process error if res == ResultError here.
                 }
-=======
+            }
+
             int64_t InteropTarget::OutInOpLong(int32_t opType, int64_t val, IgniteError* err)
             {
                 JniErrorInfo jniErr;
@@ -196,9 +196,8 @@
                 long long res = env.Get()->Context()->TargetInLongOutLong(javaRef, opType, val, &jniErr);
 
                 IgniteError::SetError(jniErr.code, jniErr.errCls, jniErr.errMsg, err);
-                    
+
                 return res;
->>>>>>> eaf8ae24
             }
         }
     }
