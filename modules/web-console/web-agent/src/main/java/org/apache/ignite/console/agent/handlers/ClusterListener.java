--- conflicted
+++ resolved
@@ -270,12 +270,7 @@
                 }
             }
             catch (Exception e) {
-<<<<<<< HEAD
-                if (log.isDebugEnabled())
-                    log.debug("WatchTask failed", e);
-=======
                 log.error("WatchTask failed", e);
->>>>>>> 11881782
 
                 clusterDisconnect();
             }
@@ -317,12 +312,7 @@
                 }
             }
             catch (Exception e) {
-<<<<<<< HEAD
-                if (log.isDebugEnabled())
-                    log.debug("BroadcastTask failed", e);
-=======
                 log.error("BroadcastTask failed", e);
->>>>>>> 11881782
 
                 clusterDisconnect();
 
