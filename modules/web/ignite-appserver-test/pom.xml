<!--
  Licensed to the Apache Software Foundation (ASF) under one or more
  contributor license agreements.  See the NOTICE file distributed with
  this work for additional information regarding copyright ownership.
  The ASF licenses this file to You under the Apache License, Version 2.0
  (the "License"); you may not use this file except in compliance with
  the License.  You may obtain a copy of the License at

       http://www.apache.org/licenses/LICENSE-2.0

  Unless required by applicable law or agreed to in writing, software
  distributed under the License is distributed on an "AS IS" BASIS,
  WITHOUT WARRANTIES OR CONDITIONS OF ANY KIND, either express or implied.
  See the License for the specific language governing permissions and
  limitations under the License.
-->

<!--
    POM file.
-->
<project xmlns="http://maven.apache.org/POM/4.0.0" xmlns:xsi="http://www.w3.org/2001/XMLSchema-instance" xsi:schemaLocation="http://maven.apache.org/POM/4.0.0 http://maven.apache.org/maven-v4_0_0.xsd">
    <modelVersion>4.0.0</modelVersion>

    <parent>
        <groupId>org.apache.ignite</groupId>
        <artifactId>ignite-parent</artifactId>
        <version>1</version>
        <relativePath>../../../parent</relativePath>
    </parent>

    <artifactId>ignite-appserver-test</artifactId>
    <packaging>jar</packaging>
<<<<<<< HEAD
    <version>1.6.1.b1-SNAPSHOT</version>
=======
    <version>1.8.0-SNAPSHOT</version>
>>>>>>> b0450edc
    <url>http://ignite.apache.org</url>

    <dependencies>
        <dependency>
            <groupId>org.apache.ignite</groupId>
            <artifactId>ignite-core</artifactId>
            <version>${project.version}</version>
        </dependency>

        <dependency>
            <groupId>org.apache.ignite</groupId>
            <artifactId>ignite-web</artifactId>
            <version>${project.version}</version>
        </dependency>

        <dependency>
            <groupId>org.apache.ignite</groupId>
            <artifactId>ignite-log4j</artifactId>
            <version>${project.version}</version>
        </dependency>

        <dependency>
            <groupId>org.apache.ignite</groupId>
            <artifactId>ignite-spring</artifactId>
            <version>${project.version}</version>
        </dependency>
    </dependencies>

    <build>
        <finalName>ignite-appserver-test</finalName>

        <plugins>
            <plugin>
                <groupId>org.apache.maven.plugins</groupId>
                <artifactId>maven-deploy-plugin</artifactId>
                <configuration>
                    <skip>true</skip>
                </configuration>
            </plugin>
        </plugins>
    </build>
</project><|MERGE_RESOLUTION|>--- conflicted
+++ resolved
@@ -30,11 +30,7 @@
 
     <artifactId>ignite-appserver-test</artifactId>
     <packaging>jar</packaging>
-<<<<<<< HEAD
     <version>1.6.1.b1-SNAPSHOT</version>
-=======
-    <version>1.8.0-SNAPSHOT</version>
->>>>>>> b0450edc
     <url>http://ignite.apache.org</url>
 
     <dependencies>
