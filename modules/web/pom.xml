<?xml version="1.0" encoding="UTF-8"?>

<!--
  Licensed to the Apache Software Foundation (ASF) under one or more
  contributor license agreements.  See the NOTICE file distributed with
  this work for additional information regarding copyright ownership.
  The ASF licenses this file to You under the Apache License, Version 2.0
  (the "License"); you may not use this file except in compliance with
  the License.  You may obtain a copy of the License at

       http://www.apache.org/licenses/LICENSE-2.0

  Unless required by applicable law or agreed to in writing, software
  distributed under the License is distributed on an "AS IS" BASIS,
  WITHOUT WARRANTIES OR CONDITIONS OF ANY KIND, either express or implied.
  See the License for the specific language governing permissions and
  limitations under the License.
-->

<!--
    POM file.
-->
<project xmlns="http://maven.apache.org/POM/4.0.0" xmlns:xsi="http://www.w3.org/2001/XMLSchema-instance" xsi:schemaLocation="http://maven.apache.org/POM/4.0.0 http://maven.apache.org/xsd/maven-4.0.0.xsd">
    <modelVersion>4.0.0</modelVersion>

    <parent>
        <groupId>org.apache.ignite</groupId>
        <artifactId>ignite-parent</artifactId>
        <version>1</version>
        <relativePath>../../parent</relativePath>
    </parent>

    <artifactId>ignite-web</artifactId>
<<<<<<< HEAD
    <version>1.5.0-b1-SNAPSHOT</version>
=======
    <version>1.5.1-b2-SNAPSHOT</version>
>>>>>>> 250aa4f9
    <url>http://ignite.apache.org</url>

    <dependencies>
        <dependency>
            <groupId>org.apache.ignite</groupId>
            <artifactId>ignite-core</artifactId>
            <version>${project.version}</version>
        </dependency>

        <dependency>
            <groupId>org.apache.tomcat</groupId>
            <artifactId>tomcat-servlet-api</artifactId>
            <version>${tomcat.version}</version>
        </dependency>

        <dependency>
            <groupId>org.apache.ignite</groupId>
            <artifactId>ignite-spring</artifactId>
            <version>${project.version}</version>
            <scope>test</scope>
        </dependency>

        <dependency>
            <groupId>org.apache.ignite</groupId>
            <artifactId>ignite-indexing</artifactId>
            <version>${project.version}</version>
            <scope>test</scope>
        </dependency>

        <dependency>
            <groupId>org.eclipse.jetty</groupId>
            <artifactId>jetty-servlets</artifactId>
            <version>${jetty.version}</version>
            <scope>test</scope>
        </dependency>

        <dependency>
            <groupId>org.eclipse.jetty</groupId>
            <artifactId>jetty-webapp</artifactId>
            <version>${jetty.version}</version>
            <scope>test</scope>
        </dependency>

        <dependency>
            <groupId>org.apache.ignite</groupId>
            <artifactId>ignite-core</artifactId>
            <version>${project.version}</version>
            <type>test-jar</type>
            <scope>test</scope>
        </dependency>

        <dependency>
            <groupId>log4j</groupId>
            <artifactId>log4j</artifactId>
            <scope>test</scope>
        </dependency>
    </dependencies>

    <build>
        <plugins>
            <!-- Generate the OSGi MANIFEST.MF for this bundle. -->
            <plugin>
                <groupId>org.apache.felix</groupId>
                <artifactId>maven-bundle-plugin</artifactId>
            </plugin>
        </plugins>
    </build>
    
</project><|MERGE_RESOLUTION|>--- conflicted
+++ resolved
@@ -31,11 +31,7 @@
     </parent>
 
     <artifactId>ignite-web</artifactId>
-<<<<<<< HEAD
-    <version>1.5.0-b1-SNAPSHOT</version>
-=======
     <version>1.5.1-b2-SNAPSHOT</version>
->>>>>>> 250aa4f9
     <url>http://ignite.apache.org</url>
 
     <dependencies>
@@ -48,7 +44,7 @@
         <dependency>
             <groupId>org.apache.tomcat</groupId>
             <artifactId>tomcat-servlet-api</artifactId>
-            <version>${tomcat.version}</version>
+            <version>8.0.23</version>
         </dependency>
 
         <dependency>
@@ -93,15 +89,4 @@
             <scope>test</scope>
         </dependency>
     </dependencies>
-
-    <build>
-        <plugins>
-            <!-- Generate the OSGi MANIFEST.MF for this bundle. -->
-            <plugin>
-                <groupId>org.apache.felix</groupId>
-                <artifactId>maven-bundle-plugin</artifactId>
-            </plugin>
-        </plugins>
-    </build>
-    
 </project>