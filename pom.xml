--- conflicted
+++ resolved
@@ -85,14 +85,11 @@
         <module>modules/osgi-paxlogging</module>
         <module>modules/osgi-karaf</module>
         <module>modules/osgi</module>
-<<<<<<< HEAD
-        <module>modules/json</module>
-=======
         <module>modules/web/ignite-appserver-test</module>
         <module>modules/web/ignite-websphere-test</module>
         <module>modules/cassandra</module>
         <module>modules/flink</module>
->>>>>>> 31b9bb84
+        <module>modules/json</module>
     </modules>
 
     <profiles>
@@ -801,7 +798,6 @@
         </profile>
 
         <profile>
-<<<<<<< HEAD
             <id>ignite-npm</id>
             <build>
                 <plugins>
@@ -826,14 +822,15 @@
                     </plugin>
                 </plugins>
             </build>
-=======
+        </profile>
+
+        <profile>
             <id>web-console</id>
             <modules>
                 <module>modules/web-agent</module>
                 <module>modules/web-console</module>
                 <module>modules/schema-import-db</module>
             </modules>
->>>>>>> 31b9bb84
         </profile>
 
         <profile>
